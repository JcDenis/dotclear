--- conflicted
+++ resolved
@@ -12,9 +12,8 @@
  * @copyright GPL-2.0-only
  */
 
+use Dotclear\Core\Blogs;
 use Dotclear\Core\Core;
-
-use Dotclear\Core\Blogs;
 use Dotclear\Core\Filter;
 use Dotclear\Core\Formater;
 use Dotclear\Core\Nonce;
@@ -136,30 +135,6 @@
     public $wiki2xhtml;
 
     /**
-<<<<<<< HEAD
-=======
-     * Blogs instance
-     *
-     * @var Blogs
-     */
-    public readonly Blogs $blogs;
-
-    /**
-     * Users instance
-     *
-     * @var Users
-     */
-    public readonly Users $users;
-
-    /**
-     * Filter instance (wiki, HTML)
-     *
-     * @var Filter
-     */
-    public readonly Filter $filter;
-
-    /**
->>>>>>> 30c81885
      * Plugins
      *
      * @var dcPlugins
@@ -342,18 +317,7 @@
         $this->prefix     = Core::con()->prefix();
         $this->error      = new dcError();
         $this->auth       = dcAuth::init();
-<<<<<<< HEAD
         $this->session    = Core::session();
-=======
-        $this->blogs      = new Blogs();
-        $this->users      = new Users();
-        $this->session    = new Session($this->con, $this->prefix . self::SESSION_TABLE_NAME, DC_SESSION_NAME, '', null, DC_ADMIN_SSL, DC_SESSION_TTL);
-        $this->nonce      = new Nonce();
-        $this->version    = new Version();
-        $this->post_types = new PostTypes();
-        $this->filter     = new Filter();
-        $this->formater   = new Formater();
->>>>>>> 30c81885
         $this->url        = new Url();
         $this->plugins    = new dcPlugins();
         $this->rest       = new dcRestServer();
@@ -394,6 +358,8 @@
     /**
      * Sets the blog to use.
      *
+     * @deprecated since 2.28, use Core::app()->setBlog() instead
+     *
      * @param      string  $id     The blog ID
      */
     public function setBlog($id): void
@@ -403,7 +369,9 @@
     }
 
     /**
-     * Unsets blog property
+     * Unsets blog property.
+     *
+     * @deprecated since 2.28, use Core::app()->setBlog() instead
      */
     public function unsetBlog(): void
     {
@@ -417,19 +385,19 @@
     /**
      * Gets all blog status.
      *
-     * @deprecated since 2.28, use dcCore::app()->blogs->getAllBlogStatus() instead
+     * @deprecated since 2.28, use Core::blogs()->getAllBlogStatus() instead
      *
      * @return     array
      */
     public function getAllBlogStatus(): array
     {
-        return $this->blogs->getAllBlogStatus();
+        return Core::blogs()->getAllBlogStatus();
     }
 
     /**
      * Returns a blog status name given to a code.
      *
-     * @deprecated since 2.28, use dcCore::app()->blogs->getBlogStatus() instead
+     * @deprecated since 2.28, use Core::blogs()->getBlogStatus() instead
      *
      * @param      int      $s      Status code
      *
@@ -437,7 +405,7 @@
      */
     public function getBlogStatus(int $s): string
     {
-        return $this->blogs->getBlogStatus($s);
+        return Core::blogs()->getBlogStatus($s);
     }
     //@}
 
@@ -695,7 +663,7 @@
     /**
      * Gets the behaviours stack (alias).
      *
-     * @deprecated since 2.28, use Core::behavior()->getBehaviors() or Core::behavior()->getBehavior()instead
+     * @deprecated since 2.28, use Core::behavior()->getBehaviors() or Core::behavior()->getBehavior() instead
      *
      * @param      string  $behaviour  The behaviour
      *
