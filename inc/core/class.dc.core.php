--- conflicted
+++ resolved
@@ -101,13 +101,6 @@
 		$this->meta = new dcMeta($this);
 		
 		$this->log = new dcLog($this);
-<<<<<<< HEAD
-		
-		$this->addFormater('xhtml', create_function('$s','return $s;'));
-		$this->addFormater('wiki', array($this,'wikiTransform'));
-		$this->loadTemplateEnvironment();
-=======
->>>>>>> ccaed383
 	}
 	
 	private function authInstance()
@@ -249,11 +242,7 @@
 		return form::hidden(array('xd_check'),$this->getNonce());
 	}
 	//@}
-<<<<<<< HEAD
-	
-	
-=======
-
+	
 	/// @name Text Formatters methods
 	//@{
 	/**
@@ -271,8 +260,7 @@
 			$this->formaters[$editor_id][$name] = $func;
 		}
 	}
-
->>>>>>> ccaed383
+	
 	/// @name Text Formatters methods
 	//@{
 	/**
@@ -305,14 +293,9 @@
 	}
 	
 	/**
-<<<<<<< HEAD
-	Returns formaters list.
-	
-=======
 	Returns formaters list by editor
-
+	
 	@param	editor_id	<b>string</b>	Editor id (dcLegacyEditor, dcCKEditor, ...)
->>>>>>> ccaed383
 	@return	<b>array</b> An array of formaters names in values.
 
     /**
@@ -344,12 +327,8 @@
 	/**
 	If <var>$name</var> is a valid formater, it returns <var>$str</var>
 	transformed using that formater.
-<<<<<<< HEAD
-	
-=======
-
+	
 	@param	editor_id	<b>string</b>	Editor id (dcLegacyEditor, dcCKEditor, ...)
->>>>>>> ccaed383
 	@param	name		<b>string</b>		Formater name
 	@param	str		<b>string</b>		String to transform
 	@return	<b>string</b>	String transformed
@@ -363,11 +342,7 @@
 		return $str;
 	}
 	//@}
-<<<<<<< HEAD
-	
-	
-=======
-
+	
 	/**
 	If <var>$name</var> is a valid formater, it returns <var>$str</var>
 	transformed using that formater.
@@ -382,8 +357,7 @@
 	}
 	//@}
 
-
->>>>>>> ccaed383
+	
 	/// @name Behaviors methods
 	//@{
 	/**
@@ -774,7 +748,7 @@
 	   - [name] => Blog name
 	   - [url] => Blog URL
 	   - [p]
-		- [permission] => true
+	   	- [permission] => true
 		- ...
 	
 	@param	id		<b>string</b>		User ID
@@ -942,7 +916,7 @@
 	   - [displayname] => User displayname
 	   - [super] => (true|false) super admin
 	   - [p]
-		- [permission] => true
+	   	- [permission] => true
 		- ...
 	
 	@param	id			<b>string</b>		Blog ID
@@ -1610,9 +1584,9 @@
 
 	/**
 	 Return elapsed time since script has been started
-	 @param	  $mtime <b>float</b> timestamp (microtime format) to evaluate delta from
-								  current time is taken if null
-	 @return <b>float</b>		 elapsed time
+	 @param   $mtime <b>float</b> timestamp (microtime format) to evaluate delta from
+	                       		  current time is taken if null
+	 @return <b>float</b>        elapsed time
 	 */
 	public function getElapsedTime ($mtime=null) {
 		if ($mtime !== null) {
