<?php
# -- BEGIN LICENSE BLOCK ---------------------------------------
#
# This file is part of Dotclear 2.
#
# Copyright (c) 2003-2011 Olivier Meunier & Association Dotclear
# Licensed under the GPL version 2.0 license.
# See LICENSE file or
# http://www.gnu.org/licenses/old-licenses/gpl-2.0.html
#
# -- END LICENSE BLOCK -----------------------------------------
if (!defined('DC_RC_PATH')) { return; }

/**
@defgroup DC_CORE Dotclear Core Classes
*/

/**
@ingroup DC_CORE
@nosubgrouping
@brief Dotclear core class

True to its name dcCore is the core of Dotclear. It handles everything related
to blogs, database connection, plugins...
*/
class dcCore
{
	public $con;		///< <b>connection</b>		Database connection object
	public $prefix;		///< <b>string</b>			Database tables prefix
	public $blog;		///< <b>dcBlog</b>			dcBlog object
	public $error;		///< <b>dcError</b>			dcError object
	public $auth;		///< <b>dcAuth</b>			dcAuth object
	public $session;	///< <b>sessionDB</b>		sessionDB object
	public $url;		///< <b>urlHandler</b>		urlHandler object
	public $wiki2xhtml;	///< <b>wiki2xhtml</b>		wiki2xhtml object
	public $plugins;	///< <b>dcModules</b>		dcModules object
	public $media;		///< <b>dcMedia</b>			dcMedia object
	public $postmedia;	///< <b>dcPostMedia</b>		dcPostMedia object
	public $rest;		///< <b>dcRestServer</b>	dcRestServer object
	public $log;		///< <b>dcLog</b>			dcLog object
<<<<<<< HEAD
	public $tpl;		///< <b>Twig_Environment</b>	Twig_Environment object
	
=======
	public $stime;		///< <b>float</b>			starting time

>>>>>>> 6d13b690
	private $versions = null;
	private $formaters = array();
	private $behaviors = array();
	private $post_types = array();

	/**
	dcCore constructor inits everything related to Dotclear. It takes arguments
	to init database connection.

	@param	driver	<b>string</b>	Database driver name
	@param	host		<b>string</b>	Database hostname
	@param	db		<b>string</b>	Database name
	@param	user		<b>string</b>	Database username
	@param	password	<b>string</b>	Database password
	@param	prefix	<b>string</b>	DotClear tables prefix
	@param	persist	<b>boolean</b>	Persistent database connection
	*/
	public function __construct($driver, $host, $db, $user, $password, $prefix, $persist)
	{
		if (defined('DC_START_TIME')) {
			$this->stime=DC_START_TIME;
		} else {
			$this->stime = microtime(true);
		}

		$this->con = dbLayer::init($driver,$host,$db,$user,$password,$persist);

		# define weak_locks for mysql
		if ($this->con instanceof mysqlConnection) {
			mysqlConnection::$weak_locks = true;
		} elseif ($this->con instanceof mysqliConnection) {
			mysqliConnection::$weak_locks = true;
		}

		# define searchpath for postgresql
		if ($this->con instanceof pgsqlConnection)
		{
			$searchpath = explode ('.',$prefix,2);
			if (count($searchpath) > 1)
			{
				$prefix = $searchpath[1];
				$sql = 'SET search_path TO '.$searchpath[0].',public;';
				$this->con->execute($sql);
			}
		}

		$this->prefix = $prefix;

		$this->error = new dcError();
		$this->auth = $this->authInstance();
		$this->session = new sessionDB($this->con,$this->prefix.'session',DC_SESSION_NAME,'',null,DC_ADMIN_SSL);
		$this->url = new dcUrlHandlers();

		$this->plugins = new dcPlugins($this);

		$this->rest = new dcRestServer($this);

		$this->meta = new dcMeta($this);

		$this->log = new dcLog($this);

		$this->addFormater('xhtml', create_function('$s','return $s;'));
		$this->addFormater('wiki', array($this,'wikiTransform'));
		$this->loadTemplateEnvironment();
	}

	private function authInstance()
	{
		# You can set DC_AUTH_CLASS to whatever you want.
		# Your new class *should* inherits dcAuth.
		if (!defined('DC_AUTH_CLASS')) {
			$c = 'dcAuth';
		} else {
			$c = DC_AUTH_CLASS;
		}

		if (!class_exists($c)) {
			throw new Exception('Authentication class '.$c.' does not exist.');
		}

		if ($c != 'dcAuth' && !is_subclass_of($c,'dcAuth')) {
			throw new Exception('Authentication class '.$c.' does not inherit dcAuth.');
		}

		return new $c($this);
	}
<<<<<<< HEAD
	
	/**
	Create template environment (Twig_Environment instance)
	
	default-templates path must be added from admin|public/prepend.php with:
	$core->tpl->getLoader()->addPath('PATH_TO/default-templates');
	Selected theme path must be added with:
	$core->tpl->getLoader()->prependPath('PATH_TO/MY_THEME');
	*/
	public function loadTemplateEnvironment()
	{
		$cache_dir = path::real(DC_TPL_CACHE.'/twtpl',false);
		if (!is_dir($cache_dir)) {
			try {
				files::makeDir($cache_dir);
			} catch (Exception $e) {
				$cache_dir = false;
			}
		}
		
		$this->tpl = new Twig_Environment(
			new Twig_Loader_Filesystem(dirname(__FILE__).'/../swf'),
			array(
				'auto_reload' => true,
				'autoescape' => false,
				'base_template_class' => 'Twig_Template',
				'cache' => $cache_dir, 
				'charset' => 'UTF-8',
				'debug' => DC_DEBUG,
				'optimizations' => -1,
				'strict_variables' => 0 //DC_DEBUG // Please fix undefined variables!
			)
		);
		$this->tpl->addExtension(new dcFormExtension($this));
		$this->tpl->addExtension(new dcTabExtension($this));
	}
	
=======


>>>>>>> 6d13b690
	/// @name Blog init methods
	//@{
	/**
	Sets a blog to use in <var>blog</var> property.

	@param	id		<b>string</b>		Blog ID
	*/
	public function setBlog($id)
	{
		$this->blog = new dcBlog($this, $id);
	}

	/**
	Unsets <var>blog</var> property.
	*/
	public function unsetBlog()
	{
		$this->blog = null;
	}
	//@}


	/// @name Blog status methods
	//@{
	/**
	Returns an array of available blog status codes and names.

	@return	<b>array</b> Simple array with codes in keys and names in value
	*/
	public function getAllBlogStatus()
	{
		return array(
			1 => __('online'),
			0 => __('offline'),
			-1 => __('removed')
		);
	}

	/**
	Returns a blog status name given to a code. This is intended to be
	human-readable and will be translated, so never use it for tests.
	If status code does not exist, returns <i>offline</i>.

	@param	s	<b>integer</b> Status code
	@return	<b>string</b> Blog status name
	*/
	public function getBlogStatus($s)
	{
		$r = $this->getAllBlogStatus();
		if (isset($r[$s])) {
			return $r[$s];
		}
		return $r[0];
	}
	//@}

	/// @name Admin nonce secret methods
	//@{

	public function getNonce()
	{
		return crypt::hmac(DC_MASTER_KEY,session_id());
	}

	public function checkNonce($secret)
	{
		if (!preg_match('/^([0-9a-f]{40,})$/i',$secret)) {
			return false;
		}

		return $secret == crypt::hmac(DC_MASTER_KEY,session_id());
	}

	public function formNonce()
	{
		if (!session_id()) {
			return;
		}

		return form::hidden(array('xd_check'),$this->getNonce());
	}
	//@}


	/// @name Text Formatters methods
	//@{
	/**
	Adds a new text formater which will call the function <var>$func</var> to
	transform text. The function must be a valid callback and takes one
	argument: the string to transform. It returns the transformed string.

	@param	name		<b>string</b>		Formater name
	@param	func		<b>callback</b>	Function to use, must be a valid and callable callback
	*/
	public function addFormater($name,$func)
	{
		if (is_callable($func)) {
			$this->formaters[$name] = $func;
		}
	}

	/**
	Returns formaters list.

	@return	<b>array</b> An array of formaters names in values.
	*/
	public function getFormaters()
	{
		return array_keys($this->formaters);
	}

	/**
	If <var>$name</var> is a valid formater, it returns <var>$str</var>
	transformed using that formater.

	@param	name		<b>string</b>		Formater name
	@param	str		<b>string</b>		String to transform
	@return	<b>string</b>	String transformed
	*/
	public function callFormater($name,$str)
	{
		if (isset($this->formaters[$name])) {
			return call_user_func($this->formaters[$name],$str);
		}

		return $str;
	}
	//@}


	/// @name Behaviors methods
	//@{
	/**
	Adds a new behavior to behaviors stack. <var>$func</var> must be a valid
	and callable callback.

	@param	behavior	<b>string</b>		Behavior name
	@param	func		<b>callback</b>	Function to call
	*/
	public function addBehavior($behavior,$func)
	{
		if (is_callable($func)) {
			$this->behaviors[$behavior][] = $func;
		}
	}

	/**
	Tests if a particular behavior exists in behaviors stack.

	@param	behavior	<b>string</b>	Behavior name
	@return	<b>boolean</b>
	*/
	public function hasBehavior($behavior)
	{
		return isset($this->behaviors[$behavior]);
	}

	/**
	Get behaviors stack (or part of).

	@param	behavior	<b>string</b>		Behavior name
	@return	<b>array</b>
	*/
	public function getBehaviors($behavior='')
	{
		if (empty($this->behaviors)) return null;

		if ($behavior == '') {
			return $this->behaviors;
		} elseif (isset($this->behaviors[$behavior])) {
			return $this->behaviors[$behavior];
		}

		return array();
	}

	/**
	Calls every function in behaviors stack for a given behavior and returns
	concatened result of each function.

	Every parameters added after <var>$behavior</var> will be pass to
	behavior calls.

	@param	behavior	<b>string</b>	Behavior name
	@return	<b>string</b> Behavior concatened result
	*/
	public function callBehavior($behavior)
	{
		if (isset($this->behaviors[$behavior]))
		{
			$args = func_get_args();
			array_shift($args);

			$res = '';

			foreach ($this->behaviors[$behavior] as $f) {
				$res .= call_user_func_array($f,$args);
			}

			return $res;
		}
	}
	//@}

	/// @name Post types URLs management
	//@{
	public function getPostAdminURL($type,$post_id,$escaped=true)
	{
		if (!isset($this->post_types[$type])) {
			$type = 'post';
		}

		$url = sprintf($this->post_types[$type]['admin_url'],$post_id);
		return $escaped ? html::escapeURL($url) : $url;
	}

	public function getPostPublicURL($type,$post_url,$escaped=true)
	{
		if (!isset($this->post_types[$type])) {
			$type = 'post';
		}

		$url = sprintf($this->post_types[$type]['public_url'],$post_url);
		return $escaped ? html::escapeURL($url) : $url;
	}

	public function setPostType($type,$admin_url,$public_url,$label='')
	{
		$this->post_types[$type] = array(
			'admin_url' => $admin_url,
			'public_url' => $public_url,
			'label' => ($label != '' ? $label : $type)
		);
	}

	public function getPostTypes()
	{
		return $this->post_types;
	}
	//@}

	/// @name Versions management methods
	//@{
	/**
	Returns a given $module version.

	@param	module	<b>string</b>	Module name
	@return	<b>string</b>	Module version
	*/
	public function getVersion($module='core')
	{
		# Fetch versions if needed
		if (!is_array($this->versions))
		{
			$strReq = 'SELECT module, version FROM '.$this->prefix.'version';
			$rs = $this->con->select($strReq);

			while ($rs->fetch()) {
				$this->versions[$rs->module] = $rs->version;
			}
		}

		if (isset($this->versions[$module])) {
			return $this->versions[$module];
		} else {
			return null;
		}
	}

	/**
	Sets $version to given $module.

	@param	module	<b>string</b>	Module name
	@param	version	<b>string</b>	Module version
	*/
	public function setVersion($module,$version)
	{
		$cur_version = $this->getVersion($module);

		$cur = $this->con->openCursor($this->prefix.'version');
		$cur->module = (string) $module;
		$cur->version = (string) $version;

		if ($cur_version === null) {
			$cur->insert();
		} else {
			$cur->update("WHERE module='".$this->con->escape($module)."'");
		}

		$this->versions[$module] = $version;
	}

	/**
	Removes given $module version entry.

	@param	module	<b>string</b>	Module name
	*/
	public function delVersion($module)
	{
		$strReq =
		'DELETE FROM '.$this->prefix.'version '.
		"WHERE module = '".$this->con->escape($module)."' ";

		$this->con->execute($strReq);

		if (is_array($this->versions)) {
			unset($this->versions[$module]);
		}
	}

	//@}

	/// @name Users management methods
	//@{
	/**
	Returns a user by its ID.

	@param	id		<b>string</b>		User ID
	@return	<b>record</b>
	*/
	public function getUser($id)
	{
		$params['user_id'] = $id;

		return $this->getUsers($params);
	}

	/**
	Returns a users list. <b>$params</b> is an array with the following
	optionnal parameters:

	 - <var>q</var>: search string (on user_id, user_name, user_firstname)
	 - <var>user_id</var>: user ID
	 - <var>order</var>: ORDER BY clause (default: user_id ASC)
	 - <var>limit</var>: LIMIT clause (should be an array ![limit,offset])

	@param	params		<b>array</b>		Parameters
	@param	count_only	<b>boolean</b>		Only counts results
	@return	<b>record</b>
	*/
	public function getUsers($params=array(),$count_only=false)
	{
		if ($count_only)
		{
			$strReq =
			'SELECT count(U.user_id) '.
			'FROM '.$this->prefix.'user U '.
			'WHERE NULL IS NULL ';
		}
		else
		{
			$strReq =
			'SELECT U.user_id,user_super,user_status,user_pwd,user_change_pwd,'.
			'user_name,user_firstname,user_displayname,user_email,user_url,'.
			'user_desc, user_lang,user_tz, user_post_status,user_options, '.
			'count(P.post_id) AS nb_post '.
			'FROM '.$this->prefix.'user U '.
				'LEFT JOIN '.$this->prefix.'post P ON U.user_id = P.user_id '.
			'WHERE NULL IS NULL ';
		}

		if (!empty($params['q'])) {
			$q = $this->con->escape(str_replace('*','%',strtolower($params['q'])));
			$strReq .= 'AND ('.
				"LOWER(U.user_id) LIKE '".$q."' ".
				"OR LOWER(user_name) LIKE '".$q."' ".
				"OR LOWER(user_firstname) LIKE '".$q."' ".
				') ';
		}

		if (!empty($params['user_id'])) {
			$strReq .= "AND U.user_id = '".$this->con->escape($params['user_id'])."' ";
		}

		if (!$count_only) {
			$strReq .= 'GROUP BY U.user_id,user_super,user_status,user_pwd,user_change_pwd,'.
			'user_name,user_firstname,user_displayname,user_email,user_url,'.
			'user_desc, user_lang,user_tz,user_post_status,user_options ';

			if (!empty($params['order']) && !$count_only) {
				$strReq .= 'ORDER BY '.$this->con->escape($params['order']).' ';
			} else {
				$strReq .= 'ORDER BY U.user_id ASC ';
			}
		}

		if (!$count_only && !empty($params['limit'])) {
			$strReq .= $this->con->limit($params['limit']);
		}

		$rs = $this->con->select($strReq);
		$rs->extend('rsExtUser');
		return $rs;
	}

	/**
	Create a new user. Takes a cursor as input and returns the new user ID.

	@param	cur		<b>cursor</b>		User cursor
	@return	<b>string</b>
	*/
	public function addUser($cur)
	{
		if (!$this->auth->isSuperAdmin()) {
			throw new Exception(__('You are not an administrator'));
		}

		if ($cur->user_id == '') {
			throw new Exception(__('No user ID given'));
		}

		if ($cur->user_pwd == '') {
			throw new Exception(__('No password given'));
		}

		$this->getUserCursor($cur);

		if ($cur->user_creadt === null) {
			$cur->user_creadt = date('Y-m-d H:i:s');
		}

		$cur->insert();

		$this->auth->afterAddUser($cur);

		return $cur->user_id;
	}

	/**
	Updates an existing user. Returns the user ID.

	@param	id		<b>string</b>		User ID
	@param	cur		<b>cursor</b>		User cursor
	@return	<b>string</b>
	*/
	public function updUser($id,$cur)
	{
		$this->getUserCursor($cur);

		if (($cur->user_id !== null || $id != $this->auth->userID()) &&
		!$this->auth->isSuperAdmin()) {
			throw new Exception(__('You are not an administrator'));
		}

		$cur->update("WHERE user_id = '".$this->con->escape($id)."' ");

		$this->auth->afterUpdUser($id,$cur);

		if ($cur->user_id !== null) {
			$id = $cur->user_id;
		}

		# Updating all user's blogs
		$rs = $this->con->select(
			'SELECT DISTINCT(blog_id) FROM '.$this->prefix.'post '.
			"WHERE user_id = '".$this->con->escape($id)."' "
			);

		while ($rs->fetch()) {
			$b = new dcBlog($this,$rs->blog_id);
			$b->triggerBlog();
			unset($b);
		}

		return $id;
	}

	/**
	Deletes a user.

	@param	id		<b>string</b>		User ID
	*/
	public function delUser($id)
	{
		if (!$this->auth->isSuperAdmin()) {
			throw new Exception(__('You are not an administrator'));
		}

		if ($id == $this->auth->userID()) {
			return;
		}

		$rs = $this->getUser($id);

		if ($rs->nb_post > 0) {
			return;
		}

		$strReq = 'DELETE FROM '.$this->prefix.'user '.
				"WHERE user_id = '".$this->con->escape($id)."' ";

		$this->con->execute($strReq);

		$this->auth->afterDelUser($id);
	}

	/**
	Checks whether a user exists.

	@param	id		<b>string</b>		User ID
	@return	<b>boolean</b>
	*/
	public function userExists($id)
	{
		$strReq = 'SELECT user_id '.
				'FROM '.$this->prefix.'user '.
				"WHERE user_id = '".$this->con->escape($id)."' ";

		$rs = $this->con->select($strReq);

		return !$rs->isEmpty();
	}

	/**
	Returns all user permissions as an array which looks like:

	 - [blog_id]
	   - [name] => Blog name
	   - [url] => Blog URL
	   - [p]
	   	- [permission] => true
		- ...

	@param	id		<b>string</b>		User ID
	@return	<b>array</b>
	*/
	public function getUserPermissions($id)
	{
		$strReq = 'SELECT B.blog_id, blog_name, blog_url, permissions '.
				'FROM '.$this->prefix.'permissions P '.
				'INNER JOIN '.$this->prefix.'blog B ON P.blog_id = B.blog_id '.
				"WHERE user_id = '".$this->con->escape($id)."' ";

		$rs = $this->con->select($strReq);

		$res = array();

		while ($rs->fetch())
		{
			$res[$rs->blog_id] = array(
				'name' => $rs->blog_name,
				'url' => $rs->blog_url,
				'p' => $this->auth->parsePermissions($rs->permissions)
			);
		}

		return $res;
	}

	/**
	Sets user permissions. The <var>$perms</var> array looks like:

	 - [blog_id] => '|perm1|perm2|'
	 - ...

	@param	id		<b>string</b>		User ID
	@param	perms	<b>array</b>		Permissions array
	*/
	public function setUserPermissions($id,$perms)
	{
		if (!$this->auth->isSuperAdmin()) {
			throw new Exception(__('You are not an administrator'));
		}

		$strReq = 'DELETE FROM '.$this->prefix.'permissions '.
				"WHERE user_id = '".$this->con->escape($id)."' ";

		$this->con->execute($strReq);

		foreach ($perms as $blog_id => $p) {
			$this->setUserBlogPermissions($id, $blog_id, $p, false);
		}
	}

	/**
	Sets user permissions for a given blog. <var>$perms</var> is an array with
	permissions in values

	@param	id			<b>string</b>		User ID
	@param	blog_id		<b>string</b>		Blog ID
	@param	perms		<b>array</b>		Permissions
	@param	delete_first	<b>boolean</b>		Delete permissions before
	*/
	public function setUserBlogPermissions($id, $blog_id, $perms, $delete_first=true)
	{
		if (!$this->auth->isSuperAdmin()) {
			throw new Exception(__('You are not an administrator'));
		}

		$no_perm = empty($perms);

		$perms = '|'.implode('|',array_keys($perms)).'|';

		$cur = $this->con->openCursor($this->prefix.'permissions');

		$cur->user_id = (string) $id;
		$cur->blog_id = (string) $blog_id;
		$cur->permissions = $perms;

		if ($delete_first || $no_perm)
		{
			$strReq = 'DELETE FROM '.$this->prefix.'permissions '.
					"WHERE blog_id = '".$this->con->escape($blog_id)."' ".
					"AND user_id = '".$this->con->escape($id)."' ";

			$this->con->execute($strReq);
		}

		if (!$no_perm) {
			$cur->insert();
		}
	}

	/**
	Sets a user default blog. This blog will be selected when user log in.

	@param	id			<b>string</b>		User ID
	@param	blog_id		<b>string</b>		Blog ID
	*/
	public function setUserDefaultBlog($id, $blog_id)
	{
		$cur = $this->con->openCursor($this->prefix.'user');

		$cur->user_default_blog = (string) $blog_id;

		$cur->update("WHERE user_id = '".$this->con->escape($id)."'");
	}

	private function getUserCursor($cur)
	{
		if ($cur->isField('user_id')
		&& !preg_match('/^[A-Za-z0-9@._-]{2,}$/',$cur->user_id)) {
			throw new Exception(__('User ID must contain at least 2 characters using letters, numbers or symbols.'));
		}

		if ($cur->user_url !== null && $cur->user_url != '') {
			if (!preg_match('|^http(s?)://|',$cur->user_url)) {
				$cur->user_url = 'http://'.$cur->user_url;
			}
		}

		if ($cur->isField('user_pwd')) {
			if (strlen($cur->user_pwd) < 6) {
				throw new Exception(__('Password must contain at least 6 characters.'));
			}
			$cur->user_pwd = crypt::hmac(DC_MASTER_KEY,$cur->user_pwd);
		}

		if ($cur->user_lang !== null && !preg_match('/^[a-z]{2}(-[a-z]{2})?$/',$cur->user_lang)) {
			throw new Exception(__('Invalid user language code'));
		}

		if ($cur->user_upddt === null) {
			$cur->user_upddt = date('Y-m-d H:i:s');
		}

		if ($cur->user_options !== null) {
			$cur->user_options = serialize((array) $cur->user_options);
		}
	}

	/**
	Returns user default settings in an associative array with setting names in
	keys.

	@return	<b>array</b>
	*/
	public function userDefaults()
	{
		return array(
			'edit_size' => 24,
			'enable_wysiwyg' => true,
			'post_format' => 'wiki'
		);
	}
	//@}

	/// @name Blog management methods
	//@{
	/**
	Returns all blog permissions (users) as an array which looks like:

	 - [user_id]
	   - [name] => User name
	   - [firstname] => User firstname
	   - [displayname] => User displayname
	   - [super] => (true|false) super admin
	   - [p]
	   	- [permission] => true
		- ...

	@param	id			<b>string</b>		Blog ID
	@param	with_super	<b>boolean</b>		Includes super admins in result
	@return	<b>array</b>
	*/
	public function getBlogPermissions($id,$with_super=true)
	{
		$strReq =
		'SELECT U.user_id AS user_id, user_super, user_name, user_firstname, '.
		'user_displayname, user_email, permissions '.
		'FROM '.$this->prefix.'user U '.
		'JOIN '.$this->prefix.'permissions P ON U.user_id = P.user_id '.
		"WHERE blog_id = '".$this->con->escape($id)."' ";

		if ($with_super) {
			$strReq .=
			'UNION '.
			'SELECT U.user_id AS user_id, user_super, user_name, user_firstname, '.
			"user_displayname, user_email, NULL AS permissions ".
			'FROM '.$this->prefix.'user U '.
			'WHERE user_super = 1 ';
		}

		$rs = $this->con->select($strReq);

		$res = array();

		while ($rs->fetch())
		{
			$res[$rs->user_id] = array(
				'name' => $rs->user_name,
				'firstname' => $rs->user_firstname,
				'displayname' => $rs->user_displayname,
				'email' => $rs->user_email,
				'super' => (boolean) $rs->user_super,
				'p' => $this->auth->parsePermissions($rs->permissions)
			);
		}

		return $res;
	}

	/**
	Returns a blog of given ID.

	@param	id		<b>string</b>		Blog ID
	@return	<b>record</b>
	*/
	public function getBlog($id)
	{
		$blog = $this->getBlogs(array('blog_id'=>$id));

		if ($blog->isEmpty()) {
			return false;
		}

		return $blog;
	}

	/**
	Returns a record of blogs. <b>$params</b> is an array with the following
	optionnal parameters:

	 - <var>blog_id</var>: Blog ID
	 - <var>q</var>: Search string on blog_id, blog_name and blog_url
	 - <var>limit</var>: limit results

	@param	params		<b>array</b>		Parameters
	@param	count_only	<b>boolean</b>		Count only results
	@return	<b>record</b>
	*/
	public function getBlogs($params=array(),$count_only=false)
	{
		$join = '';	// %1$s
		$where = '';	// %2$s

		if ($count_only)
		{
			$strReq = 'SELECT count(B.blog_id) '.
					'FROM '.$this->prefix.'blog B '.
					'%1$s '.
					'WHERE NULL IS NULL '.
					'%2$s ';
		}
		else
		{
			$strReq =
			'SELECT B.blog_id, blog_uid, blog_url, blog_name, blog_desc, blog_creadt, '.
			'blog_upddt, blog_status '.
			'FROM '.$this->prefix.'blog B '.
			'%1$s '.
			'WHERE NULL IS NULL '.
			'%2$s ';

			if (!empty($params['order'])) {
				$strReq .= 'ORDER BY '.$this->con->escape($params['order']).' ';
			} else {
				$strReq .= 'ORDER BY B.blog_id ASC ';
			}

			if (!empty($params['limit'])) {
				$strReq .= $this->con->limit($params['limit']);
			}
		}

		if ($this->auth->userID() && !$this->auth->isSuperAdmin())
		{
			$join = 'INNER JOIN '.$this->prefix.'permissions PE ON B.blog_id = PE.blog_id ';
			$where =
			"AND PE.user_id = '".$this->con->escape($this->auth->userID())."' ".
			"AND (permissions LIKE '%|usage|%' OR permissions LIKE '%|admin|%' OR permissions LIKE '%|contentadmin|%') ".
			"AND blog_status IN (1,0) ";
		} elseif (!$this->auth->userID()) {
			$where = 'AND blog_status IN (1,0) ';
		}

		if (!empty($params['blog_id'])) {
			$where .= "AND B.blog_id = '".$this->con->escape($params['blog_id'])."' ";
		}

		if (!empty($params['q'])) {
			$params['q'] = strtolower(str_replace('*','%',$params['q']));
			$where .=
			'AND ('.
			"LOWER(B.blog_id) LIKE '".$this->con->escape($params['q'])."' ".
			"OR LOWER(B.blog_name) LIKE '".$this->con->escape($params['q'])."' ".
			"OR LOWER(B.blog_url) LIKE '".$this->con->escape($params['q'])."' ".
			') ';
		}

		$strReq = sprintf($strReq,$join,$where);
		return $this->con->select($strReq);
	}

	/**
	Creates a new blog.

	@param	cur			<b>cursor</b>		Blog cursor
	*/
	public function addBlog($cur)
	{
		if (!$this->auth->isSuperAdmin()) {
			throw new Exception(__('You are not an administrator'));
		}

		$this->getBlogCursor($cur);

		$cur->blog_creadt = date('Y-m-d H:i:s');
		$cur->blog_upddt = date('Y-m-d H:i:s');
		$cur->blog_uid = md5(uniqid());

		$cur->insert();
	}

	/**
	Updates a given blog.

	@param	id		<b>string</b>		Blog ID
	@param	cur		<b>cursor</b>		Blog cursor
	*/
	public function updBlog($id,$cur)
	{
		$this->getBlogCursor($cur);

		$cur->blog_upddt = date('Y-m-d H:i:s');

		$cur->update("WHERE blog_id = '".$this->con->escape($id)."'");
	}

	private function getBlogCursor($cur)
	{
		if (($cur->blog_id !== null
			&& !preg_match('/^[A-Za-z0-9._-]{2,}$/',$cur->blog_id)) ||
			(!$cur->blog_id)) {
			throw new Exception(__('Blog ID must contain at least 2 characters using letters, numbers or symbols.'));
		}

		if (($cur->blog_name !== null && $cur->blog_name == '') ||
			(!$cur->blog_name)) {
			throw new Exception(__('No blog name'));
		}

		if (($cur->blog_url !== null && $cur->blog_url == '') ||
			(!$cur->blog_url)) {
			throw new Exception(__('No blog URL'));
		}

		if ($cur->blog_desc !== null) {
			$cur->blog_desc = html::clean($cur->blog_desc);
		}
	}

	/**
	Removes a given blog.
	@warning This will remove everything related to the blog (posts,
	categories, comments, links...)

	@param	id		<b>string</b>		Blog ID
	*/
	public function delBlog($id)
	{
		if (!$this->auth->isSuperAdmin()) {
			throw new Exception(__('You are not an administrator'));
		}

		$strReq = 'DELETE FROM '.$this->prefix.'blog '.
				"WHERE blog_id = '".$this->con->escape($id)."' ";

		$this->con->execute($strReq);
	}

	/**
	Checks if a blog exist.

	@param	id		<b>string</b>		Blog ID
	@return	<b>boolean</b>
	*/
	public function blogExists($id)
	{
		$strReq = 'SELECT blog_id '.
				'FROM '.$this->prefix.'blog '.
				"WHERE blog_id = '".$this->con->escape($id)."' ";

		$rs = $this->con->select($strReq);

		return !$rs->isEmpty();
	}

	/**
	Count posts on a blog

	@param	id		<b>string</b>		Blog ID
	@param	type		<b>string</b>		Post type
	@return	<b>boolean</b>
	*/
	public function countBlogPosts($id,$type=null)
	{
		$strReq = 'SELECT COUNT(post_id) '.
				'FROM '.$this->prefix.'post '.
				"WHERE blog_id = '".$this->con->escape($id)."' ";

		if ($type) {
			$strReq .= "AND post_type = '".$this->con->escape($type)."' ";
		}

		return $this->con->select($strReq)->f(0);
	}
	//@}

	/// @name HTML Filter methods
	//@{
	/**
	Calls HTML filter to drop bad tags and produce valid XHTML output (if
	tidy extension is present). If <b>enable_html_filter</b> blog setting is
	false, returns not filtered string.

	@param	str	<b>string</b>		String to filter
	@return	<b>string</b> Filtered string.
	*/
	public function HTMLfilter($str)
	{
		if ($this->blog instanceof dcBlog && !$this->blog->settings->system->enable_html_filter) {
			return $str;
		}

		$filter = new htmlFilter;
		$str = trim($filter->apply($str));
		return $str;
	}
	//@}

	/// @name wiki2xhtml methods
	//@{
	private function initWiki()
	{
		$this->wiki2xhtml = new wiki2xhtml;
	}

	/**
	Returns a transformed string with wiki2xhtml.

	@param	str		<b>string</b>		String to transform
	@return	<b>string</b>	Transformed string
	*/
	public function wikiTransform($str)
	{
		if (!($this->wiki2xhtml instanceof wiki2xhtml)) {
			$this->initWiki();
		}
		return $this->wiki2xhtml->transform($str);
	}

	/**
	Inits <var>wiki2xhtml</var> property for blog post.
	*/
	public function initWikiPost()
	{
		$this->initWiki();

		$this->wiki2xhtml->setOpts(array(
			'active_title' => 1,
			'active_setext_title' => 0,
			'active_hr' => 1,
			'active_lists' => 1,
			'active_quote' => 1,
			'active_pre' => 1,
			'active_empty' => 1,
			'active_auto_br' => 0,
			'active_auto_urls' => 0,
			'active_urls' => 1,
			'active_auto_img' => 0,
			'active_img' => 1,
			'active_anchor' => 1,
			'active_em' => 1,
			'active_strong' => 1,
			'active_br' => 1,
			'active_q' => 1,
			'active_code' => 1,
			'active_acronym' => 1,
			'active_ins' => 1,
			'active_del' => 1,
			'active_footnotes' => 1,
			'active_wikiwords' => 0,
			'active_macros' => 1,
			'parse_pre' => 1,
			'active_fr_syntax' => 0,
			'first_title_level' => 3,
			'note_prefix' => 'wiki-footnote',
			'note_str' => '<div class="footnotes"><h4>Notes</h4>%s</div>'
		));

		$this->wiki2xhtml->registerFunction('url:post',array($this,'wikiPostLink'));

		# --BEHAVIOR-- coreWikiPostInit
		$this->callBehavior('coreInitWikiPost',$this->wiki2xhtml);
	}

	/**
	Inits <var>wiki2xhtml</var> property for simple blog comment (basic syntax).
	*/
	public function initWikiSimpleComment()
	{
		$this->initWiki();

		$this->wiki2xhtml->setOpts(array(
			'active_title' => 0,
			'active_setext_title' => 0,
			'active_hr' => 0,
			'active_lists' => 0,
			'active_quote' => 0,
			'active_pre' => 0,
			'active_empty' => 0,
			'active_auto_br' => 1,
			'active_auto_urls' => 1,
			'active_urls' => 0,
			'active_auto_img' => 0,
			'active_img' => 0,
			'active_anchor' => 0,
			'active_em' => 0,
			'active_strong' => 0,
			'active_br' => 0,
			'active_q' => 0,
			'active_code' => 0,
			'active_acronym' => 0,
			'active_ins' => 0,
			'active_del' => 0,
			'active_footnotes' => 0,
			'active_wikiwords' => 0,
			'active_macros' => 0,
			'parse_pre' => 0,
			'active_fr_syntax' => 0
		));

		# --BEHAVIOR-- coreInitWikiSimpleComment
		$this->callBehavior('coreInitWikiSimpleComment',$this->wiki2xhtml);
	}

	/**
	Inits <var>wiki2xhtml</var> property for blog comment.
	*/
	public function initWikiComment()
	{
		$this->initWiki();

		$this->wiki2xhtml->setOpts(array(
			'active_title' => 0,
			'active_setext_title' => 0,
			'active_hr' => 0,
			'active_lists' => 1,
			'active_quote' => 0,
			'active_pre' => 1,
			'active_empty' => 0,
			'active_auto_br' => 1,
			'active_auto_urls' => 1,
			'active_urls' => 1,
			'active_auto_img' => 0,
			'active_img' => 0,
			'active_anchor' => 0,
			'active_em' => 1,
			'active_strong' => 1,
			'active_br' => 1,
			'active_q' => 1,
			'active_code' => 1,
			'active_acronym' => 1,
			'active_ins' => 1,
			'active_del' => 1,
			'active_footnotes' => 0,
			'active_wikiwords' => 0,
			'active_macros' => 0,
			'parse_pre' => 0,
			'active_fr_syntax' => 0
		));

		# --BEHAVIOR-- coreInitWikiComment
		$this->callBehavior('coreInitWikiComment',$this->wiki2xhtml);
	}

	public function wikiPostLink($url,$content)
	{
		if (!($this->blog instanceof dcBlog)) {
			return array();
		}

		$post_id = abs((integer) substr($url,5));
		if (!$post_id) {
			return array();
		}

		$post = $this->blog->getPosts(array('post_id'=>$post_id));
		if ($post->isEmpty()) {
			return array();
		}

		$res = array('url' => $post->getURL());
		$post_title = $post->post_title;

		if ($content != $url) {
			$res['title'] = html::escapeHTML($post->post_title);
		}

		if ($content == '' || $content == $url) {
			$res['content'] = html::escapeHTML($post->post_title);
		}

		if ($post->post_lang) {
			$res['lang'] = $post->post_lang;
		}

		return $res;
	}
	//@}

	/// @name Maintenance methods
	//@{
	/**
	Creates default settings for active blog. Optionnal parameter
	<var>defaults</var> replaces default params while needed.

	@param	defaults		<b>array</b>	Default parameters
	*/
	public function blogDefaults($defaults=null)
	{
		if (!is_array($defaults))
		{
			$defaults = array(
				array('allow_comments','boolean',true,
				'Allow comments on blog'),
				array('allow_trackbacks','boolean',true,
				'Allow trackbacks on blog'),
				array('blog_timezone','string','Europe/London',
				'Blog timezone'),
				array('comments_nofollow','boolean',true,
				'Add rel="nofollow" to comments URLs'),
				array('comments_pub','boolean',true,
				'Publish comments immediately'),
				array('comments_ttl','integer',0,
				'Number of days to keep comments open (0 means no ttl)'),
				array('copyright_notice','string','','Copyright notice (simple text)'),
				array('date_format','string','%A, %B %e %Y',
				'Date format. See PHP strftime function for patterns'),
				array('editor','string','',
				'Person responsible of the content'),
				array('enable_html_filter','boolean',0,
				'Enable HTML filter'),
				array('enable_xmlrpc','boolean',0,
				'Enable XML/RPC interface'),
				array('lang','string','en',
				'Default blog language'),
				array('media_exclusion','string','/\.php$/i',
				'File name exclusion pattern in media manager. (PCRE value)'),
				array('media_img_m_size','integer',448,
				'Image medium size in media manager'),
				array('media_img_s_size','integer',240,
				'Image small size in media manager'),
				array('media_img_t_size','integer',100,
				'Image thumbnail size in media manager'),
				array('media_img_title_pattern','string','Title ;; Date(%b %Y) ;; separator(, )',
				'Pattern to set image title when you insert it in a post'),
				array('nb_post_for_home','integer',20,
				'Number of entries on first home page'),
				array('nb_post_per_page','integer',20,
				'Number of entries on home pages and category pages'),
				array('nb_post_per_feed','integer',20,
				'Number of entries on feeds'),
				array('nb_comment_per_feed','integer',20,
				'Number of comments on feeds'),
				array('post_url_format','string','{y}/{m}/{d}/{t}',
				'Post URL format. {y}: year, {m}: month, {d}: day, {id}: post id, {t}: entry title'),
				array('public_path','string','public',
				'Path to public directory, begins with a / for a full system path'),
				array('public_url','string','/public',
				'URL to public directory'),
				array('robots_policy','string','INDEX,FOLLOW',
				'Search engines robots policy'),
				array('short_feed_items','boolean',false,
				'Display short feed items'),
				array('theme','string','default',
				'Blog theme'),
				array('themes_path','string','themes',
				'Themes root path'),
				array('themes_url','string','/themes',
				'Themes root URL'),
				array('time_format','string','%H:%M',
				'Time format. See PHP strftime function for patterns'),
				array('tpl_allow_php','boolean',false,
				'Allow PHP code in templates'),
				array('tpl_use_cache','boolean',true,
				'Use template caching'),
				array('trackbacks_pub','boolean',true,
				'Publish trackbacks immediately'),
				array('trackbacks_ttl','integer',0,
				'Number of days to keep trackbacks open (0 means no ttl)'),
				array('url_scan','string','query_string',
				'URL handle mode (path_info or query_string)'),
				array('use_smilies','boolean',false,
				'Show smilies on entries and comments'),
				array('inc_subcats','boolean',false,
				'Include sub-categories in category page and category posts feed'),
				array('wiki_comments','boolean',false,
				'Allow commenters to use a subset of wiki syntax')
			);
		}

		$settings = new dcSettings($this,null);
		$settings->addNamespace('system');

		foreach ($defaults as $v) {
			$settings->system->put($v[0],$v[2],$v[1],$v[3],false,true);
		}
	}

	/**
	Recreates entries search engine index.

	@param	start	<b>integer</b>		Start entry index
	@param	limit	<b>integer</b>		Number of entry to index

	@return	<b>integer</b>		<var>$start</var> and <var>$limit</var> sum
	*/
	public function indexAllPosts($start=null,$limit=null)
	{
		$strReq = 'SELECT COUNT(post_id) '.
				'FROM '.$this->prefix.'post';
		$rs = $this->con->select($strReq);
		$count = $rs->f(0);

		$strReq = 'SELECT post_id, post_title, post_excerpt_xhtml, post_content_xhtml '.
				'FROM '.$this->prefix.'post ';

		if ($start !== null && $limit !== null) {
			$strReq .= $this->con->limit($start,$limit);
		}

		$rs = $this->con->select($strReq,true);

		$cur = $this->con->openCursor($this->prefix.'post');

		while ($rs->fetch())
		{
			$words = $rs->post_title.' '.	$rs->post_excerpt_xhtml.' '.
			$rs->post_content_xhtml;

			$cur->post_words = implode(' ',text::splitWords($words));
			$cur->update('WHERE post_id = '.(integer) $rs->post_id);
			$cur->clean();
		}

		if ($start+$limit > $count) {
			return null;
		}
		return $start+$limit;
	}

	/**
	Recreates comments search engine index.

	@param	start	<b>integer</b>		Start comment index
	@param	limit	<b>integer</b>		Number of comments to index

	@return	<b>integer</b>		<var>$start</var> and <var>$limit</var> sum
	*/
	public function indexAllComments($start=null,$limit=null)
	{
		$strReq = 'SELECT COUNT(comment_id) '.
				'FROM '.$this->prefix.'comment';
		$rs = $this->con->select($strReq);
		$count = $rs->f(0);

		$strReq = 'SELECT comment_id, comment_content '.
				'FROM '.$this->prefix.'comment ';

		if ($start !== null && $limit !== null) {
			$strReq .= $this->con->limit($start,$limit);
		}

		$rs = $this->con->select($strReq);

		$cur = $this->con->openCursor($this->prefix.'comment');

		while ($rs->fetch())
		{
			$cur->comment_words = implode(' ',text::splitWords($rs->comment_content));
			$cur->update('WHERE comment_id = '.(integer) $rs->comment_id);
			$cur->clean();
		}

		if ($start+$limit > $count) {
			return null;
		}
		return $start+$limit;
	}

	/**
	Reinits nb_comment and nb_trackback in post table.
	*/
	public function countAllComments()
	{

		$updCommentReq = 'UPDATE '.$this->prefix.'post P '.
			'SET nb_comment = ('.
				'SELECT COUNT(C.comment_id) from '.$this->prefix.'comment C '.
				'WHERE C.post_id = P.post_id AND C.comment_trackback <> 1 '.
				'AND C.comment_status = 1 '.
			')';
		$updTrackbackReq = 'UPDATE '.$this->prefix.'post P '.
			'SET nb_trackback = ('.
				'SELECT COUNT(C.comment_id) from '.$this->prefix.'comment C '.
				'WHERE C.post_id = P.post_id AND C.comment_trackback = 1 '.
				'AND C.comment_status = 1 '.
			')';
		$this->con->execute($updCommentReq);
		$this->con->execute($updTrackbackReq);
	}

	/**
	Empty templates cache directory
	*/
	public function emptyTemplatesCache()
	{
		if (is_dir(DC_TPL_CACHE.'/cbtpl')) {
			files::deltree(DC_TPL_CACHE.'/cbtpl');
		}
	}

	/**
	 Return elapsed time since script has been started
	 @param   $mtime <b>float</b> timestamp (microtime format) to evaluate delta from
	                       		  current time is taken if null
	 @return <b>float</b>        elapsed time
	 */
	public function getElapsedTime ($mtime=null) {
		if ($mtime !== null) {
			return $mtime-$this->stime;
		} else {
			return microtime(true)-$this->stime;
		}
	}
	//@}



}<|MERGE_RESOLUTION|>--- conflicted
+++ resolved
@@ -3,7 +3,7 @@
 #
 # This file is part of Dotclear 2.
 #
-# Copyright (c) 2003-2011 Olivier Meunier & Association Dotclear
+# Copyright (c) 2003-2013 Olivier Meunier & Association Dotclear
 # Licensed under the GPL version 2.0 license.
 # See LICENSE file or
 # http://www.gnu.org/licenses/old-licenses/gpl-2.0.html
@@ -38,22 +38,18 @@
 	public $postmedia;	///< <b>dcPostMedia</b>		dcPostMedia object
 	public $rest;		///< <b>dcRestServer</b>	dcRestServer object
 	public $log;		///< <b>dcLog</b>			dcLog object
-<<<<<<< HEAD
 	public $tpl;		///< <b>Twig_Environment</b>	Twig_Environment object
-	
-=======
 	public $stime;		///< <b>float</b>			starting time
-
->>>>>>> 6d13b690
+	
 	private $versions = null;
 	private $formaters = array();
 	private $behaviors = array();
 	private $post_types = array();
-
+	
 	/**
 	dcCore constructor inits everything related to Dotclear. It takes arguments
 	to init database connection.
-
+	
 	@param	driver	<b>string</b>	Database driver name
 	@param	host		<b>string</b>	Database hostname
 	@param	db		<b>string</b>	Database name
@@ -71,14 +67,14 @@
 		}
 
 		$this->con = dbLayer::init($driver,$host,$db,$user,$password,$persist);
-
+		
 		# define weak_locks for mysql
 		if ($this->con instanceof mysqlConnection) {
 			mysqlConnection::$weak_locks = true;
 		} elseif ($this->con instanceof mysqliConnection) {
 			mysqliConnection::$weak_locks = true;
 		}
-
+		
 		# define searchpath for postgresql
 		if ($this->con instanceof pgsqlConnection)
 		{
@@ -90,27 +86,27 @@
 				$this->con->execute($sql);
 			}
 		}
-
+		
 		$this->prefix = $prefix;
-
+		
 		$this->error = new dcError();
 		$this->auth = $this->authInstance();
 		$this->session = new sessionDB($this->con,$this->prefix.'session',DC_SESSION_NAME,'',null,DC_ADMIN_SSL);
 		$this->url = new dcUrlHandlers();
-
+		
 		$this->plugins = new dcPlugins($this);
-
+		
 		$this->rest = new dcRestServer($this);
-
+		
 		$this->meta = new dcMeta($this);
-
+		
 		$this->log = new dcLog($this);
-
+		
 		$this->addFormater('xhtml', create_function('$s','return $s;'));
 		$this->addFormater('wiki', array($this,'wikiTransform'));
 		$this->loadTemplateEnvironment();
 	}
-
+	
 	private function authInstance()
 	{
 		# You can set DC_AUTH_CLASS to whatever you want.
@@ -120,18 +116,17 @@
 		} else {
 			$c = DC_AUTH_CLASS;
 		}
-
+		
 		if (!class_exists($c)) {
 			throw new Exception('Authentication class '.$c.' does not exist.');
 		}
-
+		
 		if ($c != 'dcAuth' && !is_subclass_of($c,'dcAuth')) {
 			throw new Exception('Authentication class '.$c.' does not inherit dcAuth.');
 		}
-
+		
 		return new $c($this);
 	}
-<<<<<<< HEAD
 	
 	/**
 	Create template environment (Twig_Environment instance)
@@ -169,22 +164,18 @@
 		$this->tpl->addExtension(new dcTabExtension($this));
 	}
 	
-=======
-
-
->>>>>>> 6d13b690
 	/// @name Blog init methods
 	//@{
 	/**
 	Sets a blog to use in <var>blog</var> property.
-
+	
 	@param	id		<b>string</b>		Blog ID
 	*/
 	public function setBlog($id)
 	{
 		$this->blog = new dcBlog($this, $id);
 	}
-
+	
 	/**
 	Unsets <var>blog</var> property.
 	*/
@@ -193,13 +184,13 @@
 		$this->blog = null;
 	}
 	//@}
-
-
+	
+	
 	/// @name Blog status methods
 	//@{
 	/**
 	Returns an array of available blog status codes and names.
-
+	
 	@return	<b>array</b> Simple array with codes in keys and names in value
 	*/
 	public function getAllBlogStatus()
@@ -210,12 +201,12 @@
 			-1 => __('removed')
 		);
 	}
-
+	
 	/**
 	Returns a blog status name given to a code. This is intended to be
 	human-readable and will be translated, so never use it for tests.
 	If status code does not exist, returns <i>offline</i>.
-
+	
 	@param	s	<b>integer</b> Status code
 	@return	<b>string</b> Blog status name
 	*/
@@ -228,42 +219,42 @@
 		return $r[0];
 	}
 	//@}
-
+	
 	/// @name Admin nonce secret methods
 	//@{
-
+	
 	public function getNonce()
 	{
 		return crypt::hmac(DC_MASTER_KEY,session_id());
 	}
-
+	
 	public function checkNonce($secret)
 	{
 		if (!preg_match('/^([0-9a-f]{40,})$/i',$secret)) {
 			return false;
 		}
-
+		
 		return $secret == crypt::hmac(DC_MASTER_KEY,session_id());
 	}
-
+	
 	public function formNonce()
 	{
 		if (!session_id()) {
 			return;
 		}
-
+		
 		return form::hidden(array('xd_check'),$this->getNonce());
 	}
 	//@}
-
-
+	
+	
 	/// @name Text Formatters methods
 	//@{
 	/**
 	Adds a new text formater which will call the function <var>$func</var> to
 	transform text. The function must be a valid callback and takes one
 	argument: the string to transform. It returns the transformed string.
-
+	
 	@param	name		<b>string</b>		Formater name
 	@param	func		<b>callback</b>	Function to use, must be a valid and callable callback
 	*/
@@ -273,21 +264,21 @@
 			$this->formaters[$name] = $func;
 		}
 	}
-
+	
 	/**
 	Returns formaters list.
-
+	
 	@return	<b>array</b> An array of formaters names in values.
 	*/
 	public function getFormaters()
 	{
 		return array_keys($this->formaters);
 	}
-
+	
 	/**
 	If <var>$name</var> is a valid formater, it returns <var>$str</var>
 	transformed using that formater.
-
+	
 	@param	name		<b>string</b>		Formater name
 	@param	str		<b>string</b>		String to transform
 	@return	<b>string</b>	String transformed
@@ -297,18 +288,18 @@
 		if (isset($this->formaters[$name])) {
 			return call_user_func($this->formaters[$name],$str);
 		}
-
+		
 		return $str;
 	}
 	//@}
-
-
+	
+	
 	/// @name Behaviors methods
 	//@{
 	/**
 	Adds a new behavior to behaviors stack. <var>$func</var> must be a valid
 	and callable callback.
-
+	
 	@param	behavior	<b>string</b>		Behavior name
 	@param	func		<b>callback</b>	Function to call
 	*/
@@ -318,10 +309,10 @@
 			$this->behaviors[$behavior][] = $func;
 		}
 	}
-
+	
 	/**
 	Tests if a particular behavior exists in behaviors stack.
-
+	
 	@param	behavior	<b>string</b>	Behavior name
 	@return	<b>boolean</b>
 	*/
@@ -329,33 +320,33 @@
 	{
 		return isset($this->behaviors[$behavior]);
 	}
-
+	
 	/**
 	Get behaviors stack (or part of).
-
+	
 	@param	behavior	<b>string</b>		Behavior name
 	@return	<b>array</b>
 	*/
 	public function getBehaviors($behavior='')
 	{
 		if (empty($this->behaviors)) return null;
-
+		
 		if ($behavior == '') {
 			return $this->behaviors;
 		} elseif (isset($this->behaviors[$behavior])) {
 			return $this->behaviors[$behavior];
 		}
-
+		
 		return array();
 	}
-
+	
 	/**
 	Calls every function in behaviors stack for a given behavior and returns
 	concatened result of each function.
-
+	
 	Every parameters added after <var>$behavior</var> will be pass to
 	behavior calls.
-
+	
 	@param	behavior	<b>string</b>	Behavior name
 	@return	<b>string</b> Behavior concatened result
 	*/
@@ -365,18 +356,18 @@
 		{
 			$args = func_get_args();
 			array_shift($args);
-
+			
 			$res = '';
-
+			
 			foreach ($this->behaviors[$behavior] as $f) {
 				$res .= call_user_func_array($f,$args);
 			}
-
+			
 			return $res;
 		}
 	}
 	//@}
-
+	
 	/// @name Post types URLs management
 	//@{
 	public function getPostAdminURL($type,$post_id,$escaped=true)
@@ -384,21 +375,21 @@
 		if (!isset($this->post_types[$type])) {
 			$type = 'post';
 		}
-
+		
 		$url = sprintf($this->post_types[$type]['admin_url'],$post_id);
 		return $escaped ? html::escapeURL($url) : $url;
 	}
-
+	
 	public function getPostPublicURL($type,$post_url,$escaped=true)
 	{
 		if (!isset($this->post_types[$type])) {
 			$type = 'post';
 		}
-
+		
 		$url = sprintf($this->post_types[$type]['public_url'],$post_url);
 		return $escaped ? html::escapeURL($url) : $url;
 	}
-
+	
 	public function setPostType($type,$admin_url,$public_url,$label='')
 	{
 		$this->post_types[$type] = array(
@@ -407,18 +398,18 @@
 			'label' => ($label != '' ? $label : $type)
 		);
 	}
-
+	
 	public function getPostTypes()
 	{
 		return $this->post_types;
 	}
 	//@}
-
+	
 	/// @name Versions management methods
 	//@{
 	/**
 	Returns a given $module version.
-
+	
 	@param	module	<b>string</b>	Module name
 	@return	<b>string</b>	Module version
 	*/
@@ -429,45 +420,45 @@
 		{
 			$strReq = 'SELECT module, version FROM '.$this->prefix.'version';
 			$rs = $this->con->select($strReq);
-
+			
 			while ($rs->fetch()) {
 				$this->versions[$rs->module] = $rs->version;
 			}
 		}
-
+		
 		if (isset($this->versions[$module])) {
 			return $this->versions[$module];
 		} else {
 			return null;
 		}
 	}
-
+	
 	/**
 	Sets $version to given $module.
-
+	
 	@param	module	<b>string</b>	Module name
 	@param	version	<b>string</b>	Module version
 	*/
 	public function setVersion($module,$version)
 	{
 		$cur_version = $this->getVersion($module);
-
+		
 		$cur = $this->con->openCursor($this->prefix.'version');
 		$cur->module = (string) $module;
 		$cur->version = (string) $version;
-
+		
 		if ($cur_version === null) {
 			$cur->insert();
 		} else {
 			$cur->update("WHERE module='".$this->con->escape($module)."'");
 		}
-
+		
 		$this->versions[$module] = $version;
 	}
-
+	
 	/**
 	Removes given $module version entry.
-
+	
 	@param	module	<b>string</b>	Module name
 	*/
 	public function delVersion($module)
@@ -475,40 +466,40 @@
 		$strReq =
 		'DELETE FROM '.$this->prefix.'version '.
 		"WHERE module = '".$this->con->escape($module)."' ";
-
+		
 		$this->con->execute($strReq);
-
+		
 		if (is_array($this->versions)) {
 			unset($this->versions[$module]);
 		}
 	}
-
+	
 	//@}
-
+	
 	/// @name Users management methods
 	//@{
 	/**
 	Returns a user by its ID.
-
+	
 	@param	id		<b>string</b>		User ID
 	@return	<b>record</b>
 	*/
 	public function getUser($id)
 	{
 		$params['user_id'] = $id;
-
+		
 		return $this->getUsers($params);
 	}
-
+	
 	/**
 	Returns a users list. <b>$params</b> is an array with the following
 	optionnal parameters:
-
+	
 	 - <var>q</var>: search string (on user_id, user_name, user_firstname)
 	 - <var>user_id</var>: user ID
 	 - <var>order</var>: ORDER BY clause (default: user_id ASC)
 	 - <var>limit</var>: LIMIT clause (should be an array ![limit,offset])
-
+	
 	@param	params		<b>array</b>		Parameters
 	@param	count_only	<b>boolean</b>		Only counts results
 	@return	<b>record</b>
@@ -533,7 +524,7 @@
 				'LEFT JOIN '.$this->prefix.'post P ON U.user_id = P.user_id '.
 			'WHERE NULL IS NULL ';
 		}
-
+		
 		if (!empty($params['q'])) {
 			$q = $this->con->escape(str_replace('*','%',strtolower($params['q'])));
 			$strReq .= 'AND ('.
@@ -542,35 +533,35 @@
 				"OR LOWER(user_firstname) LIKE '".$q."' ".
 				') ';
 		}
-
+		
 		if (!empty($params['user_id'])) {
 			$strReq .= "AND U.user_id = '".$this->con->escape($params['user_id'])."' ";
 		}
-
+		
 		if (!$count_only) {
 			$strReq .= 'GROUP BY U.user_id,user_super,user_status,user_pwd,user_change_pwd,'.
 			'user_name,user_firstname,user_displayname,user_email,user_url,'.
 			'user_desc, user_lang,user_tz,user_post_status,user_options ';
-
+			
 			if (!empty($params['order']) && !$count_only) {
 				$strReq .= 'ORDER BY '.$this->con->escape($params['order']).' ';
 			} else {
 				$strReq .= 'ORDER BY U.user_id ASC ';
 			}
 		}
-
+		
 		if (!$count_only && !empty($params['limit'])) {
 			$strReq .= $this->con->limit($params['limit']);
 		}
-
+		
 		$rs = $this->con->select($strReq);
 		$rs->extend('rsExtUser');
 		return $rs;
 	}
-
+	
 	/**
 	Create a new user. Takes a cursor as input and returns the new user ID.
-
+	
 	@param	cur		<b>cursor</b>		User cursor
 	@return	<b>string</b>
 	*/
@@ -579,31 +570,31 @@
 		if (!$this->auth->isSuperAdmin()) {
 			throw new Exception(__('You are not an administrator'));
 		}
-
+		
 		if ($cur->user_id == '') {
 			throw new Exception(__('No user ID given'));
 		}
-
+		
 		if ($cur->user_pwd == '') {
 			throw new Exception(__('No password given'));
 		}
-
+		
 		$this->getUserCursor($cur);
-
+		
 		if ($cur->user_creadt === null) {
 			$cur->user_creadt = date('Y-m-d H:i:s');
 		}
-
+		
 		$cur->insert();
-
+		
 		$this->auth->afterAddUser($cur);
-
+		
 		return $cur->user_id;
 	}
-
+	
 	/**
 	Updates an existing user. Returns the user ID.
-
+	
 	@param	id		<b>string</b>		User ID
 	@param	cur		<b>cursor</b>		User cursor
 	@return	<b>string</b>
@@ -611,38 +602,38 @@
 	public function updUser($id,$cur)
 	{
 		$this->getUserCursor($cur);
-
+		
 		if (($cur->user_id !== null || $id != $this->auth->userID()) &&
 		!$this->auth->isSuperAdmin()) {
 			throw new Exception(__('You are not an administrator'));
 		}
-
+		
 		$cur->update("WHERE user_id = '".$this->con->escape($id)."' ");
-
+		
 		$this->auth->afterUpdUser($id,$cur);
-
+		
 		if ($cur->user_id !== null) {
 			$id = $cur->user_id;
 		}
-
+		
 		# Updating all user's blogs
 		$rs = $this->con->select(
 			'SELECT DISTINCT(blog_id) FROM '.$this->prefix.'post '.
 			"WHERE user_id = '".$this->con->escape($id)."' "
 			);
-
+		
 		while ($rs->fetch()) {
 			$b = new dcBlog($this,$rs->blog_id);
 			$b->triggerBlog();
 			unset($b);
 		}
-
+		
 		return $id;
 	}
-
+	
 	/**
 	Deletes a user.
-
+	
 	@param	id		<b>string</b>		User ID
 	*/
 	public function delUser($id)
@@ -650,28 +641,28 @@
 		if (!$this->auth->isSuperAdmin()) {
 			throw new Exception(__('You are not an administrator'));
 		}
-
+		
 		if ($id == $this->auth->userID()) {
 			return;
 		}
-
+		
 		$rs = $this->getUser($id);
-
+		
 		if ($rs->nb_post > 0) {
 			return;
 		}
-
+		
 		$strReq = 'DELETE FROM '.$this->prefix.'user '.
 				"WHERE user_id = '".$this->con->escape($id)."' ";
-
+		
 		$this->con->execute($strReq);
-
+		
 		$this->auth->afterDelUser($id);
 	}
-
+	
 	/**
 	Checks whether a user exists.
-
+	
 	@param	id		<b>string</b>		User ID
 	@return	<b>boolean</b>
 	*/
@@ -680,22 +671,22 @@
 		$strReq = 'SELECT user_id '.
 				'FROM '.$this->prefix.'user '.
 				"WHERE user_id = '".$this->con->escape($id)."' ";
-
+		
 		$rs = $this->con->select($strReq);
-
+		
 		return !$rs->isEmpty();
 	}
-
+	
 	/**
 	Returns all user permissions as an array which looks like:
-
+	
 	 - [blog_id]
 	   - [name] => Blog name
 	   - [url] => Blog URL
 	   - [p]
 	   	- [permission] => true
 		- ...
-
+	
 	@param	id		<b>string</b>		User ID
 	@return	<b>array</b>
 	*/
@@ -705,11 +696,11 @@
 				'FROM '.$this->prefix.'permissions P '.
 				'INNER JOIN '.$this->prefix.'blog B ON P.blog_id = B.blog_id '.
 				"WHERE user_id = '".$this->con->escape($id)."' ";
-
+		
 		$rs = $this->con->select($strReq);
-
+		
 		$res = array();
-
+		
 		while ($rs->fetch())
 		{
 			$res[$rs->blog_id] = array(
@@ -718,16 +709,16 @@
 				'p' => $this->auth->parsePermissions($rs->permissions)
 			);
 		}
-
+		
 		return $res;
 	}
-
+	
 	/**
 	Sets user permissions. The <var>$perms</var> array looks like:
-
+	
 	 - [blog_id] => '|perm1|perm2|'
 	 - ...
-
+	
 	@param	id		<b>string</b>		User ID
 	@param	perms	<b>array</b>		Permissions array
 	*/
@@ -736,21 +727,21 @@
 		if (!$this->auth->isSuperAdmin()) {
 			throw new Exception(__('You are not an administrator'));
 		}
-
+		
 		$strReq = 'DELETE FROM '.$this->prefix.'permissions '.
 				"WHERE user_id = '".$this->con->escape($id)."' ";
-
+		
 		$this->con->execute($strReq);
-
+		
 		foreach ($perms as $blog_id => $p) {
 			$this->setUserBlogPermissions($id, $blog_id, $p, false);
 		}
 	}
-
+	
 	/**
 	Sets user permissions for a given blog. <var>$perms</var> is an array with
 	permissions in values
-
+	
 	@param	id			<b>string</b>		User ID
 	@param	blog_id		<b>string</b>		Blog ID
 	@param	perms		<b>array</b>		Permissions
@@ -761,83 +752,83 @@
 		if (!$this->auth->isSuperAdmin()) {
 			throw new Exception(__('You are not an administrator'));
 		}
-
+		
 		$no_perm = empty($perms);
-
+		
 		$perms = '|'.implode('|',array_keys($perms)).'|';
-
+		
 		$cur = $this->con->openCursor($this->prefix.'permissions');
-
+		
 		$cur->user_id = (string) $id;
 		$cur->blog_id = (string) $blog_id;
 		$cur->permissions = $perms;
-
+		
 		if ($delete_first || $no_perm)
 		{
 			$strReq = 'DELETE FROM '.$this->prefix.'permissions '.
 					"WHERE blog_id = '".$this->con->escape($blog_id)."' ".
 					"AND user_id = '".$this->con->escape($id)."' ";
-
+			
 			$this->con->execute($strReq);
 		}
-
+		
 		if (!$no_perm) {
 			$cur->insert();
 		}
 	}
-
+	
 	/**
 	Sets a user default blog. This blog will be selected when user log in.
-
+	
 	@param	id			<b>string</b>		User ID
 	@param	blog_id		<b>string</b>		Blog ID
 	*/
 	public function setUserDefaultBlog($id, $blog_id)
 	{
 		$cur = $this->con->openCursor($this->prefix.'user');
-
+		
 		$cur->user_default_blog = (string) $blog_id;
-
+		
 		$cur->update("WHERE user_id = '".$this->con->escape($id)."'");
 	}
-
+	
 	private function getUserCursor($cur)
 	{
 		if ($cur->isField('user_id')
 		&& !preg_match('/^[A-Za-z0-9@._-]{2,}$/',$cur->user_id)) {
 			throw new Exception(__('User ID must contain at least 2 characters using letters, numbers or symbols.'));
 		}
-
+		
 		if ($cur->user_url !== null && $cur->user_url != '') {
 			if (!preg_match('|^http(s?)://|',$cur->user_url)) {
 				$cur->user_url = 'http://'.$cur->user_url;
 			}
 		}
-
+		
 		if ($cur->isField('user_pwd')) {
 			if (strlen($cur->user_pwd) < 6) {
 				throw new Exception(__('Password must contain at least 6 characters.'));
 			}
 			$cur->user_pwd = crypt::hmac(DC_MASTER_KEY,$cur->user_pwd);
 		}
-
+		
 		if ($cur->user_lang !== null && !preg_match('/^[a-z]{2}(-[a-z]{2})?$/',$cur->user_lang)) {
 			throw new Exception(__('Invalid user language code'));
 		}
-
+		
 		if ($cur->user_upddt === null) {
 			$cur->user_upddt = date('Y-m-d H:i:s');
 		}
-
+		
 		if ($cur->user_options !== null) {
 			$cur->user_options = serialize((array) $cur->user_options);
 		}
 	}
-
+	
 	/**
 	Returns user default settings in an associative array with setting names in
 	keys.
-
+	
 	@return	<b>array</b>
 	*/
 	public function userDefaults()
@@ -849,12 +840,12 @@
 		);
 	}
 	//@}
-
+	
 	/// @name Blog management methods
 	//@{
 	/**
 	Returns all blog permissions (users) as an array which looks like:
-
+	
 	 - [user_id]
 	   - [name] => User name
 	   - [firstname] => User firstname
@@ -863,7 +854,7 @@
 	   - [p]
 	   	- [permission] => true
 		- ...
-
+	
 	@param	id			<b>string</b>		Blog ID
 	@param	with_super	<b>boolean</b>		Includes super admins in result
 	@return	<b>array</b>
@@ -876,7 +867,7 @@
 		'FROM '.$this->prefix.'user U '.
 		'JOIN '.$this->prefix.'permissions P ON U.user_id = P.user_id '.
 		"WHERE blog_id = '".$this->con->escape($id)."' ";
-
+		
 		if ($with_super) {
 			$strReq .=
 			'UNION '.
@@ -885,11 +876,11 @@
 			'FROM '.$this->prefix.'user U '.
 			'WHERE user_super = 1 ';
 		}
-
+		
 		$rs = $this->con->select($strReq);
-
+		
 		$res = array();
-
+		
 		while ($rs->fetch())
 		{
 			$res[$rs->user_id] = array(
@@ -901,35 +892,35 @@
 				'p' => $this->auth->parsePermissions($rs->permissions)
 			);
 		}
-
+		
 		return $res;
 	}
-
+	
 	/**
 	Returns a blog of given ID.
-
+	
 	@param	id		<b>string</b>		Blog ID
 	@return	<b>record</b>
 	*/
 	public function getBlog($id)
 	{
 		$blog = $this->getBlogs(array('blog_id'=>$id));
-
+		
 		if ($blog->isEmpty()) {
 			return false;
 		}
-
+		
 		return $blog;
 	}
-
+	
 	/**
 	Returns a record of blogs. <b>$params</b> is an array with the following
 	optionnal parameters:
-
+	
 	 - <var>blog_id</var>: Blog ID
 	 - <var>q</var>: Search string on blog_id, blog_name and blog_url
 	 - <var>limit</var>: limit results
-
+	
 	@param	params		<b>array</b>		Parameters
 	@param	count_only	<b>boolean</b>		Count only results
 	@return	<b>record</b>
@@ -938,7 +929,7 @@
 	{
 		$join = '';	// %1$s
 		$where = '';	// %2$s
-
+		
 		if ($count_only)
 		{
 			$strReq = 'SELECT count(B.blog_id) '.
@@ -956,18 +947,18 @@
 			'%1$s '.
 			'WHERE NULL IS NULL '.
 			'%2$s ';
-
+			
 			if (!empty($params['order'])) {
 				$strReq .= 'ORDER BY '.$this->con->escape($params['order']).' ';
 			} else {
 				$strReq .= 'ORDER BY B.blog_id ASC ';
 			}
-
+			
 			if (!empty($params['limit'])) {
 				$strReq .= $this->con->limit($params['limit']);
 			}
 		}
-
+		
 		if ($this->auth->userID() && !$this->auth->isSuperAdmin())
 		{
 			$join = 'INNER JOIN '.$this->prefix.'permissions PE ON B.blog_id = PE.blog_id ';
@@ -978,11 +969,11 @@
 		} elseif (!$this->auth->userID()) {
 			$where = 'AND blog_status IN (1,0) ';
 		}
-
+		
 		if (!empty($params['blog_id'])) {
 			$where .= "AND B.blog_id = '".$this->con->escape($params['blog_id'])."' ";
 		}
-
+		
 		if (!empty($params['q'])) {
 			$params['q'] = strtolower(str_replace('*','%',$params['q']));
 			$where .=
@@ -992,14 +983,14 @@
 			"OR LOWER(B.blog_url) LIKE '".$this->con->escape($params['q'])."' ".
 			') ';
 		}
-
+		
 		$strReq = sprintf($strReq,$join,$where);
 		return $this->con->select($strReq);
 	}
-
+	
 	/**
 	Creates a new blog.
-
+	
 	@param	cur			<b>cursor</b>		Blog cursor
 	*/
 	public function addBlog($cur)
@@ -1007,59 +998,59 @@
 		if (!$this->auth->isSuperAdmin()) {
 			throw new Exception(__('You are not an administrator'));
 		}
-
+		
 		$this->getBlogCursor($cur);
-
+		
 		$cur->blog_creadt = date('Y-m-d H:i:s');
 		$cur->blog_upddt = date('Y-m-d H:i:s');
 		$cur->blog_uid = md5(uniqid());
-
+		
 		$cur->insert();
 	}
-
+	
 	/**
 	Updates a given blog.
-
+	
 	@param	id		<b>string</b>		Blog ID
 	@param	cur		<b>cursor</b>		Blog cursor
 	*/
 	public function updBlog($id,$cur)
 	{
 		$this->getBlogCursor($cur);
-
+		
 		$cur->blog_upddt = date('Y-m-d H:i:s');
-
+		
 		$cur->update("WHERE blog_id = '".$this->con->escape($id)."'");
 	}
-
+	
 	private function getBlogCursor($cur)
 	{
 		if (($cur->blog_id !== null
 			&& !preg_match('/^[A-Za-z0-9._-]{2,}$/',$cur->blog_id)) ||
 			(!$cur->blog_id)) {
-			throw new Exception(__('Blog ID must contain at least 2 characters using letters, numbers or symbols.'));
-		}
-
+			throw new Exception(__('Blog ID must contain at least 2 characters using letters, numbers or symbols.')); 
+		}
+		
 		if (($cur->blog_name !== null && $cur->blog_name == '') ||
 			(!$cur->blog_name)) {
 			throw new Exception(__('No blog name'));
 		}
-
+		
 		if (($cur->blog_url !== null && $cur->blog_url == '') ||
 			(!$cur->blog_url)) {
 			throw new Exception(__('No blog URL'));
 		}
-
+		
 		if ($cur->blog_desc !== null) {
 			$cur->blog_desc = html::clean($cur->blog_desc);
 		}
 	}
-
+	
 	/**
 	Removes a given blog.
 	@warning This will remove everything related to the blog (posts,
 	categories, comments, links...)
-
+	
 	@param	id		<b>string</b>		Blog ID
 	*/
 	public function delBlog($id)
@@ -1067,16 +1058,16 @@
 		if (!$this->auth->isSuperAdmin()) {
 			throw new Exception(__('You are not an administrator'));
 		}
-
+		
 		$strReq = 'DELETE FROM '.$this->prefix.'blog '.
 				"WHERE blog_id = '".$this->con->escape($id)."' ";
-
+		
 		$this->con->execute($strReq);
 	}
-
+	
 	/**
 	Checks if a blog exist.
-
+	
 	@param	id		<b>string</b>		Blog ID
 	@return	<b>boolean</b>
 	*/
@@ -1085,15 +1076,15 @@
 		$strReq = 'SELECT blog_id '.
 				'FROM '.$this->prefix.'blog '.
 				"WHERE blog_id = '".$this->con->escape($id)."' ";
-
+		
 		$rs = $this->con->select($strReq);
-
+		
 		return !$rs->isEmpty();
 	}
-
+	
 	/**
 	Count posts on a blog
-
+	
 	@param	id		<b>string</b>		Blog ID
 	@param	type		<b>string</b>		Post type
 	@return	<b>boolean</b>
@@ -1103,22 +1094,22 @@
 		$strReq = 'SELECT COUNT(post_id) '.
 				'FROM '.$this->prefix.'post '.
 				"WHERE blog_id = '".$this->con->escape($id)."' ";
-
+		
 		if ($type) {
 			$strReq .= "AND post_type = '".$this->con->escape($type)."' ";
 		}
-
+		
 		return $this->con->select($strReq)->f(0);
 	}
 	//@}
-
+	
 	/// @name HTML Filter methods
 	//@{
 	/**
 	Calls HTML filter to drop bad tags and produce valid XHTML output (if
 	tidy extension is present). If <b>enable_html_filter</b> blog setting is
 	false, returns not filtered string.
-
+	
 	@param	str	<b>string</b>		String to filter
 	@return	<b>string</b> Filtered string.
 	*/
@@ -1127,23 +1118,23 @@
 		if ($this->blog instanceof dcBlog && !$this->blog->settings->system->enable_html_filter) {
 			return $str;
 		}
-
+		
 		$filter = new htmlFilter;
 		$str = trim($filter->apply($str));
 		return $str;
 	}
 	//@}
-
+	
 	/// @name wiki2xhtml methods
 	//@{
 	private function initWiki()
 	{
 		$this->wiki2xhtml = new wiki2xhtml;
 	}
-
+	
 	/**
 	Returns a transformed string with wiki2xhtml.
-
+	
 	@param	str		<b>string</b>		String to transform
 	@return	<b>string</b>	Transformed string
 	*/
@@ -1154,14 +1145,14 @@
 		}
 		return $this->wiki2xhtml->transform($str);
 	}
-
+	
 	/**
 	Inits <var>wiki2xhtml</var> property for blog post.
 	*/
 	public function initWikiPost()
 	{
 		$this->initWiki();
-
+		
 		$this->wiki2xhtml->setOpts(array(
 			'active_title' => 1,
 			'active_setext_title' => 0,
@@ -1193,20 +1184,20 @@
 			'note_prefix' => 'wiki-footnote',
 			'note_str' => '<div class="footnotes"><h4>Notes</h4>%s</div>'
 		));
-
+		
 		$this->wiki2xhtml->registerFunction('url:post',array($this,'wikiPostLink'));
-
+		
 		# --BEHAVIOR-- coreWikiPostInit
 		$this->callBehavior('coreInitWikiPost',$this->wiki2xhtml);
 	}
-
+	
 	/**
 	Inits <var>wiki2xhtml</var> property for simple blog comment (basic syntax).
 	*/
 	public function initWikiSimpleComment()
 	{
 		$this->initWiki();
-
+		
 		$this->wiki2xhtml->setOpts(array(
 			'active_title' => 0,
 			'active_setext_title' => 0,
@@ -1235,18 +1226,18 @@
 			'parse_pre' => 0,
 			'active_fr_syntax' => 0
 		));
-
+		
 		# --BEHAVIOR-- coreInitWikiSimpleComment
 		$this->callBehavior('coreInitWikiSimpleComment',$this->wiki2xhtml);
 	}
-
+	
 	/**
 	Inits <var>wiki2xhtml</var> property for blog comment.
 	*/
 	public function initWikiComment()
 	{
 		$this->initWiki();
-
+		
 		$this->wiki2xhtml->setOpts(array(
 			'active_title' => 0,
 			'active_setext_title' => 0,
@@ -1275,52 +1266,52 @@
 			'parse_pre' => 0,
 			'active_fr_syntax' => 0
 		));
-
+		
 		# --BEHAVIOR-- coreInitWikiComment
 		$this->callBehavior('coreInitWikiComment',$this->wiki2xhtml);
 	}
-
+	
 	public function wikiPostLink($url,$content)
 	{
-		if (!($this->blog instanceof dcBlog)) {
+		if (!($this->blog instanceof dcBlog)) { 
 			return array();
 		}
-
+		
 		$post_id = abs((integer) substr($url,5));
 		if (!$post_id) {
 			return array();
 		}
-
+		
 		$post = $this->blog->getPosts(array('post_id'=>$post_id));
 		if ($post->isEmpty()) {
 			return array();
 		}
-
+		
 		$res = array('url' => $post->getURL());
 		$post_title = $post->post_title;
-
+		
 		if ($content != $url) {
 			$res['title'] = html::escapeHTML($post->post_title);
 		}
-
+		
 		if ($content == '' || $content == $url) {
 			$res['content'] = html::escapeHTML($post->post_title);
 		}
-
+		
 		if ($post->post_lang) {
 			$res['lang'] = $post->post_lang;
 		}
-
+		
 		return $res;
 	}
 	//@}
-
+	
 	/// @name Maintenance methods
 	//@{
 	/**
 	Creates default settings for active blog. Optionnal parameter
 	<var>defaults</var> replaces default params while needed.
-
+	
 	@param	defaults		<b>array</b>	Default parameters
 	*/
 	public function blogDefaults($defaults=null)
@@ -1405,21 +1396,21 @@
 				'Allow commenters to use a subset of wiki syntax')
 			);
 		}
-
+		
 		$settings = new dcSettings($this,null);
 		$settings->addNamespace('system');
-
+		
 		foreach ($defaults as $v) {
 			$settings->system->put($v[0],$v[2],$v[1],$v[3],false,true);
 		}
 	}
-
+	
 	/**
 	Recreates entries search engine index.
-
+	
 	@param	start	<b>integer</b>		Start entry index
 	@param	limit	<b>integer</b>		Number of entry to index
-
+	
 	@return	<b>integer</b>		<var>$start</var> and <var>$limit</var> sum
 	*/
 	public function indexAllPosts($start=null,$limit=null)
@@ -1428,40 +1419,40 @@
 				'FROM '.$this->prefix.'post';
 		$rs = $this->con->select($strReq);
 		$count = $rs->f(0);
-
+		
 		$strReq = 'SELECT post_id, post_title, post_excerpt_xhtml, post_content_xhtml '.
 				'FROM '.$this->prefix.'post ';
-
+		
 		if ($start !== null && $limit !== null) {
 			$strReq .= $this->con->limit($start,$limit);
 		}
-
+		
 		$rs = $this->con->select($strReq,true);
-
+		
 		$cur = $this->con->openCursor($this->prefix.'post');
-
+		
 		while ($rs->fetch())
 		{
 			$words = $rs->post_title.' '.	$rs->post_excerpt_xhtml.' '.
 			$rs->post_content_xhtml;
-
+			
 			$cur->post_words = implode(' ',text::splitWords($words));
 			$cur->update('WHERE post_id = '.(integer) $rs->post_id);
 			$cur->clean();
 		}
-
+		
 		if ($start+$limit > $count) {
 			return null;
 		}
 		return $start+$limit;
 	}
-
+	
 	/**
 	Recreates comments search engine index.
-
+	
 	@param	start	<b>integer</b>		Start comment index
 	@param	limit	<b>integer</b>		Number of comments to index
-
+	
 	@return	<b>integer</b>		<var>$start</var> and <var>$limit</var> sum
 	*/
 	public function indexAllComments($start=null,$limit=null)
@@ -1470,37 +1461,37 @@
 				'FROM '.$this->prefix.'comment';
 		$rs = $this->con->select($strReq);
 		$count = $rs->f(0);
-
+		
 		$strReq = 'SELECT comment_id, comment_content '.
 				'FROM '.$this->prefix.'comment ';
-
+		
 		if ($start !== null && $limit !== null) {
 			$strReq .= $this->con->limit($start,$limit);
 		}
-
+		
 		$rs = $this->con->select($strReq);
-
+		
 		$cur = $this->con->openCursor($this->prefix.'comment');
-
+		
 		while ($rs->fetch())
 		{
 			$cur->comment_words = implode(' ',text::splitWords($rs->comment_content));
 			$cur->update('WHERE comment_id = '.(integer) $rs->comment_id);
 			$cur->clean();
 		}
-
+		
 		if ($start+$limit > $count) {
 			return null;
 		}
 		return $start+$limit;
 	}
-
+	
 	/**
 	Reinits nb_comment and nb_trackback in post table.
 	*/
 	public function countAllComments()
 	{
-
+	
 		$updCommentReq = 'UPDATE '.$this->prefix.'post P '.
 			'SET nb_comment = ('.
 				'SELECT COUNT(C.comment_id) from '.$this->prefix.'comment C '.
@@ -1516,7 +1507,7 @@
 		$this->con->execute($updCommentReq);
 		$this->con->execute($updTrackbackReq);
 	}
-
+	
 	/**
 	Empty templates cache directory
 	*/
