<?php
# -- BEGIN LICENSE BLOCK ---------------------------------------
#
# This file is part of Dotclear 2.
#
# Copyright (c) 2003-2013 Olivier Meunier & Association Dotclear
# Licensed under the GPL version 2.0 license.
# See LICENSE file or
# http://www.gnu.org/licenses/old-licenses/gpl-2.0.html
#
# -- END LICENSE BLOCK -----------------------------------------
if (!defined('DC_RC_PATH')) { return; }

/**
@ingroup DC_CORE
@nosubgrouping
@brief Dotclear blog class.

Dotclear blog class instance is provided by dcCore $blog property.
*/
class dcBlog
{
	/** @var dcCore dcCore instance */
	protected $core;
	/** @var connection Database connection object */
	public $con;
	/** @var string Database table prefix */
	public $prefix;

	/** @var string Blog ID */
	public $id;
	/** @var string Blog unique ID */
	public $uid;
	/** @var string Blog name */
	public $name;
	/** @var string Blog description */
	public $desc;
	/** @var string Blog URL */
	public $url;
	/** @var string Blog host */
	public $host;
	/** @var string Blog creation date */
	public $creadt;
	/** @var string Blog last update date */
	public $upddt;
	/** @var string Blog status */
	public $status;

	/** @var dcSettings dcSettings object */
	public $settings;
	/** @var string Blog theme path */
	public $themes_path;
	/** @var string Blog public path */
	public $public_path;

	private $post_status = array();
	private $comment_status = array();

	private $categories;

	/** @var boolean Disallow entries password protection */
	public $without_password = true;

	/**
	Inits dcBlog object

	@param	core		<b>dcCore</b>		Dotclear core reference
	@param	id		<b>string</b>		Blog ID
	*/
	public function __construct($core, $id)
	{
		$this->con =& $core->con;
		$this->prefix = $core->prefix;
		$this->core =& $core;

		if (($b = $this->core->getBlog($id)) !== false)
		{
			$this->id = $id;
			$this->uid = $b->blog_uid;
			$this->name = $b->blog_name;
			$this->desc = $b->blog_desc;
			$this->url = $b->blog_url;
			$this->host = http::getHostFromURL($this->url);
			$this->creadt = strtotime($b->blog_creadt);
			$this->upddt = strtotime($b->blog_upddt);
			$this->status = $b->blog_status;

			$this->settings = new dcSettings($this->core,$this->id);

			$this->themes_path = path::fullFromRoot($this->settings->system->themes_path,DC_ROOT);
			$this->public_path = path::fullFromRoot($this->settings->system->public_path,DC_ROOT);

			$this->post_status['-2'] = __('Pending');
			$this->post_status['-1'] = __('Scheduled');
			$this->post_status['0'] = __('Unpublished');
			$this->post_status['1'] = __('Published');

			$this->comment_status['-2'] = __('Junk');
			$this->comment_status['-1'] = __('Pending');
			$this->comment_status['0'] = __('Unpublished');
			$this->comment_status['1'] = __('Published');

			# --BEHAVIOR-- coreBlogConstruct
			$this->core->callBehavior('coreBlogConstruct',$this);
		}
	}

	/// @name Common public methods
	//@{
	/**
	Returns blog URL ending with a question mark.
	*/
	public function getQmarkURL()
	{
		if (substr($this->url,-1) != '?') {
			return $this->url.'?';
		}

		return $this->url;
	}

	/**
	Returns jQuery version selected for the blog.
	 */
	public function getJsJQuery()
	{
		$version = $this->settings->system->jquery_version;
		if ($version == '') {
			$version = DC_DEFAULT_JQUERY;	// defined in inc/prepend.php
		}
		return 'jquery/'.$version;
	}

	/**
	Returns public URL of specified plugin file.
	 */
	public function getPF($pf, $strip_host=true)
	{
		$ret = $this->getQmarkURL().'pf='.$pf;
		if ($strip_host) {
			$ret = html::stripHostURL($ret);
		}
		return $ret;
	}

	/**
	Returns public URL of specified var file.
	 */
	public function getVF($vf, $strip_host=true)
	{
		$ret = $this->getQmarkURL().'vf='.$vf;
		if ($strip_host) {
			$ret = html::stripHostURL($ret);
		}
		return $ret;
	}

	/**
	Returns an entry status name given to a code. Status are translated, never
	use it for tests. If status code does not exist, returns <i>unpublished</i>.

	@param	s	<b>integer</b> Status code
	@return	<b>string</b> Blog status name
	*/
	public function getPostStatus($s)
	{
		if (isset($this->post_status[$s])) {
			return $this->post_status[$s];
		}
		return $this->post_status['0'];
	}

	/**
	Returns an array of available entry status codes and names.

	@return	<b>array</b> Simple array with codes in keys and names in value
	*/
	public function getAllPostStatus()
	{
		return $this->post_status;
	}

	/**
	Returns an array of available comment status codes and names.

	@return	<b>array</b> Simple array with codes in keys and names in value
	*/
	public function getAllCommentStatus()
	{
		return $this->comment_status;
	}

	/**
	Disallows entries password protection. You need to set it to
	<var>false</var> while serving a public blog.

	@param	v		<b>boolean</b>
	*/
	public function withoutPassword($v)
	{
		$this->without_password = (boolean) $v;
	}
	//@}

	/// @name Triggers methods
	//@{
	/**
	Updates blog last update date. Should be called every time you change
	an element related to the blog.
	*/
	public function triggerBlog()
	{
		$cur = $this->con->openCursor($this->prefix.'blog');

		$cur->blog_upddt = date('Y-m-d H:i:s');

		$cur->update("WHERE blog_id = '".$this->con->escape($this->id)."' ");

		# --BEHAVIOR-- coreBlogAfterTriggerBlog
		$this->core->callBehavior('coreBlogAfterTriggerBlog',$cur);
	}

	/**
	Updates comment and trackback counters in post table. Should be called
	every time a comment or trackback is added, removed or changed its status.

	@param	id		<b>integer</b>		Comment ID
	@param	del		<b>boolean</b>		If comment is delete, set this to true
	*/
	public function triggerComment($id,$del=false)
	{
		$this->triggerComments($id,$del);
	}

	/**
	Updates comments and trackbacks counters in post table. Should be called
	every time comments or trackbacks are added, removed or changed their status.

	@param	ids		<b>mixed</b>		Comment(s) ID(s)
	@param	del		<b>boolean</b>		If comment is delete, set this to true
	@param	affected_posts		<b>mixed</b>		Posts(s) ID(s)
	*/
	public function triggerComments($ids, $del=false, $affected_posts=null)
	{
		$comments_ids = dcUtils::cleanIds($ids);

		# Get posts affected by comments edition
		if (empty($affected_posts)) {
			$strReq =
				'SELECT post_id '.
				'FROM '.$this->prefix.'comment '.
				'WHERE comment_id'.$this->con->in($comments_ids).
				'GROUP BY post_id';

			$rs = $this->con->select($strReq);

			$affected_posts = array();
			while ($rs->fetch()) {
				$affected_posts[] = (integer) $rs->post_id;
			}
		}

		if (!is_array($affected_posts) || empty($affected_posts)) {
			return;
		}

		# Count number of comments if exists for affected posts
		$strReq =
			'SELECT post_id, COUNT(post_id) AS nb_comment, comment_trackback '.
			'FROM '.$this->prefix.'comment '.
			'WHERE comment_status = 1 '.
			'AND post_id'.$this->con->in($affected_posts).
			'GROUP BY post_id,comment_trackback';

		$rs = $this->con->select($strReq);

		$posts = array();
		while ($rs->fetch()) {
			if ($rs->comment_trackback) {
				$posts[$rs->post_id]['trackback'] = $rs->nb_comment;
			} else {
				$posts[$rs->post_id]['comment'] = $rs->nb_comment;
			}
		}

		# Update number of comments on affected posts
		$cur = $this->con->openCursor($this->prefix.'post');
		foreach($affected_posts as $post_id)
		{
			$cur->clean();

			if (!array_key_exists($post_id,$posts)) {
				$cur->nb_trackback = 0;
				$cur->nb_comment = 0;
			} else {
				$cur->nb_trackback = empty($posts[$post_id]['trackback']) ? 0 : $posts[$post_id]['trackback'];
				$cur->nb_comment = empty($posts[$post_id]['comment']) ? 0 : $posts[$post_id]['comment'];
			}

			$cur->update('WHERE post_id = '.$post_id);
		}
	}
	//@}

	/// @name Categories management methods
	//@{
	public function categories()
	{
		if (!($this->categories instanceof dcCategories)) {
			$this->categories = new dcCategories($this->core);
		}

		return $this->categories;
	}

	/**
	Retrieves categories. <var>$params</var> is an associative array which can
	take the following parameters:

	- post_type: Get only entries with given type (default "post")
	- cat_url: filter on cat_url field
	- cat_id: filter on cat_id field
	- start: start with a given category
	- level: categories level to retrieve

	@param	params	<b>array</b>		Parameters
	@return	<b>record</b>
	*/
	public function getCategories($params=array())
	{
		$c_params = array();
		if (isset($params['post_type'])) {
			$c_params['post_type'] = $params['post_type'];
			unset($params['post_type']);
		}
		$counter = $this->getCategoriesCounter($c_params);

		if (isset($params['without_empty']) && ($params['without_empty'] == false)) {
			$without_empty = false;
		} else {
			$without_empty = $this->core->auth->userID() == false; # Get all categories if in admin display
		}

		$start = isset($params['start']) ? (integer) $params['start'] : 0;
		$l = isset($params['level']) ? (integer) $params['level'] : 0;

		$rs = $this->categories()->getChildren($start,null,'desc');

		# Get each categories total posts count
		$data = array();
		$stack = array();
		$level = 0;
		$cols = $rs->columns();
		while ($rs->fetch())
		{
			$nb_post = isset($counter[$rs->cat_id]) ? (integer) $counter[$rs->cat_id] : 0;

			if ($rs->level > $level) {
				$nb_total = $nb_post;
				$stack[$rs->level] = (integer) $nb_post;
			} elseif ($rs->level == $level) {
				$nb_total = $nb_post;
				$stack[$rs->level] += $nb_post;
			} else {
				$nb_total = $stack[$rs->level+1] + $nb_post;
				if (isset($stack[$rs->level])) {
					$stack[$rs->level] += $nb_total;
				} else {
					$stack[$rs->level] = $nb_total;
				}
				unset($stack[$rs->level+1]);
			}

			if ($nb_total == 0 && $without_empty) {
				continue;
			}

			$level = $rs->level;

			$t = array();
			foreach ($cols as $c) {
				$t[$c] = $rs->f($c);
			}
			$t['nb_post'] = $nb_post;
			$t['nb_total'] = $nb_total;

			if ($l == 0 || ($l > 0 && $l == $rs->level)) {
				array_unshift($data,$t);
			}
		}

		# We need to apply filter after counting
		if (isset($params['cat_id']) && $params['cat_id'] !== '')
		{
			$found = false;
			foreach ($data as $v) {
				if ($v['cat_id'] == $params['cat_id']) {
					$found = true;
					$data = array($v);
					break;
				}
			}
			if (!$found) {
				$data = array();
			}
		}

		if (isset($params['cat_url']) && ($params['cat_url'] !== '')
			&& !isset($params['cat_id']))
		{
			$found = false;
			foreach ($data as $v) {
				if ($v['cat_url'] == $params['cat_url']) {
					$found = true;
					$data = array($v);
					break;
				}
			}
			if (!$found) {
				$data = array();
			}
		}

		return staticRecord::newFromArray($data);
	}

	/**
	Retrieves a category by its ID.

	@param	id		<b>integer</b>		Category ID
	@return	<b>record</b>
	*/
	public function getCategory($id)
	{
		return $this->getCategories(array('cat_id' => $id));
	}

	/**
	Retrieves parents of a given category.

	@param	id		<b>integer</b>		Category ID
	@return	<b>record</b>
	*/
	public function getCategoryParents($id)
	{
		return $this->categories()->getParents($id);
	}

	/**
	Retrieves first parent of a given category.

	@param	id		<b>integer</b>		Category ID
	@return	<b>record</b>
	*/
	public function getCategoryParent($id)
	{
		return $this->categories()->getParent($id);
	}

	/**
	Retrieves all category's first children

	@param	id		<b>integer</b>		Category ID
	@return	<b>record</b>
	*/
	public function getCategoryFirstChildren($id)
	{
		return $this->getCategories(array('start' => $id,'level' => $id == 0 ? 1 : 2));
	}

	private function getCategoriesCounter($params=array())
	{
		$strReq =
		'SELECT  C.cat_id, COUNT(P.post_id) AS nb_post '.
		'FROM '.$this->prefix.'category AS C '.
		'JOIN '.$this->prefix."post P ON (C.cat_id = P.cat_id AND P.blog_id = '".$this->con->escape($this->id)."' ) ".
		"WHERE C.blog_id = '".$this->con->escape($this->id)."' ";

		if (!$this->core->auth->userID()) {
			$strReq .= 'AND P.post_status = 1 ';
		}

		if (!empty($params['post_type'])) {
			$strReq .= 'AND P.post_type '.$this->con->in($params['post_type']);
		}

		$strReq .= 'GROUP BY C.cat_id ';

		$rs = $this->con->select($strReq);
		$counters = array();
		while ($rs->fetch()) {
			$counters[$rs->cat_id] = $rs->nb_post;
		}

		return $counters;
	}

	/**
	Creates a new category. Takes a cursor as input and returns the new category
	ID.

	@param	cur		<b>cursor</b>		Category cursor
	@return	<b>integer</b>		New category ID
	*/
	public function addCategory($cur,$parent=0)
	{
		if (!$this->core->auth->check('categories',$this->id)) {
			throw new Exception(__('You are not allowed to add categories'));
		}

		$url = array();
		if ($parent != 0)
		{
			$rs = $this->getCategory($parent);
			if ($rs->isEmpty()) {
				$url = array();
			} else {
				$url[] = $rs->cat_url;
			}
		}

		if ($cur->cat_url == '') {
			$url[] = text::tidyURL($cur->cat_title,false);
		} else {
			$url[] = $cur->cat_url;
		}

		$cur->cat_url = implode('/',$url);

		$this->getCategoryCursor($cur);
		$cur->blog_id = (string) $this->id;

		# --BEHAVIOR-- coreBeforeCategoryCreate
		$this->core->callBehavior('coreBeforeCategoryCreate',$this,$cur);

		$id = $this->categories()->addNode($cur,$parent);
		# Update category's cursor
		$rs = $this->getCategory($id);
		if (!$rs->isEmpty()) {
			$cur->cat_lft = $rs->cat_lft;
			$cur->cat_rgt = $rs->cat_rgt;
		}

		# --BEHAVIOR-- coreAfterCategoryCreate
		$this->core->callBehavior('coreAfterCategoryCreate',$this,$cur);
		$this->triggerBlog();

		return $cur->cat_id;
	}

	/**
	Updates an existing category.

	@param	id		<b>integer</b>		Category ID
	@param	cur		<b>cursor</b>		Category cursor
	*/
	public function updCategory($id,$cur)
	{
		if (!$this->core->auth->check('categories',$this->id)) {
			throw new Exception(__('You are not allowed to update categories'));
		}

		if ($cur->cat_url == '')
		{
			$url = array();
			$rs = $this->categories()->getParents($id);
			while ($rs->fetch()) {
				if ($rs->index() == $rs->count()-1) {
					$url[] = $rs->cat_url;
				}
			}


			$url[] = text::tidyURL($cur->cat_title,false);
			$cur->cat_url = implode('/',$url);
		}

		$this->getCategoryCursor($cur,$id);

		# --BEHAVIOR-- coreBeforeCategoryUpdate
		$this->core->callBehavior('coreBeforeCategoryUpdate',$this,$cur);

		$cur->update(
		'WHERE cat_id = '.(integer) $id.' '.
		"AND blog_id = '".$this->con->escape($this->id)."' ");

		# --BEHAVIOR-- coreAfterCategoryUpdate
		$this->core->callBehavior('coreAfterCategoryUpdate',$this,$cur);

		$this->triggerBlog();
	}

        /**
        Set category position

        @param  id              <b>integer</b>          Category ID
        @param  left            <b>integer</b>          Category ID before
        @param  right           <b>integer</b>          Category ID after
        */
        public function updCategoryPosition($id,$left,$right)
        {
                $this->categories()->updatePosition($id,$left,$right);
                $this->triggerBlog();
        }

	/**
	DEPRECATED METHOD. Use dcBlog::setCategoryParent and dcBlog::moveCategory
	instead.

	@param	id		<b>integer</b>		Category ID
	@param	order	<b>integer</b>		Category position
	*/
	public function updCategoryOrder($id,$order)
	{
		return;
	}

	/**
	Set a category parent

	@param	id		<b>integer</b>		Category ID
	@param	parent	<b>integer</b>		Parent Category ID
	*/
	public function setCategoryParent($id,$parent)
	{
		$this->categories()->setNodeParent($id,$parent);
		$this->triggerBlog();
	}

	/**
	Set category position

	@param	id		<b>integer</b>		Category ID
	@param	sibling	<b>integer</b>		Sibling Category ID
	@param	move		<b>integer</b>		Order (before|after)
	*/
	public function setCategoryPosition($id,$sibling,$move)
	{
		$this->categories()->setNodePosition($id,$sibling,$move);
		$this->triggerBlog();
	}

	/**
	Deletes a category.

	@param	id		<b>integer</b>		Category ID
	*/
	public function delCategory($id)
	{
		if (!$this->core->auth->check('categories',$this->id)) {
			throw new Exception(__('You are not allowed to delete categories'));
		}

		$strReq = 'SELECT COUNT(post_id) AS nb_post '.
				'FROM '.$this->prefix.'post '.
				'WHERE cat_id = '.(integer) $id.' '.
				"AND blog_id = '".$this->con->escape($this->id)."' ";

		$rs = $this->con->select($strReq);

		if ($rs->nb_post > 0) {
			throw new Exception(__('This category is not empty.'));
		}

		$this->categories()->deleteNode($id,true);
		$this->triggerBlog();
	}

	/**
	Reset categories order and relocate them to first level
	*/
	public function resetCategoriesOrder()
	{
		if (!$this->core->auth->check('categories',$this->id)) {
			throw new Exception(__('You are not allowed to reset categories order'));
		}

		$this->categories()->resetOrder();
		$this->triggerBlog();
	}

	private function checkCategory($title,$url,$id=null)
	{
		# Let's check if URL is taken...
		$strReq =
			'SELECT cat_url FROM '.$this->prefix.'category '.
			"WHERE cat_url = '".$this->con->escape($url)."' ".
			($id ? 'AND cat_id <> '.(integer) $id. ' ' : '').
			"AND blog_id = '".$this->con->escape($this->id)."' ".
			'ORDER BY cat_url DESC';

		$rs = $this->con->select($strReq);

		if (!$rs->isEmpty())
		{
			if ($this->con->driver() == 'mysql' || $this->con->driver() == 'mysqli' || $this->con->driver() == 'mysqlimb4') {
				$clause = "REGEXP '^".$this->con->escape($url)."[0-9]+$'";
			} elseif ($this->con->driver() == 'pgsql') {
				$clause = "~ '^".$this->con->escape($url)."[0-9]+$'";
			} else {
				$clause = "LIKE '".$this->con->escape($url)."%'";
			}
			$strReq =
				'SELECT cat_url FROM '.$this->prefix.'category '.
				"WHERE cat_url ".$clause.' '.
				($id ? 'AND cat_id <> '.(integer) $id. ' ' : '').
				"AND blog_id = '".$this->con->escape($this->id)."' ".
				'ORDER BY cat_url DESC ';

			$rs = $this->con->select($strReq);
			$a = array();
			while ($rs->fetch()) {
				$a[] = $rs->cat_url;
			}

			natsort($a);
			$t_url = end($a);

			if (preg_match('/(.*?)([0-9]+)$/',$t_url,$m)) {
				$i = (integer) $m[2];
				$url = $m[1];
			} else {
				$i = 1;
			}

			return $url.($i+1);
		}

		# URL is empty?
		if ($url == '') {
			throw new Exception(__('Empty category URL'));
		}

		return $url;
	}

	private function getCategoryCursor($cur,$id=null)
	{
		if ($cur->cat_title == '') {
			throw new Exception(__('You must provide a category title'));
		}

		# If we don't have any cat_url, let's do one
		if ($cur->cat_url == '') {
			$cur->cat_url = text::tidyURL($cur->cat_title,false);
		}

		# Still empty ?
		if ($cur->cat_url == '') {
			throw new Exception(__('You must provide a category URL'));
		} else {
			$cur->cat_url = text::tidyURL($cur->cat_url,true);
		}

		# Check if title or url are unique
		$cur->cat_url = $this->checkCategory($cur->cat_title,$cur->cat_url,$id);

		if ($cur->cat_desc !== null) {
			$cur->cat_desc = $this->core->HTMLfilter($cur->cat_desc);
		}
	}
	//@}

	/// @name Entries management methods
	//@{
	/**
	Retrieves entries. <b>$params</b> is an array taking the following
	optionnal parameters:

	- no_content: Don't retrieve entry content (excerpt and content)
	- post_type: Get only entries with given type (default "post", array for many types and '' for no type)
	- post_id: (integer or array) Get entry with given post_id
	- post_url: Get entry with given post_url field
	- user_id: (integer) Get entries belonging to given user ID
	- cat_id: (string or array) Get entries belonging to given category ID
	- cat_id_not: deprecated (use cat_id with "id ?not" instead)
	- cat_url: (string or array) Get entries belonging to given category URL
	- cat_url_not: deprecated (use cat_url with "url ?not" instead)
	- post_status: (integer) Get entries with given post_status
	- post_selected: (boolean) Get select flaged entries
	- post_year: (integer) Get entries with given year
	- post_month: (integer) Get entries with given month
	- post_day: (integer) Get entries with given day
	- post_lang: Get entries with given language code
	- search: Get entries corresponding of the following search string
	- columns: (array) More columns to retrieve
	- sql: Append SQL string at the end of the query
	- from: Append SQL string after "FROM" statement in query
	- order: Order of results (default "ORDER BY post_dt DES")
	- limit: Limit parameter
	- sql_only : return the sql request instead of results. Only ids are selected
	- exclude_post_id : (integer or array) Exclude entries with given post_id

	Please note that on every cat_id or cat_url, you can add ?not to exclude
	the category and ?sub to get subcategories.

	@param	params		<b>array</b>		Parameters
	@param	count_only	<b>boolean</b>		Only counts results
	@return	<b>record</b>	A record with some more capabilities or the SQL request
	*/
	public function getPosts($params=array(),$count_only=false)
	{
		# --BEHAVIOR-- coreBlogBeforeGetPosts
		$params = new ArrayObject($params);
		$this->core->callBehavior('coreBlogBeforeGetPosts',$params);

		if ($count_only)
		{
			$strReq = 'SELECT count(DISTINCT P.post_id) ';
		}
		elseif (!empty($params['sql_only']))
		{
			$strReq = 'SELECT P.post_id ';
		}
		else
		{
			if (!empty($params['no_content'])) {
				$content_req = '';
			} else {
				$content_req =
				'post_excerpt, post_excerpt_xhtml, '.
				'post_content, post_content_xhtml, post_notes, ';
			}

			if (!empty($params['columns']) && is_array($params['columns'])) {
				$content_req .= implode(', ',$params['columns']).', ';
			}


			$strReq =
			'SELECT P.post_id, P.blog_id, P.user_id, P.cat_id, post_dt, '.
			'post_tz, post_creadt, post_upddt, post_format, post_password, '.
			'post_url, post_lang, post_title, '.$content_req.
			'post_type, post_meta, '.
			'post_status, post_firstpub, post_selected, post_position, '.
			'post_open_comment, post_open_tb, nb_comment, nb_trackback, '.
			'U.user_name, U.user_firstname, U.user_displayname, U.user_email, '.
			'U.user_url, '.
			'C.cat_title, C.cat_url, C.cat_desc ';
		}

		$strReq .=
		'FROM '.$this->prefix.'post P '.
		'INNER JOIN '.$this->prefix.'user U ON U.user_id = P.user_id '.
		'LEFT OUTER JOIN '.$this->prefix.'category C ON P.cat_id = C.cat_id ';

		if (!empty($params['from'])) {
			$strReq .= $params['from'].' ';
		}

		$strReq .=
		"WHERE P.blog_id = '".$this->con->escape($this->id)."' ";

		if (!$this->core->auth->check('contentadmin',$this->id)) {
			$strReq .= 'AND ((post_status = 1 ';

			if ($this->without_password) {
				$strReq .= 'AND post_password IS NULL ';
			}
			$strReq .= ') ';

			if ($this->core->auth->userID()) {
				$strReq .= "OR P.user_id = '".$this->con->escape($this->core->auth->userID())."')";
			} else {
				$strReq .= ') ';
			}
		}

		#Adding parameters
		if (isset($params['post_type']))
		{
			if (is_array($params['post_type']) || $params['post_type'] != '') {
				$strReq .= 'AND post_type '.$this->con->in($params['post_type']);
			}
		}
		else
		{
			$strReq .= "AND post_type = 'post' ";
		}

		if (isset($params['post_id']) && $params['post_id'] !== '') {
			if (is_array($params['post_id'])) {
				array_walk($params['post_id'],create_function('&$v,$k','if($v!==null){$v=(integer)$v;}'));
			} else {
				$params['post_id'] = array((integer) $params['post_id']);
			}
			$strReq .= 'AND P.post_id '.$this->con->in($params['post_id']);
		}

		if (isset($params['exclude_post_id']) && $params['exclude_post_id'] !== '') {
			if (is_array($params['exclude_post_id'])) {
				array_walk($params['exclude_post_id'],create_function('&$v,$k','if($v!==null){$v=(integer)$v;}'));
			} else {
				$params['exclude_post_id'] = array((integer) $params['exclude_post_id']);
			}
			$strReq .= 'AND P.post_id NOT '.$this->con->in($params['exclude_post_id']);
		}

		if (isset($params['post_url']) && $params['post_url'] !== '') {
			$strReq .= "AND post_url = '".$this->con->escape($params['post_url'])."' ";
		}

		if (!empty($params['user_id'])) {
			$strReq .= "AND U.user_id = '".$this->con->escape($params['user_id'])."' ";
		}

		if (isset($params['cat_id']) && $params['cat_id'] !== '')
		{
			if (!is_array($params['cat_id'])) {
				$params['cat_id'] = array($params['cat_id']);
			}
			if (!empty($params['cat_id_not'])) {
				array_walk($params['cat_id'],create_function('&$v,$k','$v=$v." ?not";'));
			}
			$strReq .= 'AND '.$this->getPostsCategoryFilter($params['cat_id'],'cat_id').' ';
		}
		elseif (isset($params['cat_url']) && $params['cat_url'] !== '')
		{
			if (!is_array($params['cat_url'])) {
				$params['cat_url'] = array($params['cat_url']);
			}
			if (!empty($params['cat_url_not'])) {
				array_walk($params['cat_url'],create_function('&$v,$k','$v=$v." ?not";'));
			}
			$strReq .= 'AND '.$this->getPostsCategoryFilter($params['cat_url'],'cat_url').' ';
		}

		/* Other filters */
		if (isset($params['post_status'])) {
			$strReq .= 'AND post_status = '.(integer) $params['post_status'].' ';
		}

		if (isset($params['post_firstpub'])) {
			$strReq .= 'AND post_firstpub = '.(integer) $params['post_firstpub'].' ';
		}

		if (isset($params['post_selected'])) {
			$strReq .= 'AND post_selected = '.(integer) $params['post_selected'].' ';
		}

		if (!empty($params['post_year'])) {
			$strReq .= 'AND '.$this->con->dateFormat('post_dt','%Y').' = '.
			"'".sprintf('%04d',$params['post_year'])."' ";
		}

		if (!empty($params['post_month'])) {
			$strReq .= 'AND '.$this->con->dateFormat('post_dt','%m').' = '.
			"'".sprintf('%02d',$params['post_month'])."' ";
		}

		if (!empty($params['post_day'])) {
			$strReq .= 'AND '.$this->con->dateFormat('post_dt','%d').' = '.
			"'".sprintf('%02d',$params['post_day'])."' ";
		}

		if (!empty($params['post_lang'])) {
			$strReq .= "AND P.post_lang = '".$this->con->escape($params['post_lang'])."' ";
		}

		if (!empty($params['search']))
		{
			$words = text::splitWords($params['search']);

			if (!empty($words))
			{
				# --BEHAVIOR-- corePostSearch
				if ($this->core->hasBehavior('corePostSearch')) {
					$this->core->callBehavior('corePostSearch',$this->core,array(&$words,&$strReq,&$params));
				}

				if ($words)
				{
					foreach ($words as $i => $w) {
						$words[$i] = "post_words LIKE '%".$this->con->escape($w)."%'";
					}
					$strReq .= 'AND '.implode(' AND ',$words).' ';
				}
			}
		}

		if (isset($params['media'])) {
			if ($params['media'] == '0') {
				$strReq .= 'AND NOT ';
			} else {
				$strReq .= 'AND ';
			}
			$strReq .= 'EXISTS (SELECT M.post_id FROM '.$this->prefix.'post_media M '.
				'WHERE M.post_id = P.post_id ';
			if (isset($params['link_type'])) {
				$strReq .= " AND M.link_type ".$this->con->in($params['link_type'])." ";
			}
			$strReq .= ")";
		}

		if (!empty($params['where'])) {
			$strReq .= $params['where'].' ';
		}

		if (!empty($params['sql'])) {
			$strReq .= $params['sql'].' ';
		}

		if (!$count_only)
		{
			if (!empty($params['order'])) {
				$strReq .= 'ORDER BY '.$this->con->escape($params['order']).' ';
			} else {
				$strReq .= 'ORDER BY post_dt DESC ';
			}
		}

		if (!$count_only && !empty($params['limit'])) {
			$strReq .= $this->con->limit($params['limit']);
		}

		if (!empty($params['sql_only'])) {
			return $strReq;
		}

		$rs = $this->con->select($strReq);
		$rs->core = $this->core;
		$rs->_nb_media = array();
		$rs->extend('rsExtPost');

		# --BEHAVIOR-- coreBlogGetPosts
		$this->core->callBehavior('coreBlogGetPosts',$rs);

		# --BEHAVIOR-- coreBlogAfterGetPosts
		$alt = new arrayObject(array('rs' => null,'params' => $params,'count_only' => $count_only));
		$this->core->callBehavior('coreBlogAfterGetPosts',$rs,$alt);
		if ($alt['rs'] instanceof record) {
			$rs = $alt['rs'];
		}

		return $rs;
	}

	/**
	Returns a record with post id, title and date for next or previous post
	according to the post ID.
	$dir could be 1 (next post) or -1 (previous post).

	@param	post_id				<b>integer</b>		Post ID
	@param	dir					<b>integer</b>		Search direction
	@param	restrict_to_category	<b>boolean</b>		Restrict to post with same category
	@param	restrict_to_lang		<b>boolean</b>		Restrict to post with same lang
	@return	record
	*/
	public function getNextPost($post,$dir,$restrict_to_category=false, $restrict_to_lang=false)
	{
		$dt = $post->post_dt;
		$post_id = (integer) $post->post_id;

		if($dir > 0) {
			$sign = '>';
			$order = 'ASC';
		}
		else {
			$sign = '<';
			$order = 'DESC';
		}

		$params['post_type'] = $post->post_type;
		$params['limit'] = 1;
		$params['order'] = 'post_dt '.$order.', P.post_id '.$order;
		$params['sql'] =
		'AND ( '.
		"	(post_dt = '".$this->con->escape($dt)."' AND P.post_id ".$sign." ".$post_id.") ".
		"	OR post_dt ".$sign." '".$this->con->escape($dt)."' ".
		') ';

		if ($restrict_to_category) {
			$params['sql'] .= $post->cat_id ? 'AND P.cat_id = '.(integer) $post->cat_id.' ' : 'AND P.cat_id IS NULL ';
		}

		if ($restrict_to_lang) {
			$params['sql'] .= $post->post_lang ? 'AND P.post_lang = \''. $this->con->escape($post->post_lang) .'\' ': 'AND P.post_lang IS NULL ';
		}

		$rs = $this->getPosts($params);

		if ($rs->isEmpty()) {
			return null;
		}

		return $rs;
	}

	/**
	Retrieves different languages and post count on blog, based on post_lang
	field. <var>$params</var> is an array taking the following optionnal
	parameters:

	- post_type: Get only entries with given type (default "post", '' for no type)
	- lang: retrieve post count for selected lang
	- order: order statement (default post_lang DESC)

	@param	params	<b>array</b>		Parameters
	@return	record
	*/
	public function getLangs($params=array())
	{
		$strReq = 'SELECT COUNT(post_id) as nb_post, post_lang '.
				'FROM '.$this->prefix.'post '.
				"WHERE blog_id = '".$this->con->escape($this->id)."' ".
				"AND post_lang <> '' ".
				"AND post_lang IS NOT NULL ";

		if (!$this->core->auth->check('contentadmin',$this->id)) {
			$strReq .= 'AND ((post_status = 1 ';

			if ($this->without_password) {
				$strReq .= 'AND post_password IS NULL ';
			}
			$strReq .= ') ';

			if ($this->core->auth->userID()) {
				$strReq .= "OR user_id = '".$this->con->escape($this->core->auth->userID())."')";
			} else {
				$strReq .= ') ';
			}
		}

		if (isset($params['post_type'])) {
			if ($params['post_type'] != '') {
				$strReq .= "AND post_type = '".$this->con->escape($params['post_type'])."' ";
			}
		} else {
			$strReq .= "AND post_type = 'post' ";
		}

		if (isset($params['lang'])) {
			$strReq .= "AND post_lang = '".$this->con->escape($params['lang'])."' ";
		}

		$strReq .= 'GROUP BY post_lang ';

		$order = 'desc';
		if (!empty($params['order']) && preg_match('/^(desc|asc)$/i',$params['order'])) {
			$order = $params['order'];
		}
		$strReq .= 'ORDER BY post_lang '.$order.' ';

		return $this->con->select($strReq);
	}

	/**
	Returns a record with all distinct blog dates and post count.
	<var>$params</var> is an array taking the following optionnal parameters:

	- type: (day|month|year) Get days, months or years
	- year: (integer) Get dates for given year
	- month: (integer) Get dates for given month
	- day: (integer) Get dates for given day
	- cat_id: (integer) Category ID filter
	- cat_url: Category URL filter
	- post_lang: lang of the posts
	- next: Get date following match
	- previous: Get date before match
	- order: Sort by date "ASC" or "DESC"

	@param	params	<b>array</b>		Parameters array
	@return	record
	*/
	public function getDates($params=array())
	{
		$dt_f = '%Y-%m-%d';
		$dt_fc = '%Y%m%d';
		if (isset($params['type'])) {
			if ($params['type'] == 'year') {
				$dt_f = '%Y-01-01';
				$dt_fc = '%Y0101';
			} elseif ($params['type'] == 'month') {
				$dt_f = '%Y-%m-01';
				$dt_fc = '%Y%m01';
			}
		}
		$dt_f .= ' 00:00:00';
		$dt_fc .= '000000';

		$cat_field = $catReq = $limit = '';

		if (isset($params['cat_id']) && $params['cat_id'] !== '') {
			$catReq = 'AND P.cat_id = '.(integer) $params['cat_id'].' ';
			$cat_field = ', C.cat_url ';
		} elseif (isset($params['cat_url']) && $params['cat_url'] !== '') {
			$catReq = "AND C.cat_url = '".$this->con->escape($params['cat_url'])."' ";
			$cat_field = ', C.cat_url ';
		}
		if (!empty($params['post_lang'])) {
			$catReq = 'AND P.post_lang = \''. $params['post_lang'].'\' ';
		}

		$strReq = 'SELECT DISTINCT('.$this->con->dateFormat('post_dt',$dt_f).') AS dt '.
				$cat_field.
				',COUNT(P.post_id) AS nb_post '.
				'FROM '.$this->prefix.'post P LEFT JOIN '.$this->prefix.'category C '.
				'ON P.cat_id = C.cat_id '.
				"WHERE P.blog_id = '".$this->con->escape($this->id)."' ".
				$catReq;

		if (!$this->core->auth->check('contentadmin',$this->id)) {
			$strReq .= 'AND ((post_status = 1 ';

			if ($this->without_password) {
				$strReq .= 'AND post_password IS NULL ';
			}
			$strReq .= ') ';

			if ($this->core->auth->userID()) {
				$strReq .= "OR P.user_id = '".$this->con->escape($this->core->auth->userID())."')";
			} else {
				$strReq .= ') ';
			}
		}

		if (!empty($params['post_type'])) {
			$strReq .= "AND post_type ".$this->con->in($params['post_type'])." ";
		} else {
			$strReq .= "AND post_type = 'post' ";
		}

		if (!empty($params['year'])) {
			$strReq .= 'AND '.$this->con->dateFormat('post_dt','%Y')." = '".sprintf('%04d',$params['year'])."' ";
		}

		if (!empty($params['month'])) {
			$strReq .= 'AND '.$this->con->dateFormat('post_dt','%m')." = '".sprintf('%02d',$params['month'])."' ";
		}

		if (!empty($params['day'])) {
			$strReq .= 'AND '.$this->con->dateFormat('post_dt','%d')." = '".sprintf('%02d',$params['day'])."' ";
		}

		# Get next or previous date
		if (!empty($params['next']) || !empty($params['previous']))
		{
			if (!empty($params['next'])) {
				$pdir = ' > ';
				$params['order'] = 'asc';
				$dt = $params['next'];
			} else {
				$pdir = ' < ';
				$params['order'] = 'desc';
				$dt = $params['previous'];
			}

			$dt = date('YmdHis',strtotime($dt));

			$strReq .= 'AND '.$this->con->dateFormat('post_dt',$dt_fc).$pdir."'".$dt."' ";
			$limit = $this->con->limit(1);
		}

		$strReq .= 'GROUP BY dt '.$cat_field;

		$order = 'desc';
		if (!empty($params['order']) && preg_match('/^(desc|asc)$/i',$params['order'])) {
			$order = $params['order'];
		}

		$strReq .=
		'ORDER BY dt '.$order.' '.
		$limit;

		$rs = $this->con->select($strReq);
		$rs->extend('rsExtDates');
		return $rs;
	}

	/**
	Creates a new entry. Takes a cursor as input and returns the new entry
	ID.

	@param	cur		<b>cursor</b>		Post cursor
	@return	<b>integer</b>		New post ID
	*/
	public function addPost($cur)
	{
		if (!$this->core->auth->check('usage,contentadmin',$this->id)) {
			throw new Exception(__('You are not allowed to create an entry'));
		}

		$this->con->writeLock($this->prefix.'post');
		try
		{
			# Get ID
			$rs = $this->con->select(
				'SELECT MAX(post_id) '.
				'FROM '.$this->prefix.'post '
				);

			$cur->post_id = (integer) $rs->f(0) + 1;
			$cur->blog_id = (string) $this->id;
			$cur->post_creadt = date('Y-m-d H:i:s');
			$cur->post_upddt = date('Y-m-d H:i:s');
			$cur->post_tz = $this->core->auth->getInfo('user_tz');

			# Post excerpt and content
			$this->getPostContent($cur,$cur->post_id);

			$this->getPostCursor($cur);

			$cur->post_url = $this->getPostURL($cur->post_url,$cur->post_dt,$cur->post_title,$cur->post_id);

			if (!$this->core->auth->check('publish,contentadmin',$this->id)) {
				$cur->post_status = -2;
			}

			# --BEHAVIOR-- coreBeforePostCreate
			$this->core->callBehavior('coreBeforePostCreate',$this,$cur);

			$cur->insert();
			$this->con->unlock();
		}
		catch (Exception $e)
		{
			$this->con->unlock();
			throw $e;
		}

		# --BEHAVIOR-- coreAfterPostCreate
		$this->core->callBehavior('coreAfterPostCreate',$this,$cur);

		$this->triggerBlog();

		$this->firstPublicationEntries($cur->post_id);

		return $cur->post_id;
	}

	/**
	Updates an existing post.

	@param	id		<b>integer</b>		Post ID
	@param	cur		<b>cursor</b>		Post cursor
	*/
	public function updPost($id,$cur)
	{
		if (!$this->core->auth->check('usage,contentadmin',$this->id)) {
			throw new Exception(__('You are not allowed to update entries'));
		}

		$id = (integer) $id;

		if (empty($id)) {
			throw new Exception(__('No such entry ID'));
		}

		# Post excerpt and content
		$this->getPostContent($cur,$id);

		$this->getPostCursor($cur);

		if ($cur->post_url !== null) {
			$cur->post_url = $this->getPostURL($cur->post_url,$cur->post_dt,$cur->post_title,$id);
		}

		if (!$this->core->auth->check('publish,contentadmin',$this->id)) {
			$cur->unsetField('post_status');
		}

		$cur->post_upddt = date('Y-m-d H:i:s');

		#If user is only "usage", we need to check the post's owner
		if (!$this->core->auth->check('contentadmin',$this->id))
		{
			$strReq = 'SELECT post_id '.
					'FROM '.$this->prefix.'post '.
					'WHERE post_id = '.$id.' '.
					"AND user_id = '".$this->con->escape($this->core->auth->userID())."' ";

			$rs = $this->con->select($strReq);

			if ($rs->isEmpty()) {
				throw new Exception(__('You are not allowed to edit this entry'));
			}
		}

		# --BEHAVIOR-- coreBeforePostUpdate
		$this->core->callBehavior('coreBeforePostUpdate',$this,$cur);

		$cur->update('WHERE post_id = '.$id.' ');

		# --BEHAVIOR-- coreAfterPostUpdate
		$this->core->callBehavior('coreAfterPostUpdate',$this,$cur);

		$this->triggerBlog();

		$this->firstPublicationEntries($id);
	}

	/**
	Updates post status.

	@param	id		<b>integer</b>		Post ID
	@param	status	<b>integer</b>		Post status
	*/
	public function updPostStatus($id,$status)
	{
		$this->updPostsStatus($id,$status);
	}

	/**
	Updates posts status.

	@param	ids		<b>mixed</b>		Post(s) ID(s)
	@param	status	<b>integer</b>		Post status
	*/
	public function updPostsStatus($ids,$status)
	{
		if (!$this->core->auth->check('publish,contentadmin',$this->id)) {
			throw new Exception(__('You are not allowed to change this entry status'));
		}

		$posts_ids = dcUtils::cleanIds($ids);
		$status = (integer) $status;

		$strReq = "WHERE blog_id = '".$this->con->escape($this->id)."' ".
				"AND post_id ".$this->con->in($posts_ids);

		#If user can only publish, we need to check the post's owner
		if (!$this->core->auth->check('contentadmin',$this->id))
		{
			$strReq .= "AND user_id = '".$this->con->escape($this->core->auth->userID())."' ";
		}

		$cur = $this->con->openCursor($this->prefix.'post');

		$cur->post_status = $status;
		$cur->post_upddt = date('Y-m-d H:i:s');

		$cur->update($strReq);
		$this->triggerBlog();

		$this->firstPublicationEntries($posts_ids);
	}

	/**
	Updates post selection.

	@param	id		<b>integer</b>		Post ID
	@param	selected	<b>integer</b>		Is selected post
	*/
	public function updPostSelected($id,$selected)
	{
		$this->updPostsSelected($id,$selected);
	}

	/**
	Updates posts selection.

	@param	ids		<b>mixed</b>		Post(s) ID(s)
	@param	selected	<b>integer</b>		Is selected post(s)
	*/
	public function updPostsSelected($ids,$selected)
	{
		if (!$this->core->auth->check('usage,contentadmin',$this->id)) {
			throw new Exception(__('You are not allowed to change this entry category'));
		}

		$posts_ids = dcUtils::cleanIds($ids);
		$selected = (boolean) $selected;

		$strReq = "WHERE blog_id = '".$this->con->escape($this->id)."' ".
				"AND post_id ".$this->con->in($posts_ids);

		# If user is only usage, we need to check the post's owner
		if (!$this->core->auth->check('contentadmin',$this->id))
		{
			$strReq .= "AND user_id = '".$this->con->escape($this->core->auth->userID())."' ";
		}

		$cur = $this->con->openCursor($this->prefix.'post');

		$cur->post_selected = (integer) $selected;
		$cur->post_upddt = date('Y-m-d H:i:s');

		$cur->update($strReq);
		$this->triggerBlog();
	}

	/**
	Updates post category. <var>$cat_id</var> can be null.

	@param	id		<b>integer</b>		Post ID
	@param	cat_id	<b>integer</b>		Category ID
	*/
	public function updPostCategory($id,$cat_id)
	{
		$this->updPostsCategory($id,$cat_id);
	}

	/**
	Updates posts category. <var>$cat_id</var> can be null.

	@param	ids		<b>mixed</b>		Post(s) ID(s)
	@param	cat_id	<b>integer</b>		Category ID
	*/
	public function updPostsCategory($ids,$cat_id)
	{
		if (!$this->core->auth->check('usage,contentadmin',$this->id)) {
			throw new Exception(__('You are not allowed to change this entry category'));
		}

		$posts_ids = dcUtils::cleanIds($ids);
		$cat_id = (integer) $cat_id;

		$strReq = "WHERE blog_id = '".$this->con->escape($this->id)."' ".
				"AND post_id ".$this->con->in($posts_ids);

		# If user is only usage, we need to check the post's owner
		if (!$this->core->auth->check('contentadmin',$this->id))
		{
			$strReq .= "AND user_id = '".$this->con->escape($this->core->auth->userID())."' ";
		}

		$cur = $this->con->openCursor($this->prefix.'post');

		$cur->cat_id = ($cat_id ?: null);
		$cur->post_upddt = date('Y-m-d H:i:s');

		$cur->update($strReq);
		$this->triggerBlog();
	}

	/**
	Updates posts category. <var>$new_cat_id</var> can be null.

	@param	old_cat_id	<b>integer</b>		Old category ID
	@param	new_cat_id	<b>integer</b>		New category ID
	*/
	public function changePostsCategory($old_cat_id,$new_cat_id)
	{
		if (!$this->core->auth->check('contentadmin,categories',$this->id)) {
			throw new Exception(__('You are not allowed to change entries category'));
		}

		$old_cat_id = (integer) $old_cat_id;
		$new_cat_id = (integer) $new_cat_id;

		$cur = $this->con->openCursor($this->prefix.'post');

		$cur->cat_id = ($new_cat_id ?: null);
		$cur->post_upddt = date('Y-m-d H:i:s');

		$cur->update(
			'WHERE cat_id = '.$old_cat_id.' '.
			"AND blog_id = '".$this->con->escape($this->id)."' "
		);
		$this->triggerBlog();
	}

	/**
	Deletes a post.

	@param	id		<b>integer</b>		Post ID
	*/
	public function delPost($id)
	{
		$this->delPosts($id);
	}

	/**
	Deletes multiple posts.

	@param	ids		<b>mixed</b>		Post(s) ID(s)
	*/
	public function delPosts($ids)
	{
		if (!$this->core->auth->check('delete,contentadmin',$this->id)) {
			throw new Exception(__('You are not allowed to delete entries'));
		}

		$posts_ids = dcUtils::cleanIds($ids);

		if (empty($posts_ids)) {
			throw new Exception(__('No such entry ID'));
		}

		$strReq = 'DELETE FROM '.$this->prefix.'post '.
				"WHERE blog_id = '".$this->con->escape($this->id)."' ".
				"AND post_id ".$this->con->in($posts_ids);

		#If user can only delete, we need to check the post's owner
		if (!$this->core->auth->check('contentadmin',$this->id))
		{
			$strReq .= "AND user_id = '".$this->con->escape($this->core->auth->userID())."' ";
		}

		$this->con->execute($strReq);
		$this->triggerBlog();
	}

	/**
	Publishes all entries flaged as "scheduled".
	*/
	public function publishScheduledEntries()
	{
		$strReq = 'SELECT post_id, post_dt, post_tz '.
				'FROM '.$this->prefix.'post '.
				'WHERE post_status = -1 '.
				"AND blog_id = '".$this->con->escape($this->id)."' ";

		$rs = $this->con->select($strReq);

		$now = dt::toUTC(time());
		$to_change = new ArrayObject();

		if ($rs->isEmpty()) {
			return;
		}

		while ($rs->fetch())
		{
			# Now timestamp with post timezone
			$now_tz = $now + dt::getTimeOffset($rs->post_tz,$now);

			# Post timestamp
			$post_ts = strtotime($rs->post_dt);

			# If now_tz >= post_ts, we publish the entry
			if ($now_tz >= $post_ts) {
				$to_change[] = (integer) $rs->post_id;
			}
		}
		if (count($to_change))
		{
			# --BEHAVIOR-- coreBeforeScheduledEntriesPublish
			$this->core->callBehavior('coreBeforeScheduledEntriesPublish',$this,$to_change);

			$strReq =
			'UPDATE '.$this->prefix.'post SET '.
			'post_status = 1 '.
			"WHERE blog_id = '".$this->con->escape($this->id)."' ".
			'AND post_id '.$this->con->in((array)$to_change).' ';
			$this->con->execute($strReq);
			$this->triggerBlog();

			# --BEHAVIOR-- coreAfterScheduledEntriesPublish
			$this->core->callBehavior('coreAfterScheduledEntriesPublish',$this,$to_change);

			$this->firstPublicationEntries($to_change);
		}
	}

	/**
	First publication mecanism (on post create, update, publish, status)

	@param	ids		<b>mixed</b>		Post(s) ID(s)
	*/
	public function firstPublicationEntries($ids)
	{
		$posts = $this->getPosts(array(
			'post_id' => dcUtils::cleanIds($ids),
			'post_status' => 1,
			'post_firstpub' => 0
		));

		$to_change = array();
		while($posts->fetch()) {

			$to_change[] = $posts->post_id; 
		}

		if (count($to_change)) {

			$strReq =
			'UPDATE '.$this->prefix.'post '.
			'SET post_firstpub = 1 '.
			"WHERE blog_id = '".$this->con->escape($this->id)."' ".
			'AND post_id '.$this->con->in((array)$to_change).' ';
			$this->con->execute($strReq);

			# --BEHAVIOR-- coreFirstPublicationEntries
			$this->core->callBehavior('coreFirstPublicationEntries',$this,$to_change);
		}
	}

	/**
	Retrieves all users having posts on current blog.

	@param	post_type		<b>string</b>		post_type filter (post)
	@return	record
	*/
	public function getPostsUsers($post_type='post')
	{
		$strReq = 'SELECT P.user_id, user_name, user_firstname, '.
				'user_displayname, user_email '.
				'FROM '.$this->prefix.'post P, '.$this->prefix.'user U '.
				'WHERE P.user_id = U.user_id '.
				"AND blog_id = '".$this->con->escape($this->id)."' ";

		if ($post_type) {
			$strReq .= "AND post_type = '".$this->con->escape($post_type)."' ";
		}

		$strReq .= 'GROUP BY P.user_id, user_name, user_firstname, user_displayname, user_email ';

		return $this->con->select($strReq);
	}

	private function getPostsCategoryFilter($arr,$field='cat_id')
	{
		$field = $field == 'cat_id' ? 'cat_id' : 'cat_url';

		$sub = array();
		$not = array();
		$queries = array();

		foreach ($arr as $v)
		{
			$v = trim($v);
			$args = preg_split('/\s*[?]\s*/',$v,-1,PREG_SPLIT_NO_EMPTY);
			$id = array_shift($args);
			$args = array_flip($args);

			if (isset($args['not'])) { $not[$id] = 1; }
			if (isset($args['sub'])) { $sub[$id] = 1; }
			if ($field == 'cat_id') {
				if (preg_match('/^null$/i',$id)) {
					$queries[$id] = 'P.cat_id IS NULL';
				}
				else {
					$queries[$id] = 'P.cat_id = '.(integer) $id;
				}
			} else {
				$queries[$id] = "C.cat_url = '".$this->con->escape($id)."' ";
			}
		}

		if (!empty($sub)) {
			$rs = $this->con->select(
				'SELECT cat_id, cat_url, cat_lft, cat_rgt FROM '.$this->prefix.'category '.
				"WHERE blog_id = '".$this->con->escape($this->id)."' ".
				'AND '.$field.' '.$this->con->in(array_keys($sub))
			);

			while ($rs->fetch()) {
				$queries[$rs->f($field)] = '(C.cat_lft BETWEEN '.$rs->cat_lft.' AND '.$rs->cat_rgt.')';
			}
		}

		# Create queries
		$sql = array(
			0 => array(), # wanted categories
			1 => array()  # excluded categories
		);

		foreach ($queries as $id => $q) {
			$sql[(integer) isset($not[$id])][] = $q;
		}

		$sql[0] = implode(' OR ',$sql[0]);
		$sql[1] = implode(' OR ',$sql[1]);

		if ($sql[0]) {
			$sql[0] = '('.$sql[0].')';
		} else {
			unset($sql[0]);
		}

		if ($sql[1]) {
			$sql[1] = '(P.cat_id IS NULL OR NOT('.$sql[1].'))';
		} else {
			unset($sql[1]);
		}

		return implode(' AND ',$sql);
	}

	private function getPostCursor($cur,$post_id=null)
	{
		if ($cur->post_title == '') {
			throw new Exception(__('No entry title'));
		}

		if ($cur->post_content == '') {
			throw new Exception(__('No entry content'));
		}

		if ($cur->post_password === '') {
			$cur->post_password = null;
		}

		if ($cur->post_dt == '') {
			$offset = dt::getTimeOffset($this->core->auth->getInfo('user_tz'));
			$now = time() + $offset;
			$cur->post_dt = date('Y-m-d H:i:00',$now);
		}

		$post_id = is_int($post_id) ? $post_id : $cur->post_id;

		if ($cur->post_content_xhtml == '') {
			throw new Exception(__('No entry content'));
		}

		# Words list
		if ($cur->post_title !== null && $cur->post_excerpt_xhtml !== null
		&& $cur->post_content_xhtml !== null)
		{
			$words =
			$cur->post_title.' '.
			$cur->post_excerpt_xhtml.' '.
			$cur->post_content_xhtml;

			$cur->post_words = implode(' ',text::splitWords($words));
		}

		if ($cur->isField('post_firstpub')) {
			$cur->unsetField('post_firstpub');
		}
	}

	private function getPostContent($cur,$post_id)
	{
		$post_excerpt = $cur->post_excerpt;
		$post_excerpt_xhtml = $cur->post_excerpt_xhtml;
		$post_content = $cur->post_content;
		$post_content_xhtml = $cur->post_content_xhtml;

		$this->setPostContent(
			$post_id,$cur->post_format,$cur->post_lang,
			$post_excerpt,$post_excerpt_xhtml,
			$post_content,$post_content_xhtml
		);

		$cur->post_excerpt = $post_excerpt;
		$cur->post_excerpt_xhtml = $post_excerpt_xhtml;
		$cur->post_content = $post_content;
		$cur->post_content_xhtml = $post_content_xhtml;
	}

	/**
	Creates post HTML content, taking format and lang into account.

	@param		post_id		<b>integer</b>		Post ID
	@param		format		<b>string</b>		Post format
	@param		lang			<b>string</b>		Post lang
	@param		excerpt		<b>string</b>		Post excerpt
	@param[out]	excerpt_xhtml	<b>string</b>		Post excerpt HTML
	@param		content		<b>string</b>		Post content
	@param[out]	content_xhtml	<b>string</b>		Post content HTML
	*/
	public function setPostContent($post_id,$format,$lang,&$excerpt,&$excerpt_xhtml,&$content,&$content_xhtml)
	{
		if ($format == 'wiki')
		{
			$this->core->initWikiPost();
			$this->core->wiki2xhtml->setOpt('note_prefix','pnote-'.$post_id);
			switch ($this->settings->system->note_title_tag) {
				case 1:
					$tag = 'h3';
					break;
				case 2:
					$tag = 'p';
					break;
				default:
					$tag = 'h4';
					break;
			}
			$this->core->wiki2xhtml->setOpt('note_str','<div class="footnotes"><'.$tag.' class="footnotes-title">'.
				__('Notes').'</'.$tag.'>%s</div>');
			$this->core->wiki2xhtml->setOpt('note_str_single','<div class="footnotes"><'.$tag.' class="footnotes-title">'.
				__('Note').'</'.$tag.'>%s</div>');
			if (strpos($lang,'fr') === 0) {
				$this->core->wiki2xhtml->setOpt('active_fr_syntax',1);
			}
		}

		if ($excerpt) {
			$excerpt_xhtml = $this->core->callFormater($format,$excerpt);
			$excerpt_xhtml = $this->core->HTMLfilter($excerpt_xhtml);
		} else {
			$excerpt_xhtml = '';
		}

		if ($content) {
			$content_xhtml = $this->core->callFormater($format,$content);
			$content_xhtml = $this->core->HTMLfilter($content_xhtml);
		} else {
			$content_xhtml = '';
		}

		# --BEHAVIOR-- coreAfterPostContentFormat
		$this->core->callBehavior('coreAfterPostContentFormat',array(
			'excerpt' => &$excerpt,
			'content' => &$content,
			'excerpt_xhtml' => &$excerpt_xhtml,
			'content_xhtml' => &$content_xhtml
		));
	}

	/**
	Returns URL for a post according to blog setting <var>post_url_format</var>.
	It will try to guess URL and append some figures if needed.

	@param	url			<b>string</b>		Origin URL, could be empty
	@param	post_dt		<b>string</b>		Post date (in YYYY-MM-DD HH:mm:ss)
	@param	post_title	<b>string</b>		Post title
	@param	post_id		<b>integer</b>		Post ID
	@return	<b>string</b>	result URL
	*/
	public function getPostURL($url,$post_dt,$post_title,$post_id)
	{
		$url = trim($url);

		$url_patterns = array(
		'{y}' => date('Y',strtotime($post_dt)),
		'{m}' => date('m',strtotime($post_dt)),
		'{d}' => date('d',strtotime($post_dt)),
		'{t}' => text::tidyURL($post_title),
		'{id}' => (integer) $post_id
		);

		# If URL is empty, we create a new one
		if ($url == '')
		{
			# Transform with format
			$url = str_replace(
				array_keys($url_patterns),
				array_values($url_patterns),
				$this->settings->system->post_url_format
			);
		}
		else
		{
			$url = text::tidyURL($url);
		}

		# Let's check if URL is taken...
		$strReq = 'SELECT post_url FROM '.$this->prefix.'post '.
				"WHERE post_url = '".$this->con->escape($url)."' ".
				'AND post_id <> '.(integer) $post_id. ' '.
				"AND blog_id = '".$this->con->escape($this->id)."' ".
				'ORDER BY post_url DESC';

		$rs = $this->con->select($strReq);

		if (!$rs->isEmpty())
		{
<<<<<<< HEAD
			if ($this->con->driver() == 'mysql' || $this->con->driver() == 'mysqli' || $this->con->driver() == 'mysqlimb4') {
				$clause = "REGEXP '^".$this->con->escape($url)."[0-9]+$'";
=======
			if ($this->con->driver() == 'mysql' || $this->con->driver() == 'mysqli') {
				$clause = "REGEXP '^".$this->con->escape(preg_quote($url))."[0-9]+$'";
>>>>>>> 42714692
			} elseif ($this->con->driver() == 'pgsql') {
				$clause = "~ '^".$this->con->escape(preg_quote($url))."[0-9]+$'";
			} else {
				$clause = "LIKE '".
						$this->con->escape(preg_replace(array('%','_','!'),array('!%','!_','!!'),$url)).
						"%' ESCAPE '!'";
			}
			$strReq = 'SELECT post_url FROM '.$this->prefix.'post '.
					"WHERE post_url ".$clause.' '.
					'AND post_id <> '.(integer) $post_id.' '.
					"AND blog_id = '".$this->con->escape($this->id)."' ".
					'ORDER BY post_url DESC ';

			$rs = $this->con->select($strReq);
			$a = array();
			while ($rs->fetch()) {
				$a[] = $rs->post_url;
			}

			natsort($a);
			$t_url = end($a);

			if (preg_match('/(.*?)([0-9]+)$/',$t_url,$m)) {
				$i = (integer) $m[2];
				$url = $m[1];
			} else {
				$i = 1;
			}

			return $url.($i+1);
		}

		# URL is empty?
		if ($url == '') {
			throw new Exception(__('Empty entry URL'));
		}

		return $url;
	}
	//@}

	/// @name Comments management methods
	//@{
	/**
	Retrieves comments. <b>$params</b> is an array taking the following
	optionnal parameters:

	- no_content: Don't retrieve comment content
	- post_type: Get only entries with given type (default no type, array for many types)
	- post_id: (integer) Get comments belonging to given post_id
	- cat_id: (integer or array) Get comments belonging to entries of given category ID
	- comment_id: (integer or array) Get comment with given ID (or IDs)
	- comment_site: (string) Get comments with given comment_site
	- comment_status: (integer) Get comments with given comment_status
	- comment_trackback: (integer) Get only comments (0) or trackbacks (1)
	- comment_ip: (string) Get comments with given IP address
	- post_url: Get entry with given post_url field
	- user_id: (integer) Get entries belonging to given user ID
	- q_author: Search comments by author
	- sql: Append SQL string at the end of the query
	- from: Append SQL string after "FROM" statement in query
	- order: Order of results (default "ORDER BY comment_dt DES")
	- limit: Limit parameter
	- sql_only : return the sql request instead of results. Only ids are selected

	@param	params		<b>array</b>		Parameters
	@param	count_only	<b>boolean</b>		Only counts results
	@return	<b>record</b>	A record with some more capabilities
	*/
	public function getComments($params=array(),$count_only=false)
	{
		if ($count_only)
		{
			$strReq = 'SELECT count(comment_id) ';
		}
		elseif (!empty($params['sql_only']))
		{
			$strReq = 'SELECT P.post_id ';
		}
		else
		{
			if (!empty($params['no_content'])) {
				$content_req = '';
			} else {
				$content_req = 'comment_content, ';
			}

			if (!empty($params['columns']) && is_array($params['columns'])) {
				$content_req .= implode(', ',$params['columns']).', ';
			}

			$strReq =
			'SELECT C.comment_id, comment_dt, comment_tz, comment_upddt, '.
			'comment_author, comment_email, comment_site, '.
			$content_req.' comment_trackback, comment_status, '.
			'comment_spam_status, comment_spam_filter, comment_ip, '.
			'P.post_title, P.post_url, P.post_id, P.post_password, P.post_type, '.
			'P.post_dt, P.user_id, U.user_email, U.user_url ';
		}

		$strReq .=
		'FROM '.$this->prefix.'comment C '.
		'INNER JOIN '.$this->prefix.'post P ON C.post_id = P.post_id '.
		'INNER JOIN '.$this->prefix.'user U ON P.user_id = U.user_id ';

		if (!empty($params['from'])) {
			$strReq .= $params['from'].' ';
		}

		$strReq .=
		"WHERE P.blog_id = '".$this->con->escape($this->id)."' ";

		if (!$this->core->auth->check('contentadmin',$this->id)) {
			$strReq .= 'AND ((comment_status = 1 AND P.post_status = 1 ';

			if ($this->without_password) {
				$strReq .= 'AND post_password IS NULL ';
			}
			$strReq .= ') ';

			if ($this->core->auth->userID()) {
				$strReq .= "OR P.user_id = '".$this->con->escape($this->core->auth->userID())."')";
			} else {
				$strReq .= ') ';
			}
		}

		if (!empty($params['post_type']))
		{
			$strReq .= 'AND post_type '.$this->con->in($params['post_type']);
		}

		if (isset($params['post_id']) && $params['post_id'] !== '') {
			$strReq .= 'AND P.post_id = '.(integer) $params['post_id'].' ';
		}

		if (isset($params['cat_id']) && $params['cat_id'] !== '') {
			$strReq .= 'AND P.cat_id = '.(integer) $params['cat_id'].' ';
		}

		if (isset($params['comment_id']) && $params['comment_id'] !== '') {
			if (is_array($params['comment_id'])) {
				array_walk($params['comment_id'],create_function('&$v,$k','if($v!==null){$v=(integer)$v;}'));
			} else {
				$params['comment_id'] = array((integer) $params['comment_id']);
			}
			$strReq .= 'AND comment_id '.$this->con->in($params['comment_id']);
		}

		if (isset($params['comment_email'])) {
			$comment_email = $this->con->escape(str_replace('*','%',$params['comment_email']));
			$strReq .= "AND comment_email LIKE '".$comment_email."' ";
		}

		if (isset($params['comment_site'])) {
			$comment_site = $this->con->escape(str_replace('*','%',$params['comment_site']));
			$strReq .= "AND comment_site LIKE '".$comment_site."' ";
		}

		if (isset($params['comment_status'])) {
			$strReq .= 'AND comment_status = '.(integer) $params['comment_status'].' ';
		}

		if (!empty($params['comment_status_not']))
		{
			$strReq .= 'AND comment_status <> '.(integer) $params['comment_status_not'].' ';
		}

		if (isset($params['comment_trackback'])) {
			$strReq .= 'AND comment_trackback = '.(integer) (boolean) $params['comment_trackback'].' ';
		}

		if (isset($params['comment_ip'])) {
			$comment_ip = $this->con->escape(str_replace('*','%',$params['comment_ip']));
			$strReq .= "AND comment_ip LIKE '".$comment_ip."' ";
		}

		if (isset($params['q_author'])) {
			$q_author = $this->con->escape(str_replace('*','%',strtolower($params['q_author'])));
			$strReq .= "AND LOWER(comment_author) LIKE '".$q_author."' ";
		}

		if (!empty($params['search']))
		{
			$words = text::splitWords($params['search']);

			if (!empty($words))
			{
				# --BEHAVIOR coreCommentSearch
				if ($this->core->hasBehavior('coreCommentSearch')) {
					$this->core->callBehavior('coreCommentSearch',$this->core,array(&$words,&$strReq,&$params));
				}

				if ($words)
				{
					foreach ($words as $i => $w) {
						$words[$i] = "comment_words LIKE '%".$this->con->escape($w)."%'";
					}
					$strReq .= 'AND '.implode(' AND ',$words).' ';
				}
			}
		}

		if (!empty($params['sql'])) {
			$strReq .= $params['sql'].' ';
		}

		if (!$count_only)
		{
			if (!empty($params['order'])) {
				$strReq .= 'ORDER BY '.$this->con->escape($params['order']).' ';
			} else {
				$strReq .= 'ORDER BY comment_dt DESC ';
			}
		}

		if (!$count_only && !empty($params['limit'])) {
			$strReq .= $this->con->limit($params['limit']);
		}

		if (!empty($params['sql_only'])) {
			return $strReq;
		}

		$rs = $this->con->select($strReq);
		$rs->core = $this->core;
		$rs->extend('rsExtComment');

		# --BEHAVIOR-- coreBlogGetComments
		$this->core->callBehavior('coreBlogGetComments',$rs);

		return $rs;
	}

	/**
	Creates a new comment. Takes a cursor as input and returns the new comment
	ID.

	@param	cur		<b>cursor</b>		Comment cursor
	@return	<b>integer</b>		New comment ID
	*/
	public function addComment($cur)
	{
		$this->con->writeLock($this->prefix.'comment');
		try
		{
			# Get ID
			$rs = $this->con->select(
				'SELECT MAX(comment_id) '.
				'FROM '.$this->prefix.'comment '
			);

			$cur->comment_id = (integer) $rs->f(0) + 1;
			$cur->comment_upddt = date('Y-m-d H:i:s');

			$offset = dt::getTimeOffset($this->settings->system->blog_timezone);
			$cur->comment_dt = date('Y-m-d H:i:s',time() + $offset);
			$cur->comment_tz = $this->settings->system->blog_timezone;

			$this->getCommentCursor($cur);

			if ($cur->comment_ip === null) {
				$cur->comment_ip = http::realIP();
			}

			# --BEHAVIOR-- coreBeforeCommentCreate
			$this->core->callBehavior('coreBeforeCommentCreate',$this,$cur);

			$cur->insert();
			$this->con->unlock();
		}
		catch (Exception $e)
		{
			$this->con->unlock();
			throw $e;
		}

		# --BEHAVIOR-- coreAfterCommentCreate
		$this->core->callBehavior('coreAfterCommentCreate',$this,$cur);

		$this->triggerComment($cur->comment_id);
		if ($cur->comment_status != -2) {
			$this->triggerBlog();
		}
		return $cur->comment_id;
	}

	/**
	Updates an existing comment.

	@param	id		<b>integer</b>		Comment ID
	@param	cur		<b>cursor</b>		Comment cursor
	*/
	public function updComment($id,$cur)
	{
		if (!$this->core->auth->check('usage,contentadmin',$this->id)) {
			throw new Exception(__('You are not allowed to update comments'));
		}

		$id = (integer) $id;

		if (empty($id)) {
			throw new Exception(__('No such comment ID'));
		}

		$rs = $this->getComments(array('comment_id' => $id));

		if ($rs->isEmpty()) {
			throw new Exception(__('No such comment ID'));
		}

		#If user is only usage, we need to check the post's owner
		if (!$this->core->auth->check('contentadmin',$this->id))
		{
			if ($rs->user_id != $this->core->auth->userID()) {
				throw new Exception(__('You are not allowed to update this comment'));
			}
		}

		$this->getCommentCursor($cur);

		$cur->comment_upddt = date('Y-m-d H:i:s');

		if (!$this->core->auth->check('publish,contentadmin',$this->id)) {
			$cur->unsetField('comment_status');
		}

		# --BEHAVIOR-- coreBeforeCommentUpdate
		$this->core->callBehavior('coreBeforeCommentUpdate',$this,$cur,$rs);

		$cur->update('WHERE comment_id = '.$id.' ');

		# --BEHAVIOR-- coreAfterCommentUpdate
		$this->core->callBehavior('coreAfterCommentUpdate',$this,$cur,$rs);

		$this->triggerComment($id);
		$this->triggerBlog();
	}

	/**
	Updates comment status.

	@param	id		<b>integer</b>		Comment ID
	@param	status	<b>integer</b>		Comment status
	*/
	public function updCommentStatus($id,$status)
	{
		$this->updCommentsStatus($id,$status);
	}

	/**
	Updates comments status.

	@param	ids		<b>mixed</b>		Comment(s) ID(s)
	@param	status	<b>integer</b>		Comment status
	*/
	public function updCommentsStatus($ids,$status)
	{
		if (!$this->core->auth->check('publish,contentadmin',$this->id)) {
			throw new Exception(__("You are not allowed to change this comment's status"));
		}

		$co_ids = dcUtils::cleanIds($ids);
		$status = (integer) $status;

		$strReq =
			'UPDATE '.$this->prefix.'comment '.
			'SET comment_status = '.$status.' ';
		$strReq .=
			'WHERE comment_id'.$this->con->in($co_ids).
			'AND post_id in (SELECT tp.post_id '.
			'FROM '.$this->prefix.'post tp '.
			"WHERE tp.blog_id = '".$this->con->escape($this->id)."' ";
		if (!$this->core->auth->check('contentadmin',$this->id))
		{
			$strReq .=
				"AND user_id = '".$this->con->escape($this->core->auth->userID())."' ";
		}
		$strReq .= ')';
		$this->con->execute($strReq);
		$this->triggerComments($co_ids);
		$this->triggerBlog();
	}

	/**
	Delete a comment

	@param	id		<b>integer</b>		Comment ID
	*/
	public function delComment($id)
	{
		$this->delComments($id);
	}

	/**
	Delete comments

	@param	ids		<b>mixed</b>		Comment(s) ID(s)
	*/
	public function delComments($ids)
	{
		if (!$this->core->auth->check('delete,contentadmin',$this->id)) {
			throw new Exception(__('You are not allowed to delete comments'));
		}

		$co_ids = dcUtils::cleanIds($ids);

		if (empty($co_ids)) {
			throw new Exception(__('No such comment ID'));
		}

		# Retrieve posts affected by comments edition
		$affected_posts = array();
		$strReq =
			'SELECT post_id '.
			'FROM '.$this->prefix.'comment '.
			'WHERE comment_id'.$this->con->in($co_ids).
			'GROUP BY post_id';

		$rs = $this->con->select($strReq);

		while ($rs->fetch()) {
			$affected_posts[] = (integer) $rs->post_id;
		}

		$strReq =
			'DELETE FROM '.$this->prefix.'comment '.
			'WHERE comment_id'.$this->con->in($co_ids).' '.
			'AND post_id in (SELECT tp.post_id '.
			'FROM '.$this->prefix.'post tp '.
			"WHERE tp.blog_id = '".$this->con->escape($this->id)."' ";
		#If user can only delete, we need to check the post's owner
		if (!$this->core->auth->check('contentadmin',$this->id))
		{
			$strReq .=
				"AND tp.user_id = '".$this->con->escape($this->core->auth->userID())."' ";
		}
		$strReq .= ")";
		$this->con->execute($strReq);
		$this->triggerComments($co_ids, true, $affected_posts);
		$this->triggerBlog();
	}

	public function delJunkComments()
	{
		if (!$this->core->auth->check('delete,contentadmin',$this->id)) {
			throw new Exception(__('You are not allowed to delete comments'));
		}

		$strReq =
			'DELETE FROM '.$this->prefix.'comment '.
			'WHERE comment_status = -2 '.
			'AND post_id in (SELECT tp.post_id '.
			'FROM '.$this->prefix.'post tp '.
			"WHERE tp.blog_id = '".$this->con->escape($this->id)."' ";
		#If user can only delete, we need to check the post's owner
		if (!$this->core->auth->check('contentadmin',$this->id))
		{
			$strReq .=
				"AND tp.user_id = '".$this->con->escape($this->core->auth->userID())."' ";
		}
		$strReq .= ")";
		$this->con->execute($strReq);
		$this->triggerBlog();
	}

	private function getCommentCursor($cur)
	{
		if ($cur->comment_content !== null && $cur->comment_content == '') {
			throw new Exception(__('You must provide a comment'));
		}

		if ($cur->comment_author !== null && $cur->comment_author == '') {
			throw new Exception(__('You must provide an author name'));
		}

		if ($cur->comment_email != '' && !text::isEmail($cur->comment_email)) {
			throw new Exception(__('Email address is not valid.'));
		}

		if ($cur->comment_site !== null && $cur->comment_site != '') {
			if (!preg_match('|^http(s?)://|i',$cur->comment_site, $matches)) {
				$cur->comment_site = 'http://'.$cur->comment_site;
			}else{
				$cur->comment_site = strtolower($matches[0]).substr($cur->comment_site, strlen($matches[0]));
			}
		}

		if ($cur->comment_status === null) {
			$cur->comment_status = (integer) $this->settings->system->comments_pub;
		}

		# Words list
		if ($cur->comment_content !== null)
		{
			$cur->comment_words = implode(' ',text::splitWords($cur->comment_content));
		}
	}
	//@}
}<|MERGE_RESOLUTION|>--- conflicted
+++ resolved
@@ -1938,13 +1938,8 @@
 
 		if (!$rs->isEmpty())
 		{
-<<<<<<< HEAD
 			if ($this->con->driver() == 'mysql' || $this->con->driver() == 'mysqli' || $this->con->driver() == 'mysqlimb4') {
-				$clause = "REGEXP '^".$this->con->escape($url)."[0-9]+$'";
-=======
-			if ($this->con->driver() == 'mysql' || $this->con->driver() == 'mysqli') {
 				$clause = "REGEXP '^".$this->con->escape(preg_quote($url))."[0-9]+$'";
->>>>>>> 42714692
 			} elseif ($this->con->driver() == 'pgsql') {
 				$clause = "~ '^".$this->con->escape(preg_quote($url))."[0-9]+$'";
 			} else {
