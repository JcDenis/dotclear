<?php
# -- BEGIN LICENSE BLOCK ---------------------------------------
#
# This file is part of Dotclear 2.
#
# Copyright (c) 2003-2013 Olivier Meunier & Association Dotclear
# Licensed under the GPL version 2.0 license.
# See LICENSE file or
# http://www.gnu.org/licenses/old-licenses/gpl-2.0.html
#
# -- END LICENSE BLOCK -----------------------------------------
if (!defined('DC_RC_PATH')) { return; }

define('DC_AUTH_PAGE','auth.php');

class dcPage
{
	private static $loaded_js = array();
	private static $N_TYPES = array(
		"success" => "success",
		"warning" => "warning-msg",
		"error" => "error",
		"message" => "message",
		"static" => "static-msg");

	# Auth check
	public static function check($permissions)
	{
		global $core;

		if ($core->blog && $core->auth->check($permissions,$core->blog->id)) {
			return;
		}

		if (session_id()) {
			$core->session->destroy();
		}
		http::redirect(DC_AUTH_PAGE);
	}

	# Check super admin
	public static function checkSuper()
	{
		global $core;

		if (!$core->auth->isSuperAdmin())
		{
			if (session_id()) {
				$core->session->destroy();
			}
			http::redirect(DC_AUTH_PAGE);
		}
	}

	# Top of admin page
	public static function open($title='',$head='',$breadcrumb='')
	{
		global $core;

		# List of user's blogs
		if ($core->auth->getBlogCount() == 1 || $core->auth->getBlogCount() > 20)
		{
			$blog_box =
			'<p>'.__('Blog:').' <strong title="'.html::escapeHTML($core->blog->url).'">'.
			html::escapeHTML($core->blog->name).'</strong>';

			if ($core->auth->getBlogCount() > 20) {
				$blog_box .= ' - <a href="blogs.php">'.__('Change blog').'</a>';
			}
			$blog_box .= '</p>';
		}
		else
		{
			$rs_blogs = $core->getBlogs(array('order'=>'LOWER(blog_name)','limit'=>20));
			$blogs = array();
			while ($rs_blogs->fetch()) {
				$blogs[html::escapeHTML($rs_blogs->blog_name.' - '.$rs_blogs->blog_url)] = $rs_blogs->blog_id;
			}
			$blog_box =
			'<p><label for="switchblog" class="classic">'.
			__('Blogs:').'</label> '.
			$core->formNonce().
			form::combo('switchblog',$blogs,$core->blog->id).
			'<input type="submit" value="'.__('ok').'" class="hidden-if-js" /></p>';
		}

		$safe_mode = isset($_SESSION['sess_safe_mode']) && $_SESSION['sess_safe_mode'];

		# Display
		header('Content-Type: text/html; charset=UTF-8');
		echo
		'<!DOCTYPE html PUBLIC "-//W3C//DTD XHTML 1.0 Strict//EN" '.
		' "http://www.w3.org/TR/xhtml1/DTD/xhtml1-strict.dtd">'."\n".
		'<html xmlns="http://www.w3.org/1999/xhtml" '.
		'xml:lang="'.$core->auth->getInfo('user_lang').'" '.
		'lang="'.$core->auth->getInfo('user_lang').'">'."\n".
		"<head>\n".
		'  <meta http-equiv="Content-Type" content="text/html; charset=UTF-8" />'."\n".
		'  <meta name="ROBOTS" content="NOARCHIVE,NOINDEX,NOFOLLOW" />'."\n".
		'  <meta name="GOOGLEBOT" content="NOSNIPPET" />'."\n".
		'  <meta name="viewport" content="width=device-width, initial-scale=1.0" />'."\n".
		'  <title>'.$title.' - '.html::escapeHTML($core->blog->name).' - '.html::escapeHTML(DC_VENDOR_NAME).' - '.DC_VERSION.'</title>'."\n".


		self::jsLoadIE7().
		'  	<link rel="stylesheet" href="style/default.css" type="text/css" media="screen" />'."\n";
		if (l10n::getTextDirection($GLOBALS['_lang']) == 'rtl') {
			echo
			'  	<link rel="stylesheet" href="style/default-rtl.css" type="text/css" media="screen" />'."\n";
		}

		$core->auth->user_prefs->addWorkspace('interface');
		$user_ui_hide_std_favicon = $core->auth->user_prefs->interface->hide_std_favicon;
		if (!$user_ui_hide_std_favicon) {
			echo
			'<link rel="icon" type="image/png" href="images/favicon96-login.png" />'.
			'<link rel="shortcut icon" href="images/favicon.ico" type="image/x-icon" />';
		}

		echo
		self::jsCommon().
		self::jsToggles().
		$head;

		# --BEHAVIOR-- adminPageHTMLHead
		$core->callBehavior('adminPageHTMLHead');

		echo
		"</head>\n".
		'<body id="dotclear-admin'.
		($safe_mode ? ' safe-mode' : '').'" class="no-js">'."\n".

		'<ul id="prelude">'.
		'<li><a href="#content">'.__('Go to the content').'</a></li>'.
		'<li><a href="#main-menu">'.__('Go to the menu').'</a></li>'.
		'<li><a href="#qx">'.__('Go to search').'</a></li>'.
		'<li><a href="#help">'.__('Go to help').'</a></li>'.
		'</ul>'."\n".
		'<div id="header">'.
		'<h1><a href="index.php"><span class="hidden">'.DC_VENDOR_NAME.'</span></a></h1>'."\n";

		echo
		'<form action="index.php" method="post" id="top-info-blog">'.
		$blog_box.
		'<p><a href="'.$core->blog->url.'" class="outgoing" title="'.__('Go to site').
		'">'.__('Go to site').'<img src="images/outgoing.png" alt="" /></a>'.
		'</p></form>'.
		'<ul id="top-info-user">'.
		'<li><a class="'.(preg_match('/index.php$/',$_SERVER['REQUEST_URI']) ? ' active' : '').'" href="index.php">'.__('My dashboard').'</a></li>'.
		'<li><a class="smallscreen'.(preg_match('/preferences.php(\?.*)?$/',$_SERVER['REQUEST_URI']) ? ' active' : '').
		'" href="preferences.php">'.__('My preferences').'</a></li>'.
		'<li><a href="index.php?logout=1" class="logout"><span class="nomobile">'.sprintf(__('Logout %s'),$core->auth->userID()).
		'</span><img src="images/logout.png" alt="" /></a></li>'.
		'</ul>'.
		'</div>'; // end header

		echo
		'<div id="wrapper" class="clearfix">'."\n".
		'<div class="hidden-if-no-js collapser-box"><a href="#" id="collapser">'.
		'<img class="collapse-mm" src="images/collapser-hide.png" alt="'.__('Hide main menu').'" />'.
		'<img class="expand-mm" src="images/collapser-show.png" alt="'.__('Show main menu').'" />'.
		'</a></div>'.
		'<div id="main">'."\n".
		'<div id="content" class="clearfix">'."\n";

		# Safe mode
		if ($safe_mode)
		{
			echo
			'<div class="warning"><h3>'.__('Safe mode').'</h3>'.
			'<p>'.__('You are in safe mode. All plugins have been temporarily disabled. Remind to log out then log in again normally to get back all functionalities').'</p>'.
			'</div>';
		}

		// Display breadcrumb (if given) before any error message
		echo $breadcrumb;

		if ($core->error->flag()) {
			echo
			'<div class="error"><p><strong>'.(count($core->error->getErrors()) > 1 ? __('Errors:') : __('Error:')).'</strong></p>'.
			$core->error->toHTML().
			'</div>';
		}

		// Display notices
		echo self::notices();
	}

	public static function notices()
	{
		// return notices if any
		$res = '';
		if (isset($_SESSION['notifications'])) {
			$notifications = $_SESSION['notifications'];
			foreach ($_SESSION['notifications'] as $notification) {
				$res .= self::getNotification($notification);
			}
			unset($_SESSION['notifications']);
		}
		return $res;
	}

	public static function addNotice($type,$message,$options=array())
	{
		if (isset(self::$N_TYPES[$type])){
			$class = self::$N_TYPES[$type];
		} else {
			$class=$type;
		}
		if (isset($_SESSION['notifications']) && is_array($_SESSION['notifications'])) {
			$notifications = $_SESSION['notifications'];
		} else {
			$notifications = array();
		}

		$n = array_merge($options,array('class' => $class,'ts' => time(), 'text' => $message));
		if ($type != "static") {
			$notifications[] = $n;
		} else {
			array_unshift($notifications, $n);
		}
		$_SESSION['notifications'] = $notifications;
	}

	public static function addSuccessNotice($message,$options=array())
	{
		self::addNotice("success",$message,$options);
	}

	public static function addWarningNotice($message,$options=array())
	{
		self::addNotice("warning",$message,$options);
	}

	public static function addErrorNotice($message,$options=array())
	{
		self::addNotice("error",$message,$options);
	}

	protected static function getNotification($n)
	{
		global $core;
		$tag = (isset($n['divtag'])&& $n['divtag'])?'div':'p';
		$ts = '';
		if (!isset($n['with_ts']) || ($n['with_ts'] == true)) {
			$ts = dt::str(__('[%H:%M:%S]'),$n['ts'],$core->auth->getInfo('user_tz')).' ';
		}
		$res = '<'.$tag.' class="'.$n['class'].'">'.$ts.$n['text'].'</'.$tag.'>';
		return $res;
	}

	public static function close()
	{
		global $core;

		if (!$GLOBALS['__resources']['ctxhelp']) {
			echo
			'<p id="help-button"><a href="help.php" class="outgoing" title="'.
			__('Global help').'">'.__('Global help').'</a></p>';
		}

		$menu =& $GLOBALS['_menu'];

		echo
		"</div>\n".		// End of #content
		"</div>\n".		// End of #main

		'<div id="main-menu">'."\n".

		'<form id="search-menu" action="search.php" method="get">'.
		'<p><label for="qx" class="hidden">'.__('Search:').' </label>'.form::field('qx',30,255,'').
		'<input type="submit" value="'.__('OK').'" /></p>'.
		'</form>';

		foreach ($menu as $k => $v) {
			echo $menu[$k]->draw();
		}

		$text = sprintf(__('Thank you for using %s.'),'Dotclear '.DC_VERSION);

		# --BEHAVIOR-- adminPageFooter
		$textAlt = $core->callBehavior('adminPageFooter',$core,$text);
		if ($textAlt != '') {
			$text = $textAlt;
		}
		$text = html::escapeHTML($text);

		echo
		'</div>'."\n".		// End of #main-menu
		"</div>\n";		// End of #wrapper

		echo
		'<div id="footer">'.
		'<a href="http://dotclear.org/" title="'.$text.'">'.
		'<img src="style/dc_logos/w-dotclear90.png" alt="'.$text.'" /></a></div>'."\n".
        "<!-- \n                  \n               ,;:'`'::\n".
		"            __||\n      _____/LLLL\_\n      \__________\"|\n".
        "    ~^~^~^~^~^~^~^~^~^~\n -->\n";

		if (defined('DC_DEV') && DC_DEV === true) {
			echo self::debugInfo();
		}

		echo
		'</body></html>';
	}

	public static function openPopup($title='',$head='',$breadcrumb='')
	{
		global $core;

		# Display
		header('Content-Type: text/html; charset=UTF-8');
		echo
		'<!DOCTYPE html PUBLIC "-//W3C//DTD XHTML 1.0 Strict//EN" '.
		' "http://www.w3.org/TR/xhtml1/DTD/xhtml1-strict.dtd">'."\n".
		'<html xmlns="http://www.w3.org/1999/xhtml" '.
		'xml:lang="'.$core->auth->getInfo('user_lang').'" '.
		'lang="'.$core->auth->getInfo('user_lang').'">'."\n".
		"<head>\n".
		'  <meta name="viewport" content="width=device-width, initial-scale=1.0" />'."\n".
		'  <meta http-equiv="Content-Type" content="text/html; charset=UTF-8" />'."\n".
		'  <title>'.$title.' - '.html::escapeHTML($core->blog->name).' - '.html::escapeHTML(DC_VENDOR_NAME).' - '.DC_VERSION.'</title>'."\n".

		'  <meta name="ROBOTS" content="NOARCHIVE,NOINDEX,NOFOLLOW" />'."\n".
		'  <meta name="GOOGLEBOT" content="NOSNIPPET" />'."\n".

		self::jsLoadIE7().
		'  	<link rel="stylesheet" href="style/default.css" type="text/css" media="screen" />'."\n";
		if (l10n::getTextDirection($GLOBALS['_lang']) == 'rtl') {
			echo
			'  	<link rel="stylesheet" href="style/default-rtl.css" type="text/css" media="screen" />'."\n";
		}

		echo
		self::jsCommon().
		self::jsToggles().
		$head;

		# --BEHAVIOR-- adminPageHTMLHead
		$core->callBehavior('adminPageHTMLHead');

		echo
		"</head>\n".
		'<body id="dotclear-admin" class="popup">'."\n".

		'<h1>'.DC_VENDOR_NAME.'</h1>'."\n";

		echo
		'<div id="wrapper">'."\n".
		'<div id="main">'."\n".
		'<div id="content">'."\n";

		// display breadcrumb if given
		echo $breadcrumb;

		if ($core->error->flag()) {
			echo
			'<div class="error"><strong>'.__('Errors:').'</strong>'.
			$core->error->toHTML().
			'</div>';
		}
	}

	public static function closePopup()
	{
		echo
		"</div>\n".		// End of #content
		"</div>\n".		// End of #main
		"</div>\n".		// End of #wrapper
		'<div id="footer"><p>&nbsp;</p></div>'."\n".
		'</body></html>';
	}

	public static function breadcrumb($elements=null,$options=array())
	{
		$with_home_link = isset($options['home_link'])?$options['home_link']:true;
		$hl = isset($options['hl'])?$options['hl']:true;
		$hl_pos = isset($options['hl_pos'])?$options['hl_pos']:-1;
		// First item of array elements should be blog's name, System or Plugins
		$res = '<h2>'.($with_home_link ?
			'<a class="go_home" href="index.php"><img src="style/dashboard.png" alt="'.__('Go to dashboard').'" /></a>' :
			'<img src="style/dashboard-alt.png" alt="" />');
		$index = 0;
		if ($hl_pos < 0) {
			$hl_pos = count($elements)+$hl_pos;
		}
		foreach ($elements as $element => $url) {
			if ($hl && $index == $hl_pos) {
				$element = sprintf('<span class="page-title">%s</span>',$element);
			}
			$res .= ($with_home_link ? ($index == 1 ? ' : ' : ' &rsaquo; ') : ($index == 0 ? ' ' : ' &rsaquo; ')).
				($url ? '<a href="'.$url.'">' : '').$element.($url ? '</a>' : '');
			$index++;
		}
		$res .= '</h2>';
		return $res;
	}

	public static function message($msg,$timestamp=true,$div=false,$echo=true,$class='message')
	{
		global $core;

		$res = '';
		if ($msg != '') {
			$res = ($div ? '<div class="'.$class.'">' : '').'<p'.($div ? '' : ' class="'.$class.'"').'>'.
			($timestamp ? dt::str(__('[%H:%M:%S]'),null,$core->auth->getInfo('user_tz')).' ' : '').$msg.
			'</p>'.($div ? '</div>' : '');
			if ($echo) {
				echo $res;
			}
		}
		return $res;
	}

	public static function success($msg,$timestamp=true,$div=false,$echo=true)
	{
		return self::message($msg,$timestamp,$div,$echo,"success");
	}

	public static function warning($msg,$timestamp=true,$div=false,$echo=true)
	{
		return self::message($msg,$timestamp,$div,$echo,"warning-msg");
	}

	private static function debugInfo()
	{
		$global_vars = implode(', ',array_keys($GLOBALS));

		$res =
		'<div id="debug"><div>'.
		'<p>memory usage: '.memory_get_usage().' ('.files::size(memory_get_usage()).')</p>';

		if (function_exists('xdebug_get_profiler_filename'))
		{
			$res .= '<p>Elapsed time: '.xdebug_time_index().' seconds</p>';

			$prof_file = xdebug_get_profiler_filename();
			if ($prof_file) {
				$res .= '<p>Profiler file : '.xdebug_get_profiler_filename().'</p>';
			} else {
				$prof_url = http::getSelfURI();
				$prof_url .= (strpos($prof_url,'?') === false) ? '?' : '&';
				$prof_url .= 'XDEBUG_PROFILE';
				$res .= '<p><a href="'.html::escapeURL($prof_url).'">Trigger profiler</a></p>';
			}

			/* xdebug configuration:
			zend_extension = /.../xdebug.so
			xdebug.auto_trace = On
			xdebug.trace_format = 0
			xdebug.trace_options = 1
			xdebug.show_mem_delta = On
			xdebug.profiler_enable = 0
			xdebug.profiler_enable_trigger = 1
			xdebug.profiler_output_dir = /tmp
			xdebug.profiler_append = 0
			xdebug.profiler_output_name = timestamp
			*/
		}

		$res .=
		'<p>Global vars: '.$global_vars.'</p>'.
		'</div></div>';

		return $res;
	}

	public static function help($page,$index='')
	{
		# Deprecated but we keep this for plugins.
	}

	public static function helpBlock()
	{
		$args = func_get_args();

		$args = new ArrayObject($args);

		# --BEHAVIOR-- adminPageHelpBlock
		$GLOBALS['core']->callBehavior('adminPageHelpBlock',$args);

		if (empty($args)) {
			return;
		};

		global $__resources;
		if (empty($__resources['help'])) {
			return;
		}

		$content = '';
		foreach ($args as $v)
		{
			if (is_object($v) && isset($v->content)) {
				$content .= $v->content;
				continue;
			}

			if (!isset($__resources['help'][$v])) {
				continue;
			}
			$f = $__resources['help'][$v];
			if (!file_exists($f) || !is_readable($f)) {
				continue;
			}

			$fc = file_get_contents($f);
			if (preg_match('|<body[^>]*?>(.*?)</body>|ms',$fc,$matches)) {
				$content .= $matches[1];
			} else {
				$content .= $fc;
			}
		}

		if (trim($content) == '') {
			return;
		}

		// Set contextual help global flag
		$GLOBALS['__resources']['ctxhelp'] = true;

		echo
		'<div id="help"><hr /><div class="help-content clear"><h3>'.__('Help about this page').'</h3>'.
		$content.
		'</div>'.
		'<div id="helplink"><hr />'.
		'<p>'.
		sprintf(__('See also %s'),sprintf('<a href="help.php">%s</a>',__('the global help'))).
		'.</p>'.
		'</div></div>';
	}

	public static function jsLoad($src)
	{
		$escaped_src = html::escapeHTML($src);
		if (!isset(self::$loaded_js[$escaped_src])) {
			self::$loaded_js[$escaped_src]=true;
			return '<script type="text/javascript" src="'.$escaped_src.'"></script>'."\n";
		}
	}

	public static function jsVar($n,$v)
	{
		return $n." = '".html::escapeJS($v)."';\n";
	}

	public static function jsToggles()
	{
		if($GLOBALS['core']->auth->user_prefs->toggles) {
			$unfolded_sections = explode(',',$GLOBALS['core']->auth->user_prefs->toggles->unfolded_sections);
			foreach ($unfolded_sections as $k=>&$v) {
				if ($v == '') {
					unset($unfolded_sections[$k]);
				} else {
					$v = "'".html::escapeJS($v)."':true";
				}
			}
		} else {
			$unfolded_sections=array();
		}
		return '<script type="text/javascript">'."\n".
					"//<![CDATA[\n".
					'dotclear.unfolded_sections = {'.join(",",$unfolded_sections)."};\n".
					"\n//]]>\n".
				"</script>\n";
	}

	public static function jsCommon()
	{
		$mute_or_no = '';
		if (empty($GLOBALS['core']->blog) || $GLOBALS['core']->blog->settings->system->jquery_migrate_mute) {
			$mute_or_no .=
				'<script type="text/javascript">'."\n".
				"//<![CDATA[\n".
				'jQuery.migrateMute = true;'.
				"\n//]]>\n".
				"</script>\n";
		}

		return
		self::jsLoad('js/jquery/jquery.js').
		$mute_or_no.
		self::jsLoad('js/jquery/jquery-migrate-1.2.1.js').
		self::jsLoad('js/jquery/jquery.biscuit.js').
		self::jsLoad('js/jquery/jquery.bgFade.js').
		self::jsLoad('js/common.js').
		self::jsLoad('js/prelude.js').

		'<script type="text/javascript">'."\n".
		"//<![CDATA[\n".
		self::jsVar('dotclear.nonce',$GLOBALS['core']->getNonce()).

		self::jsVar('dotclear.img_plus_src','images/expand.png').
		self::jsVar('dotclear.img_plus_alt',__('uncover')).
		self::jsVar('dotclear.img_minus_src','images/hide.png').
		self::jsVar('dotclear.img_minus_alt',__('hide')).
		self::jsVar('dotclear.img_menu_on','images/menu_on.png').
		self::jsVar('dotclear.img_menu_off','images/menu_off.png').

		self::jsVar('dotclear.img_plus_theme_src','images/plus-theme.png').
		self::jsVar('dotclear.img_plus_theme_alt',__('uncover')).
		self::jsVar('dotclear.img_minus_theme_src','images/minus-theme.png').
		self::jsVar('dotclear.img_minus_theme_alt',__('hide')).

		self::jsVar('dotclear.msg.help',
			__('Need help?')).
		self::jsVar('dotclear.msg.new_window',
			__('new window')).
		self::jsVar('dotclear.msg.help_hide',
			__('Hide')).
		self::jsVar('dotclear.msg.to_select',
			__('Select:')).
		self::jsVar('dotclear.msg.no_selection',
			__('no selection')).
		self::jsVar('dotclear.msg.select_all',
			__('select all')).
		self::jsVar('dotclear.msg.invert_sel',
			__('Invert selection')).
		self::jsVar('dotclear.msg.website',
			__('Web site:')).
		self::jsVar('dotclear.msg.email',
			__('Email:')).
		self::jsVar('dotclear.msg.ip_address',
			__('IP address:')).
		self::jsVar('dotclear.msg.error',
			__('Error:')).
		self::jsVar('dotclear.msg.entry_created',
			__('Entry has been successfully created.')).
		self::jsVar('dotclear.msg.edit_entry',
			__('Edit entry')).
		self::jsVar('dotclear.msg.view_entry',
			__('view entry')).
		self::jsVar('dotclear.msg.confirm_delete_posts',
			__("Are you sure you want to delete selected entries (%s)?")).
		self::jsVar('dotclear.msg.confirm_delete_medias',
			__("Are you sure you want to delete selected medias (%d)?")).
		self::jsVar('dotclear.msg.confirm_delete_categories',
			__("Are you sure you want to delete selected categories (%s)?")).
		self::jsVar('dotclear.msg.confirm_delete_post',
			__("Are you sure you want to delete this entry?")).
		self::jsVar('dotclear.msg.click_to_unlock',
			__("Click here to unlock the field")).
		self::jsVar('dotclear.msg.confirm_spam_delete',
			__('Are you sure you want to delete all spams?')).
		self::jsVar('dotclear.msg.confirm_delete_comments',
			__('Are you sure you want to delete selected comments (%s)?')).
		self::jsVar('dotclear.msg.confirm_delete_comment',
			__('Are you sure you want to delete this comment?')).
		self::jsVar('dotclear.msg.cannot_delete_users',
			__('Users with posts cannot be deleted.')).
		self::jsVar('dotclear.msg.confirm_delete_user',
			__('Are you sure you want to delete selected users (%s)?')).
		self::jsVar('dotclear.msg.confirm_delete_category',
			__('Are you sure you want to delete category "%s"?')).
		self::jsVar('dotclear.msg.confirm_reorder_categories',
			__('Are you sure you want to reorder all categories?')).
		self::jsVar('dotclear.msg.confirm_delete_media',
			__('Are you sure you want to remove media "%s"?')).
		self::jsVar('dotclear.msg.confirm_delete_directory',
			__('Are you sure you want to remove directory "%s"?')).
		self::jsVar('dotclear.msg.confirm_extract_current',
			__('Are you sure you want to extract archive in current directory?')).
		self::jsVar('dotclear.msg.confirm_remove_attachment',
			__('Are you sure you want to remove attachment "%s"?')).
		self::jsVar('dotclear.msg.confirm_delete_lang',
			__('Are you sure you want to delete "%s" language?')).
		self::jsVar('dotclear.msg.confirm_delete_plugin',
			__('Are you sure you want to delete "%s" plugin?')).
		self::jsVar('dotclear.msg.confirm_delete_plugins',
			__('Are you sure you want to delete selected plugins?')).
		self::jsVar('dotclear.msg.use_this_theme',
			__('Use this theme')).
		self::jsVar('dotclear.msg.remove_this_theme',
			__('Remove this theme')).
		self::jsVar('dotclear.msg.confirm_delete_theme',
			__('Are you sure you want to delete "%s" theme?')).
		self::jsVar('dotclear.msg.confirm_delete_themes',
			__('Are you sure you want to delete selected themes?')).
		self::jsVar('dotclear.msg.confirm_delete_backup',
			__('Are you sure you want to delete this backup?')).
		self::jsVar('dotclear.msg.confirm_revert_backup',
			__('Are you sure you want to revert to this backup?')).
		self::jsVar('dotclear.msg.zip_file_content',
			__('Zip file content')).
		self::jsVar('dotclear.msg.xhtml_validator',
			__('XHTML markup validator')).
		self::jsVar('dotclear.msg.xhtml_valid',
			__('XHTML content is valid.')).
		self::jsVar('dotclear.msg.xhtml_not_valid',
			__('There are XHTML markup errors.')).
		self::jsVar('dotclear.msg.warning_validate_no_save_content',
			__('Attention: an audit of a content not yet registered.')).
		self::jsVar('dotclear.msg.confirm_change_post_format',
			__('You have unsaved changes. Switch post format will loose these changes. Proceed anyway?')).
		self::jsVar('dotclear.msg.confirm_change_post_format_noconvert',
			__("Warning: post format change will not convert existing content. You will need to apply new format by yourself. Proceed anyway?")).
		self::jsVar('dotclear.msg.load_enhanced_uploader',
			__('Loading enhanced uploader, please wait.')).

		self::jsVar('dotclear.msg.module_author',
			__('Author:')).
		self::jsVar('dotclear.msg.module_details',
			__('Details')).
		self::jsVar('dotclear.msg.module_support',
			__('Support')).
		self::jsVar('dotclear.msg.module_help',
			__('Help:')).
		self::jsVar('dotclear.msg.module_section',
			__('Section:')).
		self::jsVar('dotclear.msg.module_tags',
			__('Tags:')).
		"\n//]]>\n".
		"</script>\n";
	}

	public static function jsLoadIE7()
	{
		return
		'<!--[if lt IE 9]>'."\n".
		self::jsLoad('js/ie7/IE9.js').
		'<link rel="stylesheet" type="text/css" href="style/iesucks.css" />'."\n".
		'<![endif]-->'."\n";
	}

	public static function jsConfirmClose()
	{
		$args = func_get_args();
		if (count($args) > 0) {
			foreach ($args as $k => $v) {
				$args[$k] = "'".html::escapeJS($v)."'";
			}
			$args = implode(',',$args);
		} else {
			$args = '';
		}

		return
		self::jsLoad('js/confirm-close.js').
		'<script type="text/javascript">'."\n".
		"//<![CDATA[\n".
		"confirmClosePage = new confirmClose(".$args."); ".
		"confirmClose.prototype.prompt = '".html::escapeJS(__('You have unsaved changes.'))."'; ".
		"\n//]]>\n".
		"</script>\n";
	}

	public static function jsPageTabs($default=null)
	{
		if ($default) {
			$default = "'".html::escapeJS($default)."'";
		}

		return
		self::jsLoad('js/jquery/jquery.pageTabs.js').
		'<script type="text/javascript">'."\n".
		"//<![CDATA[\n".
		'$(function() {'."\n".
		'$.pageTabs('.$default.');'."\n".
		'});'.
		"\n//]]>\n".
		"</script>\n".
		'<!--[if lt IE 8]>'."\n".
		self::jsLoad('js/ie7/ie7-hashchange.js').
		'<script type="text/javascript">'."\n".
		"//<![CDATA[\n".
		'$(window).hashchange();'.
		"\n//]]>\n".
		"</script>\n".
		'<![endif]-->'."\n";
	}

	public static function jsModal()
	{
	return
	'<link rel="stylesheet" type="text/css" href="style/modal/modal.css" />'."\n".
	self::jsLoad('js/jquery/jquery.modal.js').
	'<script type="text/javascript">'."\n".
	"//<![CDATA[\n".
	self::jsVar('$.modal.prototype.params.loader_img','style/modal/loader.gif').
	self::jsVar('$.modal.prototype.params.close_img','style/modal/close.png').
	"\n//]]>\n".
	"</script>\n";
	}

	public static function jsColorPicker()
	{
	return
	'<link rel="stylesheet" type="text/css" href="style/farbtastic/farbtastic.css" />'."\n".
	self::jsLoad('js/jquery/jquery.farbtastic.js').
	self::jsLoad('js/color-picker.js');
	}

	public static function jsDatePicker()
	{
	return
	'<link rel="stylesheet" type="text/css" href="style/date-picker.css" />'."\n".
	self::jsLoad('js/date-picker.js').
	'<script type="text/javascript">'."\n".
	"//<![CDATA[\n".

	"datePicker.prototype.months[0] = '".html::escapeJS(__('January'))."'; ".
	"datePicker.prototype.months[1] = '".html::escapeJS(__('February'))."'; ".
	"datePicker.prototype.months[2] = '".html::escapeJS(__('March'))."'; ".
	"datePicker.prototype.months[3] = '".html::escapeJS(__('April'))."'; ".
	"datePicker.prototype.months[4] = '".html::escapeJS(__('May'))."'; ".
	"datePicker.prototype.months[5] = '".html::escapeJS(__('June'))."'; ".
	"datePicker.prototype.months[6] = '".html::escapeJS(__('July'))."'; ".
	"datePicker.prototype.months[7] = '".html::escapeJS(__('August'))."'; ".
	"datePicker.prototype.months[8] = '".html::escapeJS(__('September'))."'; ".
	"datePicker.prototype.months[9] = '".html::escapeJS(__('October'))."'; ".
	"datePicker.prototype.months[10] = '".html::escapeJS(__('November'))."'; ".
	"datePicker.prototype.months[11] = '".html::escapeJS(__('December'))."'; ".

	"datePicker.prototype.days[0] = '".html::escapeJS(__('Monday'))."'; ".
	"datePicker.prototype.days[1] = '".html::escapeJS(__('Tuesday'))."'; ".
	"datePicker.prototype.days[2] = '".html::escapeJS(__('Wednesday'))."'; ".
	"datePicker.prototype.days[3] = '".html::escapeJS(__('Thursday'))."'; ".
	"datePicker.prototype.days[4] = '".html::escapeJS(__('Friday'))."'; ".
	"datePicker.prototype.days[5] = '".html::escapeJS(__('Saturday'))."'; ".
	"datePicker.prototype.days[6] = '".html::escapeJS(__('Sunday'))."'; ".

	"datePicker.prototype.img_src = 'images/date-picker.png'; ".

	"datePicker.prototype.close_msg = '".html::escapeJS(__('close'))."'; ".
	"datePicker.prototype.now_msg = '".html::escapeJS(__('now'))."'; ".

	"\n//]]>\n".
	"</script>\n";
	}

	public static function jsToolBar()
	{
<<<<<<< HEAD
	$res =
	'<link rel="stylesheet" type="text/css" href="style/jsToolBar/jsToolBar.css" />'.
	'<script type="text/javascript" src="js/jsToolBar/jsToolBar.js"></script>';

	if (isset($GLOBALS['core']->auth) && $GLOBALS['core']->auth->getOption('enable_wysiwyg')) {
		$res .= '<script type="text/javascript" src="js/jsToolBar/jsToolBar.wysiwyg.js"></script>';
	}

	$res .=
	'<script type="text/javascript" src="js/jsToolBar/jsToolBar.dotclear.js"></script>'.
	'<script type="text/javascript">'."\n".
	"//<![CDATA[\n".
	"jsToolBar.prototype.dialog_url = 'popup.php'; ".
	"jsToolBar.prototype.iframe_css = '".
	'body{'.
	'font: 12px "DejaVu Sans","Lucida Grande","Lucida Sans Unicode",Arial,sans-serif;'.
	'color : #000;'.
	'background: #f9f9f9;'.
	'margin: 0;'.
	'padding : 2px;'.
	'border: none;'.
	(l10n::getTextDirection($GLOBALS['_lang']) == 'rtl' ? 'direction:rtl;' : '').
	'}'.
	'pre, code, kbd, samp {'.
	'font-family:"Courier New",Courier,monospace;'.
	'font-size : 1.1em;'.
	'}'.
	'code {'.
	'color : #666;'.
	'font-weight : bold;'.
	'}'.
	'body > p:first-child {'.
	'margin-top: 0;'.
	'}'.
	"'; ".
	"jsToolBar.prototype.base_url = '".html::escapeJS($GLOBALS['core']->blog->host)."'; ".
	"jsToolBar.prototype.switcher_visual_title = '".html::escapeJS(__('visual'))."'; ".
	"jsToolBar.prototype.switcher_source_title = '".html::escapeJS(__('source'))."'; ".
	"jsToolBar.prototype.legend_msg = '".
	html::escapeJS(__('You can use the following shortcuts to format your text.'))."'; ".
	"jsToolBar.prototype.elements.blocks.options.none = '".html::escapeJS(__('-- none --'))."'; ".
	"jsToolBar.prototype.elements.blocks.options.nonebis = '".html::escapeJS(__('-- block format --'))."'; ".
	"jsToolBar.prototype.elements.blocks.options.p = '".html::escapeJS(__('Paragraph'))."'; ".
	"jsToolBar.prototype.elements.blocks.options.h1 = '".html::escapeJS(__('Level 1 header'))."'; ".
	"jsToolBar.prototype.elements.blocks.options.h2 = '".html::escapeJS(__('Level 2 header'))."'; ".
	"jsToolBar.prototype.elements.blocks.options.h3 = '".html::escapeJS(__('Level 3 header'))."'; ".
	"jsToolBar.prototype.elements.blocks.options.h4 = '".html::escapeJS(__('Level 4 header'))."'; ".
	"jsToolBar.prototype.elements.blocks.options.h5 = '".html::escapeJS(__('Level 5 header'))."'; ".
	"jsToolBar.prototype.elements.blocks.options.h6 = '".html::escapeJS(__('Level 6 header'))."'; ".
	"jsToolBar.prototype.elements.strong.title = '".html::escapeJS(__('Strong emphasis'))."'; ".
	"jsToolBar.prototype.elements.em.title = '".html::escapeJS(__('Emphasis'))."'; ".
	"jsToolBar.prototype.elements.ins.title = '".html::escapeJS(__('Inserted'))."'; ".
	"jsToolBar.prototype.elements.del.title = '".html::escapeJS(__('Deleted'))."'; ".
	"jsToolBar.prototype.elements.quote.title = '".html::escapeJS(__('Inline quote'))."'; ".
	"jsToolBar.prototype.elements.code.title = '".html::escapeJS(__('Code'))."'; ".
	"jsToolBar.prototype.elements.br.title = '".html::escapeJS(__('Line break'))."'; ".
	"jsToolBar.prototype.elements.blockquote.title = '".html::escapeJS(__('Blockquote'))."'; ".
	"jsToolBar.prototype.elements.pre.title = '".html::escapeJS(__('Preformated text'))."'; ".
	"jsToolBar.prototype.elements.ul.title = '".html::escapeJS(__('Unordered list'))."'; ".
	"jsToolBar.prototype.elements.ol.title = '".html::escapeJS(__('Ordered list'))."'; ".

	"jsToolBar.prototype.elements.link.title = '".html::escapeJS(__('Link'))."'; ".
	"jsToolBar.prototype.elements.link.href_prompt = '".html::escapeJS(__('URL?'))."'; ".
	"jsToolBar.prototype.elements.link.hreflang_prompt = '".html::escapeJS(__('Language?'))."'; ".

	"jsToolBar.prototype.elements.img.title = '".html::escapeJS(__('External image'))."'; ".
	"jsToolBar.prototype.elements.img.src_prompt = '".html::escapeJS(__('URL?'))."'; ".

	"jsToolBar.prototype.elements.img_select.title = '".html::escapeJS(__('Media chooser'))."'; ".
	"jsToolBar.prototype.elements.post_link.title = '".html::escapeJS(__('Link to an entry'))."'; ";

	if (!$GLOBALS['core']->auth->check('media,media_admin',$GLOBALS['core']->blog->id)) {
		$res .= "jsToolBar.prototype.elements.img_select.disabled = true;\n";
	}

	$res .=
	"\n//]]>\n".
	"</script>\n";

	return $res;
=======
		$res =
		'<link rel="stylesheet" type="text/css" href="style/jsToolBar/jsToolBar.css" />'.
		'<script type="text/javascript" src="js/jsToolBar/jsToolBar.js"></script>';

		if (isset($GLOBALS['core']->auth) && $GLOBALS['core']->auth->getOption('enable_wysiwyg')) {
			$res .= '<script type="text/javascript" src="js/jsToolBar/jsToolBar.wysiwyg.js"></script>';
		}

		$res .=
		'<script type="text/javascript" src="js/jsToolBar/jsToolBar.dotclear.js"></script>'.
		'<script type="text/javascript">'."\n".
		"//<![CDATA[\n".
		"jsToolBar.prototype.dialog_url = 'popup.php'; ".
		"jsToolBar.prototype.iframe_css = '".
		'body{'.
		'font: 12px "DejaVu Sans","Lucida Grande","Lucida Sans Unicode",Arial,sans-serif;'.
		'color : #000;'.
		'background: #f9f9f9;'.
		'margin: 0;'.
		'padding : 2px;'.
		'border: none;'.
		(l10n::getTextDirection($GLOBALS['_lang']) == 'rtl' ? 'direction:rtl;' : '').
		'}'.
		'pre, code, kbd, samp {'.
		'font-family:"Courier New",Courier,monospace;'.
		'font-size : 1.1em;'.
		'}'.
		'code {'.
		'color : #666;'.
		'font-weight : bold;'.
		'}'.
		'body > p:first-child {'.
		'margin-top: 0;'.
		'}'.
		"'; ".
		"jsToolBar.prototype.base_url = '".html::escapeJS($GLOBALS['core']->blog->host)."'; ".
		"jsToolBar.prototype.switcher_visual_title = '".html::escapeJS(__('visual'))."'; ".
		"jsToolBar.prototype.switcher_source_title = '".html::escapeJS(__('source'))."'; ".
		"jsToolBar.prototype.legend_msg = '".
		html::escapeJS(__('You can use the following shortcuts to format your text.'))."'; ".
		"jsToolBar.prototype.elements.blocks.options.none = '".html::escapeJS(__('-- none --'))."'; ".
		"jsToolBar.prototype.elements.blocks.options.nonebis = '".html::escapeJS(__('-- block format --'))."'; ".
		"jsToolBar.prototype.elements.blocks.options.p = '".html::escapeJS(__('Paragraph'))."'; ".
		"jsToolBar.prototype.elements.blocks.options.h1 = '".html::escapeJS(__('Level 1 header'))."'; ".
		"jsToolBar.prototype.elements.blocks.options.h2 = '".html::escapeJS(__('Level 2 header'))."'; ".
		"jsToolBar.prototype.elements.blocks.options.h3 = '".html::escapeJS(__('Level 3 header'))."'; ".
		"jsToolBar.prototype.elements.blocks.options.h4 = '".html::escapeJS(__('Level 4 header'))."'; ".
		"jsToolBar.prototype.elements.blocks.options.h5 = '".html::escapeJS(__('Level 5 header'))."'; ".
		"jsToolBar.prototype.elements.blocks.options.h6 = '".html::escapeJS(__('Level 6 header'))."'; ".
		"jsToolBar.prototype.elements.strong.title = '".html::escapeJS(__('Strong emphasis'))."'; ".
		"jsToolBar.prototype.elements.em.title = '".html::escapeJS(__('Emphasis'))."'; ".
		"jsToolBar.prototype.elements.ins.title = '".html::escapeJS(__('Inserted'))."'; ".
		"jsToolBar.prototype.elements.del.title = '".html::escapeJS(__('Deleted'))."'; ".
		"jsToolBar.prototype.elements.quote.title = '".html::escapeJS(__('Inline quote'))."'; ".
		"jsToolBar.prototype.elements.code.title = '".html::escapeJS(__('Code'))."'; ".
		"jsToolBar.prototype.elements.br.title = '".html::escapeJS(__('Line break'))."'; ".
		"jsToolBar.prototype.elements.blockquote.title = '".html::escapeJS(__('Blockquote'))."'; ".
		"jsToolBar.prototype.elements.pre.title = '".html::escapeJS(__('Preformated text'))."'; ".
		"jsToolBar.prototype.elements.ul.title = '".html::escapeJS(__('Unordered list'))."'; ".
		"jsToolBar.prototype.elements.ol.title = '".html::escapeJS(__('Ordered list'))."'; ".

		"jsToolBar.prototype.elements.link.title = '".html::escapeJS(__('Link'))."'; ".
		"jsToolBar.prototype.elements.link.href_prompt = '".html::escapeJS(__('URL?'))."'; ".
		"jsToolBar.prototype.elements.link.hreflang_prompt = '".html::escapeJS(__('Language?'))."'; ".

		"jsToolBar.prototype.elements.img.title = '".html::escapeJS(__('External image'))."'; ".
		"jsToolBar.prototype.elements.img.src_prompt = '".html::escapeJS(__('URL?'))."'; ".

		"jsToolBar.prototype.elements.img_select.title = '".html::escapeJS(__('Media chooser'))."'; ".
		"jsToolBar.prototype.elements.post_link.title = '".html::escapeJS(__('Link to an entry'))."'; ".

		"jsToolBar.prototype.elements.removeFormat.title = '".html::escapeJS(__('Remove text formating'))."'; ";

		if (!$GLOBALS['core']->auth->check('media,media_admin',$GLOBALS['core']->blog->id)) {
			$res .= "jsToolBar.prototype.elements.img_select.disabled = true;\n";
		}

		$res .=
		"\n//]]>\n".
		"</script>\n";

		return $res;
>>>>>>> 6d13b690
	}

	public static function jsUpload($params=array(),$base_url=null)
	{
	if (!$base_url) {
		$base_url = path::clean(dirname(preg_replace('/(\?.*$)?/','',$_SERVER['REQUEST_URI']))).'/';
	}

	$params = array_merge($params,array(
		'sess_id='.session_id(),
		'sess_uid='.$_SESSION['sess_browser_uid'],
		'xd_check='.$GLOBALS['core']->getNonce()
		));

	return
	'<script type="text/javascript">'."\n".
	"//<![CDATA[\n".
	"dotclear.jsUpload = {};\n".
	"dotclear.jsUpload.msg = {};\n".
	self::jsVar('dotclear.msg.enhanced_uploader_activate',__('Temporarily activate enhanced uploader')).
	self::jsVar('dotclear.msg.enhanced_uploader_disable',__('Temporarily disable enhanced uploader')).
	self::jsVar('dotclear.jsUpload.msg.limit_exceeded',__('Limit exceeded.')).
	self::jsVar('dotclear.jsUpload.msg.size_limit_exceeded',__('File size exceeds allowed limit.')).
	self::jsVar('dotclear.jsUpload.msg.canceled',__('Canceled.')).
	self::jsVar('dotclear.jsUpload.msg.http_error',__('HTTP Error:')).
	self::jsVar('dotclear.jsUpload.msg.error',__('Error:')).
	self::jsVar('dotclear.jsUpload.msg.choose_file',__('Choose file')).
	self::jsVar('dotclear.jsUpload.msg.choose_files',__('Choose files')).
	self::jsVar('dotclear.jsUpload.msg.cancel',__('Cancel')).
	self::jsVar('dotclear.jsUpload.msg.clean',__('Clean')).
	self::jsVar('dotclear.jsUpload.msg.upload',__('Upload')).
		self::jsVar('dotclear.jsUpload.msg.send',__('Send')).
		self::jsVar('dotclear.jsUpload.msg.file_successfully_uploaded',__('File successfully uploaded.')).
	self::jsVar('dotclear.jsUpload.msg.no_file_in_queue',__('No file in queue.')).
	self::jsVar('dotclear.jsUpload.msg.file_in_queue',__('1 file in queue.')).
	self::jsVar('dotclear.jsUpload.msg.files_in_queue',__('%d files in queue.')).
	self::jsVar('dotclear.jsUpload.msg.queue_error',__('Queue error:')).
	self::jsVar('dotclear.jsUpload.base_url',$base_url).
	"\n//]]>\n".
		"</script>\n".

		self::jsLoad('js/jsUpload/vendor/jquery.ui.widget.js').
		self::jsLoad('js/jsUpload/tmpl.js').
		self::jsLoad('js/jsUpload/template-upload.js').
		self::jsLoad('js/jsUpload/template-download.js').
		self::jsLoad('js/jsUpload/load-image.js').
		self::jsLoad('js/jsUpload/jquery.iframe-transport.js').
		self::jsLoad('js/jsUpload/jquery.fileupload.js').
		self::jsLoad('js/jsUpload/jquery.fileupload-process.js').
		self::jsLoad('js/jsUpload/jquery.fileupload-resize.js').
		self::jsLoad('js/jsUpload/jquery.fileupload-ui.js');
	}

	public static function jsToolMan()
	{
	return
	'<script type="text/javascript" src="js/tool-man/core.js"></script>'.
	'<script type="text/javascript" src="js/tool-man/events.js"></script>'.
	'<script type="text/javascript" src="js/tool-man/css.js"></script>'.
	'<script type="text/javascript" src="js/tool-man/coordinates.js"></script>'.
	'<script type="text/javascript" src="js/tool-man/drag.js"></script>'.
	'<script type="text/javascript" src="js/tool-man/dragsort.js"></script>'.
	'<script type="text/javascript" src="js/dragsort-tablerows.js"></script>';
	}

	public static function jsMetaEditor()
	{
	return
	'<script type="text/javascript" src="js/meta-editor.js"></script>';
	}
}<|MERGE_RESOLUTION|>--- conflicted
+++ resolved
@@ -17,10 +17,10 @@
 {
 	private static $loaded_js = array();
 	private static $N_TYPES = array(
-		"success" => "success",
-		"warning" => "warning-msg",
-		"error" => "error",
-		"message" => "message",
+		"success" => "success", 
+		"warning" => "warning-msg", 
+		"error" => "error", 
+		"message" => "message", 
 		"static" => "static-msg");
 
 	# Auth check
@@ -112,7 +112,7 @@
 		$core->auth->user_prefs->addWorkspace('interface');
 		$user_ui_hide_std_favicon = $core->auth->user_prefs->interface->hide_std_favicon;
 		if (!$user_ui_hide_std_favicon) {
-			echo
+			echo 
 			'<link rel="icon" type="image/png" href="images/favicon96-login.png" />'.
 			'<link rel="shortcut icon" href="images/favicon.ico" type="image/x-icon" />';
 		}
@@ -212,7 +212,7 @@
 		} else {
 			$notifications = array();
 		}
-
+		
 		$n = array_merge($options,array('class' => $class,'ts' => time(), 'text' => $message));
 		if ($type != "static") {
 			$notifications[] = $n;
@@ -565,7 +565,7 @@
 					"\n//]]>\n".
 				"</script>\n";
 	}
-
+	
 	public static function jsCommon()
 	{
 		$mute_or_no = '';
@@ -831,7 +831,6 @@
 
 	public static function jsToolBar()
 	{
-<<<<<<< HEAD
 	$res =
 	'<link rel="stylesheet" type="text/css" href="style/jsToolBar/jsToolBar.css" />'.
 	'<script type="text/javascript" src="js/jsToolBar/jsToolBar.js"></script>';
@@ -901,7 +900,9 @@
 	"jsToolBar.prototype.elements.img.src_prompt = '".html::escapeJS(__('URL?'))."'; ".
 
 	"jsToolBar.prototype.elements.img_select.title = '".html::escapeJS(__('Media chooser'))."'; ".
-	"jsToolBar.prototype.elements.post_link.title = '".html::escapeJS(__('Link to an entry'))."'; ";
+		"jsToolBar.prototype.elements.post_link.title = '".html::escapeJS(__('Link to an entry'))."'; ".
+
+		"jsToolBar.prototype.elements.removeFormat.title = '".html::escapeJS(__('Remove text formating'))."'; ";
 
 	if (!$GLOBALS['core']->auth->check('media,media_admin',$GLOBALS['core']->blog->id)) {
 		$res .= "jsToolBar.prototype.elements.img_select.disabled = true;\n";
@@ -912,90 +913,6 @@
 	"</script>\n";
 
 	return $res;
-=======
-		$res =
-		'<link rel="stylesheet" type="text/css" href="style/jsToolBar/jsToolBar.css" />'.
-		'<script type="text/javascript" src="js/jsToolBar/jsToolBar.js"></script>';
-
-		if (isset($GLOBALS['core']->auth) && $GLOBALS['core']->auth->getOption('enable_wysiwyg')) {
-			$res .= '<script type="text/javascript" src="js/jsToolBar/jsToolBar.wysiwyg.js"></script>';
-		}
-
-		$res .=
-		'<script type="text/javascript" src="js/jsToolBar/jsToolBar.dotclear.js"></script>'.
-		'<script type="text/javascript">'."\n".
-		"//<![CDATA[\n".
-		"jsToolBar.prototype.dialog_url = 'popup.php'; ".
-		"jsToolBar.prototype.iframe_css = '".
-		'body{'.
-		'font: 12px "DejaVu Sans","Lucida Grande","Lucida Sans Unicode",Arial,sans-serif;'.
-		'color : #000;'.
-		'background: #f9f9f9;'.
-		'margin: 0;'.
-		'padding : 2px;'.
-		'border: none;'.
-		(l10n::getTextDirection($GLOBALS['_lang']) == 'rtl' ? 'direction:rtl;' : '').
-		'}'.
-		'pre, code, kbd, samp {'.
-		'font-family:"Courier New",Courier,monospace;'.
-		'font-size : 1.1em;'.
-		'}'.
-		'code {'.
-		'color : #666;'.
-		'font-weight : bold;'.
-		'}'.
-		'body > p:first-child {'.
-		'margin-top: 0;'.
-		'}'.
-		"'; ".
-		"jsToolBar.prototype.base_url = '".html::escapeJS($GLOBALS['core']->blog->host)."'; ".
-		"jsToolBar.prototype.switcher_visual_title = '".html::escapeJS(__('visual'))."'; ".
-		"jsToolBar.prototype.switcher_source_title = '".html::escapeJS(__('source'))."'; ".
-		"jsToolBar.prototype.legend_msg = '".
-		html::escapeJS(__('You can use the following shortcuts to format your text.'))."'; ".
-		"jsToolBar.prototype.elements.blocks.options.none = '".html::escapeJS(__('-- none --'))."'; ".
-		"jsToolBar.prototype.elements.blocks.options.nonebis = '".html::escapeJS(__('-- block format --'))."'; ".
-		"jsToolBar.prototype.elements.blocks.options.p = '".html::escapeJS(__('Paragraph'))."'; ".
-		"jsToolBar.prototype.elements.blocks.options.h1 = '".html::escapeJS(__('Level 1 header'))."'; ".
-		"jsToolBar.prototype.elements.blocks.options.h2 = '".html::escapeJS(__('Level 2 header'))."'; ".
-		"jsToolBar.prototype.elements.blocks.options.h3 = '".html::escapeJS(__('Level 3 header'))."'; ".
-		"jsToolBar.prototype.elements.blocks.options.h4 = '".html::escapeJS(__('Level 4 header'))."'; ".
-		"jsToolBar.prototype.elements.blocks.options.h5 = '".html::escapeJS(__('Level 5 header'))."'; ".
-		"jsToolBar.prototype.elements.blocks.options.h6 = '".html::escapeJS(__('Level 6 header'))."'; ".
-		"jsToolBar.prototype.elements.strong.title = '".html::escapeJS(__('Strong emphasis'))."'; ".
-		"jsToolBar.prototype.elements.em.title = '".html::escapeJS(__('Emphasis'))."'; ".
-		"jsToolBar.prototype.elements.ins.title = '".html::escapeJS(__('Inserted'))."'; ".
-		"jsToolBar.prototype.elements.del.title = '".html::escapeJS(__('Deleted'))."'; ".
-		"jsToolBar.prototype.elements.quote.title = '".html::escapeJS(__('Inline quote'))."'; ".
-		"jsToolBar.prototype.elements.code.title = '".html::escapeJS(__('Code'))."'; ".
-		"jsToolBar.prototype.elements.br.title = '".html::escapeJS(__('Line break'))."'; ".
-		"jsToolBar.prototype.elements.blockquote.title = '".html::escapeJS(__('Blockquote'))."'; ".
-		"jsToolBar.prototype.elements.pre.title = '".html::escapeJS(__('Preformated text'))."'; ".
-		"jsToolBar.prototype.elements.ul.title = '".html::escapeJS(__('Unordered list'))."'; ".
-		"jsToolBar.prototype.elements.ol.title = '".html::escapeJS(__('Ordered list'))."'; ".
-
-		"jsToolBar.prototype.elements.link.title = '".html::escapeJS(__('Link'))."'; ".
-		"jsToolBar.prototype.elements.link.href_prompt = '".html::escapeJS(__('URL?'))."'; ".
-		"jsToolBar.prototype.elements.link.hreflang_prompt = '".html::escapeJS(__('Language?'))."'; ".
-
-		"jsToolBar.prototype.elements.img.title = '".html::escapeJS(__('External image'))."'; ".
-		"jsToolBar.prototype.elements.img.src_prompt = '".html::escapeJS(__('URL?'))."'; ".
-
-		"jsToolBar.prototype.elements.img_select.title = '".html::escapeJS(__('Media chooser'))."'; ".
-		"jsToolBar.prototype.elements.post_link.title = '".html::escapeJS(__('Link to an entry'))."'; ".
-
-		"jsToolBar.prototype.elements.removeFormat.title = '".html::escapeJS(__('Remove text formating'))."'; ";
-
-		if (!$GLOBALS['core']->auth->check('media,media_admin',$GLOBALS['core']->blog->id)) {
-			$res .= "jsToolBar.prototype.elements.img_select.disabled = true;\n";
-		}
-
-		$res .=
-		"\n//]]>\n".
-		"</script>\n";
-
-		return $res;
->>>>>>> 6d13b690
 	}
 
 	public static function jsUpload($params=array(),$base_url=null)
