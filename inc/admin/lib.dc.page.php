<?php
# -- BEGIN LICENSE BLOCK ---------------------------------------
#
# This file is part of Dotclear 2.
#
# Copyright (c) 2003-2010 Olivier Meunier & Association Dotclear
# Licensed under the GPL version 2.0 license.
# See LICENSE file or
# http://www.gnu.org/licenses/old-licenses/gpl-2.0.html
#
# -- END LICENSE BLOCK -----------------------------------------
if (!defined('DC_RC_PATH')) { return; }

define('DC_AUTH_PAGE','auth.php');

class dcPage
{
	# Auth check
	public static function check($permissions)
	{
		global $core;
		
		if ($core->blog && $core->auth->check($permissions,$core->blog->id))
		{
			return;
		}
		
		if (session_id()) {
			$core->session->destroy();
		}
		http::redirect(DC_AUTH_PAGE);
	}
	
	# Check super admin
	public static function checkSuper()
	{
		global $core;
		
		if (!$core->auth->isSuperAdmin())
		{
			if (session_id()) {
				$core->session->destroy();
			}
			http::redirect(DC_AUTH_PAGE);
		}
	}
	
	# Top of admin page
	public static function open($title='', $head='')
	{
		global $core;
		
		# List of user's blogs
		if ($core->auth->blog_count == 1 || $core->auth->blog_count > 20)
		{
			$blog_box =
			__('Blog:').' <strong title="'.html::escapeHTML($core->blog->url).'">'.
			html::escapeHTML($core->blog->name).'</strong>';
			
			if ($core->auth->blog_count > 20) {
				$blog_box .= ' - <a href="blogs.php">'.__('Change blog').'</a>';
			}
		}
		else
		{
			$rs_blogs = $core->getBlogs(array('order'=>'LOWER(blog_name)','limit'=>20));
			$blogs = array();
			while ($rs_blogs->fetch()) {
				$blogs[html::escapeHTML($rs_blogs->blog_name.' - '.$rs_blogs->blog_url)] = $rs_blogs->blog_id;
			}
			$blog_box =
			__('Blogs:').' '.
			$core->formNonce().
			form::combo('switchblog',$blogs,$core->blog->id,	'',1).
			'<noscript><div><input type="submit" value="'.__('ok').'" /></div></noscript>';
		}
		
		$safe_mode = isset($_SESSION['sess_safe_mode']) && $_SESSION['sess_safe_mode'];
		
		# Display
		header('Content-Type: text/html; charset=UTF-8');
		echo
		'<!DOCTYPE html PUBLIC "-//W3C//DTD XHTML 1.0 Strict//EN" '.
		' "http://www.w3.org/TR/xhtml1/DTD/xhtml1-strict.dtd">'."\n".
		'<html xmlns="http://www.w3.org/1999/xhtml" '.
		'xml:lang="'.$core->auth->getInfo('user_lang').'" '.
		'lang="'.$core->auth->getInfo('user_lang').'">'."\n".
		"<head>\n".
		'  <meta http-equiv="Content-Type" content="text/html; charset=UTF-8" />'."\n".
		'  <title>'.$title.' - '.html::escapeHTML($core->blog->name).' - '.html::escapeHTML(DC_VENDOR_NAME).' - '.DC_VERSION.'</title>'."\n".
		
		'  <meta name="MSSmartTagsPreventParsing" content="TRUE" />'."\n".
		'  <meta name="ROBOTS" content="NOARCHIVE,NOINDEX,NOFOLLOW" />'."\n".
		'  <meta name="GOOGLEBOT" content="NOSNIPPET" />'."\n".
		
		self::jsLoadIE7().
		'  <style type="text/css">'."\n". 
		'  @import "style/default.css";'."\n".
		"  </style>\n";
		if (l10n::getTextDirection($GLOBALS['_lang']) == 'rtl') {
			echo '  <style type="text/css">'."\n".'  @import "style/default-rtl.css";'."\n"."  </style>\n";
		}
		
		echo
		self::jsCommon().
		$head;
		
		# --BEHAVIOR-- adminPageHTMLHead
		$core->callBehavior('adminPageHTMLHead');
		
		echo
		"</head>\n".
		'<body id="dotclear-admin'.
		($safe_mode ? ' safe-mode' : '').
		'">'."\n".
		
		'<div id="top"><h1><a href="index.php">'.DC_VENDOR_NAME.'</a></h1></div>'."\n";
		
		
		echo
		'<div id="info-box">'.
		'<form action="index.php" method="post"><div>'.
		$blog_box.
		'<a href="'.$core->blog->url.'"onclick="window.open(this.href);return false;" title="'.__('Go to site').' ('.__('new window').')'.'">'.__('Go to site').' <img src="images/outgoing.png" alt="" /></a>'.
		'</div></form>'.
		'</div>'.
		'<div id="info-box2"><form action="index.php" method="post><div>"'.
		' '.__('User:').' <strong>'.$core->auth->userID().'</strong>'.
		' - <a href="index.php?logout=1" class="logout">'.__('Logout').' <img src="images/logout.png" alt="" /></a>'.
		'</div></form>'.
		'</div>';
		
		echo
		'<div id="wrapper">'."\n".
		'<div id="main">'."\n".
		'<div id="content">'."\n";
		
<<<<<<< HEAD
=======
		# Safe mode
		if ($safe_mode)
		{
			echo
			'<div class="error"><h3>'.__('Safe mode').'</h3>'.
			'<p>'.__('You are in safe mode. All plugins have been temporarily disabled. Remind to log out then log in again normally to get back all functionalities').'</p>'.
			'</div>';
		}
		
>>>>>>> 89481b1b
		if ($core->error->flag()) {
			echo
			'<div class="error"><strong>'.__('Errors:').'</strong>'.
			$core->error->toHTML().
			'</div>';
		}
	}
	
	public static function close()
	{
		$menu =& $GLOBALS['_menu'];
		
		echo
		"</div>\n".		// End of #content
		"</div>\n".		// End of #main
		
		'<div id="main-menu">'."\n";
		
		foreach ($menu as $k => $v) {
			echo $menu[$k]->draw();
		}
		
		echo
		'</div>'."\n".		// End of #main-menu
		'<div id="footer"><p>'.
		sprintf(__('Thank you for using %s.'),'<a href="http://dotclear.org/">Dotclear '.DC_VERSION.'</a>').
		' <span class="credit"> (Icons by <a href="http://dryicons.com/">Dryicons</a>)</span>'.
		'</p></div>'."\n".
		"</div>\n";		// End of #wrapper
		
		if (defined('DC_DEV') && DC_DEV === true) {
			echo self::debugInfo();
		}
		
		echo
		'</body></html>';
	}
	
	public static function openPopup($title='', $head='')
	{
		global $core;
		
		# Display
		header('Content-Type: text/html; charset=UTF-8');
		echo
		'<!DOCTYPE html PUBLIC "-//W3C//DTD XHTML 1.0 Strict//EN" '.
		' "http://www.w3.org/TR/xhtml1/DTD/xhtml1-strict.dtd">'."\n".
		'<html xmlns="http://www.w3.org/1999/xhtml" '.
		'xml:lang="'.$core->auth->getInfo('user_lang').'" '.
		'lang="'.$core->auth->getInfo('user_lang').'">'."\n".
		"<head>\n".
		'  <meta http-equiv="Content-Type" content="text/html; charset=UTF-8" />'."\n".
		'  <title>'.$title.' - '.html::escapeHTML($core->blog->name).' - '.html::escapeHTML(DC_VENDOR_NAME).' - '.DC_VERSION.'</title>'."\n".
		
		'  <meta name="MSSmartTagsPreventParsing" content="TRUE" />'."\n".
		'  <meta name="ROBOTS" content="NOARCHIVE,NOINDEX,NOFOLLOW" />'."\n".
		'  <meta name="GOOGLEBOT" content="NOSNIPPET" />'."\n".
		
		self::jsLoadIE7().
		'  <style type="text/css">'."\n". 
		'  @import "style/default.css";'."\n".
		"  </style>\n";
		if (l10n::getTextDirection($GLOBALS['_lang']) == 'rtl') {
			echo '  <style type="text/css">'."\n".'  @import "style/default-rtl.css";'."\n"."  </style>\n";
		}
		
		echo
		self::jsCommon().
		$head;
		
		# --BEHAVIOR-- adminPageHTMLHead
		$core->callBehavior('adminPageHTMLHead');
		
		echo
		"</head>\n".
		'<body id="dotclear-admin" class="popup">'."\n".
		
		'<div id="top"><h1>'.DC_VENDOR_NAME.'</h1></div>'."\n";
		
		echo
		'<div id="wrapper">'."\n".
		'<div id="main">'."\n".
		'<div id="content">'."\n";
		
		if ($core->error->flag()) {
			echo
			'<div class="error"><strong>'.__('Errors:').'</strong>'.
			$core->error->toHTML().
			'</div>';
		}
	}
	
	public static function closePopup()
	{
		echo
		"</div>\n".		// End of #content
		"</div>\n".		// End of #main
		'<div id="footer"><p>&nbsp;</p></div>'."\n".
		"</div>\n".		// End of #wrapper
		'</body></html>';
	}
	
	private static function debugInfo()
	{
		$global_vars = implode(', ',array_keys($GLOBALS));
		
		$res =
		'<div id="debug"><div>'.
		'<p>memory usage: '.memory_get_usage().' ('.files::size(memory_get_usage()).')</p>';
		
		if (function_exists('xdebug_get_profiler_filename'))
		{
			$res .= '<p>Elapsed time: '.xdebug_time_index().' seconds</p>';
			
			$prof_file = xdebug_get_profiler_filename();
			if ($prof_file) {
				$res .= '<p>Profiler file : '.xdebug_get_profiler_filename().'</p>';
			} else {
				$prof_url = http::getSelfURI();
				$prof_url .= (strpos($prof_url,'?') === false) ? '?' : '&amp;';
				$prof_url .= 'XDEBUG_PROFILE';
				$res .= '<p><a href="'.$prof_url.'">Trigger profiler</a></p>';
			}
			
			/* xdebug configuration:
			zend_extension = /.../xdebug.so
			xdebug.auto_trace = On
			xdebug.trace_format = 0
			xdebug.trace_options = 1
			xdebug.show_mem_delta = On
			xdebug.profiler_enable = 0
			xdebug.profiler_enable_trigger = 1
			xdebug.profiler_output_dir = /tmp
			xdebug.profiler_append = 0
			xdebug.profiler_output_name = timestamp
			*/
		}
		
		$res .=
		'<p>Global vars: '.$global_vars.'</p>'.
		'</div></div>';
		
		return $res;
	}
	
	public static function help($page,$index='')
	{
		# Deprecated but we keep this for plugins.
	}
	
	public static function helpBlock()
	{
		$args = func_get_args();
		if (empty($args)) {
			return;
		};
		
		global $__resources;
		if (empty($__resources['help'])) {
			return;
		}
		
		$content = '';
		foreach ($args as $v)
		{
			if (is_object($v) && isset($v->content)) {
				$content .= $v->content;
				continue;
			}
			
			if (!isset($__resources['help'][$v])) {
				continue;
			}
			$f = $__resources['help'][$v];
			if (!file_exists($f) || !is_readable($f)) {
				continue;
			}
			
			$fc = file_get_contents($f);
			if (preg_match('|<body[^>]*?>(.*?)</body>|ms',$fc,$matches)) {
				$content .= $matches[1];
			} else {
				$content .= $fc;
			}
		}
		
		if (trim($content) == '') {
			return;
		}
		
		echo
		'<div id="help"><hr /><div class="help-content clear"><h2>'.__('Help').'</h2>'.
		$content.
		'</div></div>';
	}
	
	public static function jsLoad($src)
	{
		return '<script type="text/javascript" src="'.html::escapeHTML($src).'"></script>'."\n";
	}
	
	public static function jsVar($n,$v)
	{
		return $n." = '".html::escapeJS($v)."';\n";
	}
	
	public static function jsCommon()
	{
		return
		self::jsLoad('js/jquery/jquery.js').
		self::jsLoad('js/jquery/jquery.biscuit.js').
		self::jsLoad('js/jquery/jquery.bgFade.js').
		self::jsLoad('js/common.js').
		
		'<script type="text/javascript">'."\n".
		"//<![CDATA[\n".
		self::jsVar('dotclear.nonce',$GLOBALS['core']->getNonce()).
		
		self::jsVar('dotclear.img_plus_src','images/plus.png').
		self::jsVar('dotclear.img_plus_alt',__('uncover')).
		self::jsVar('dotclear.img_minus_src','images/minus.png').
		self::jsVar('dotclear.img_minus_alt',__('hide')).
		self::jsVar('dotclear.img_menu_on','images/menu_on.png').
		self::jsVar('dotclear.img_menu_off','images/menu_off.png').
		
		self::jsVar('dotclear.msg.help',
			__('help')).
		self::jsVar('dotclear.msg.no_selection',
			__('no selection')).
		self::jsVar('dotclear.msg.select_all',
			__('select all')).
		self::jsVar('dotclear.msg.invert_sel',
			__('invert selection')).
		self::jsVar('dotclear.msg.website',
			__('Web site:')).
		self::jsVar('dotclear.msg.email',
			__('Email:')).
		self::jsVar('dotclear.msg.ip_address',
			__('IP address:')).
		self::jsVar('dotclear.msg.error',
			__('Error:')).
		self::jsVar('dotclear.msg.entry_created',
			__('Entry has been successfully created.')).
		self::jsVar('dotclear.msg.edit_entry',
			__('Edit entry')).
		self::jsVar('dotclear.msg.view_entry',
			__('view entry')).
		self::jsVar('dotclear.msg.confirm_delete_posts',
			__("Are you sure you want to delete selected entries (%s)?")).
		self::jsVar('dotclear.msg.confirm_delete_post',
			__("Are you sure you want to delete this entry?")).
		self::jsVar('dotclear.msg.confirm_delete_comments',
			__('Are you sure you want to delete selected comments (%s)?')).
		self::jsVar('dotclear.msg.confirm_delete_comment',
			__('Are you sure you want to delete this comment?')).
		self::jsVar('dotclear.msg.cannot_delete_users',
			__('Users with posts cannot be deleted.')).
		self::jsVar('dotclear.msg.confirm_delete_user',
			__('Are you sure you want to delete selected users (%s)?')).
		self::jsVar('dotclear.msg.confirm_delete_category',
			__('Are you sure you want to delete category "%s"?')).
		self::jsVar('dotclear.msg.confirm_reorder_categories',
			__('Are you sure you want to reorder all categories?')).
		self::jsVar('dotclear.msg.confirm_delete_media',
			__('Are you sure you want to remove media "%s"?')).
		self::jsVar('dotclear.msg.confirm_extract_current',
			__('Are you sure you want to extract archive in current directory?')).
		self::jsVar('dotclear.msg.confirm_remove_attachment',
			__('Are you sure you want to remove attachment "%s"?')).
		self::jsVar('dotclear.msg.confirm_delete_lang',
			__('Are you sure you want to delete "%s" language?')).
		self::jsVar('dotclear.msg.confirm_delete_plugin',
			__('Are you sure you want to delete "%s" plugin?')).
		self::jsVar('dotclear.msg.use_this_theme',
			__('Use this theme')).
		self::jsVar('dotclear.msg.remove_this_theme',
			__('Remove this theme')).
		self::jsVar('dotclear.msg.confirm_delete_theme',
			__('Are you sure you want to delete "%s" theme?')).
		self::jsVar('dotclear.msg.zip_file_content',
			__('Zip file content')).
		self::jsVar('dotclear.msg.xhtml_validator',
			__('XHTML markup validator')).
		self::jsVar('dotclear.msg.xhtml_valid',
			__('XHTML content is valid.')).
		self::jsVar('dotclear.msg.xhtml_not_valid',
			__('There are XHTML markup errors.')).
		self::jsVar('dotclear.msg.confirm_change_post_format',
			__('You have unsaved changes. Switch post format will loose these changes. Proceed anyway?')).
		"\n//]]>\n".
		"</script>\n";
	}
	
	public static function jsLoadIE7()
	{
		return
		'<!--[if lt IE 8]>'."\n".
		self::jsLoad('js/ie7/IE8.js').
		'<link rel="stylesheet" type="text/css" href="style/iesucks.css" />'."\n".
		'<![endif]-->'."\n";
	}
	
	public static function jsConfirmClose()
	{
		$args = func_get_args();
		if (count($args) > 0) {
			foreach ($args as $k => $v) {
				$args[$k] = "'".html::escapeJS($v)."'";
			}
			$args = implode(',',$args);
		} else {
			$args = '';
		}
		
		return
		self::jsLoad('js/confirm-close.js').
		'<script type="text/javascript">'."\n".
		"//<![CDATA[\n".
		"confirmClosePage = new confirmClose(".$args."); ".
		"confirmClose.prototype.prompt = '".html::escapeJS(__('You have unsaved changes.'))."'; ".
		"\n//]]>\n".
		"</script>\n";
	}
	
	public static function jsPageTabs($default=null)
	{
		if ($default) {
			$default = "'".html::escapeJS($default)."'";
		}
		
		return
		self::jsLoad('js/jquery/jquery.pageTabs.js').
		'<script type="text/javascript">'."\n".
		"//<![CDATA[\n".
		"\$(function() {\n".
		"	\$.pageTabs(".$default.");\n".
		"});\n".
		"\n//]]>\n".
		"</script>\n";
	}
	
	public static function jsModal()
	{
		return
		'<link rel="stylesheet" type="text/css" href="style/modal/modal.css" />'."\n".
		self::jsLoad('js/jquery/jquery.modal.js').
		'<script type="text/javascript">'."\n".
		"//<![CDATA[\n".
		self::jsVar('$.modal.prototype.params.loader_img','style/modal/loader.gif').
		self::jsVar('$.modal.prototype.params.close_img','style/modal/close.png').
		"\n//]]>\n".
		"</script>\n";
	}
	
	public static function jsColorPicker()
	{
		return
		'<link rel="stylesheet" type="text/css" href="style/farbtastic/farbtastic.css" />'."\n".
		self::jsLoad('js/jquery/jquery.farbtastic.js').
		self::jsLoad('js/color-picker.js');
	}
	
	public static function jsDatePicker()
	{
		return
		'<link rel="stylesheet" type="text/css" href="style/date-picker.css" />'."\n".
		self::jsLoad('js/date-picker.js').
		'<script type="text/javascript">'."\n".
		"//<![CDATA[\n".
		
		"datePicker.prototype.months[0] = '".html::escapeJS(__('January'))."'; ".
		"datePicker.prototype.months[1] = '".html::escapeJS(__('February'))."'; ".
		"datePicker.prototype.months[2] = '".html::escapeJS(__('March'))."'; ".
		"datePicker.prototype.months[3] = '".html::escapeJS(__('April'))."'; ".
		"datePicker.prototype.months[4] = '".html::escapeJS(__('May'))."'; ".
		"datePicker.prototype.months[5] = '".html::escapeJS(__('June'))."'; ".
		"datePicker.prototype.months[6] = '".html::escapeJS(__('July'))."'; ".
		"datePicker.prototype.months[7] = '".html::escapeJS(__('August'))."'; ".
		"datePicker.prototype.months[8] = '".html::escapeJS(__('September'))."'; ".
		"datePicker.prototype.months[9] = '".html::escapeJS(__('October'))."'; ".
		"datePicker.prototype.months[10] = '".html::escapeJS(__('November'))."'; ".
		"datePicker.prototype.months[11] = '".html::escapeJS(__('December'))."'; ".
		
		"datePicker.prototype.days[0] = '".html::escapeJS(__('Monday'))."'; ".
		"datePicker.prototype.days[1] = '".html::escapeJS(__('Tuesday'))."'; ".
		"datePicker.prototype.days[2] = '".html::escapeJS(__('Wednesday'))."'; ".
		"datePicker.prototype.days[3] = '".html::escapeJS(__('Thursday'))."'; ".
		"datePicker.prototype.days[4] = '".html::escapeJS(__('Friday'))."'; ".
		"datePicker.prototype.days[5] = '".html::escapeJS(__('Saturday'))."'; ".
		"datePicker.prototype.days[6] = '".html::escapeJS(__('Sunday'))."'; ".
		
		"datePicker.prototype.img_src = 'images/date-picker.png'; ".
		
		"datePicker.prototype.close_msg = '".html::escapeJS(__('close'))."'; ".
		"datePicker.prototype.now_msg = '".html::escapeJS(__('now'))."'; ".
		
		"\n//]]>\n".
		"</script>\n";
	}
	
	public static function jsToolBar()
	{
		$res =
		'<link rel="stylesheet" type="text/css" href="style/jsToolBar/jsToolBar.css" />'.
		'<script type="text/javascript" src="js/jsToolBar/jsToolBar.js"></script>';
		
		if (isset($GLOBALS['core']->auth) && $GLOBALS['core']->auth->getOption('enable_wysiwyg')) {
			$res .= '<script type="text/javascript" src="js/jsToolBar/jsToolBar.wysiwyg.js"></script>';
		}
		
		$res .=
		'<script type="text/javascript" src="js/jsToolBar/jsToolBar.dotclear.js"></script>'.
		'<script type="text/javascript">'."\n".
		"//<![CDATA[\n".
		"jsToolBar.prototype.dialog_url = 'popup.php'; ".
		"jsToolBar.prototype.iframe_css = '".
			'body{'.
				'font: 12px "DejaVu Sans","Lucida Grande","Lucida Sans Unicode",Arial,sans-serif;'.
				'color : #000;'.
				'background: #f9f9f9;'.
				'margin: 0;'.
				'padding : 2px;'.
				'border: none;'.
				(l10n::getTextDirection($GLOBALS['_lang']) == 'rtl' ? 'direction:rtl;' : '').
			'}'.
			'pre, code, kbd, samp {'.
				'font-family:"Courier New",Courier,monospace;'.
				'font-size : 1.1em;'.
			'}'.
			'code {'.
				'color : #666;'.
				'font-weight : bold;'.
			'}'.
			'body > p:first-child {'.
				'margin-top: 0;'.
			'}'.
		"'; ".
		"jsToolBar.prototype.base_url = '".html::escapeJS($GLOBALS['core']->blog->host)."'; ".
		"jsToolBar.prototype.switcher_visual_title = '".html::escapeJS(__('visual'))."'; ".
		"jsToolBar.prototype.switcher_source_title = '".html::escapeJS(__('source'))."'; ".
		"jsToolBar.prototype.legend_msg = '".
		html::escapeJS(__('You can use the following shortcuts to format your text.'))."'; ".
		"jsToolBar.prototype.elements.blocks.options.none = '".html::escapeJS(__('-- none --'))."'; ".
		"jsToolBar.prototype.elements.blocks.options.nonebis = '".html::escapeJS(__('-- block format --'))."'; ".
		"jsToolBar.prototype.elements.blocks.options.p = '".html::escapeJS(__('Paragraph'))."'; ".
		"jsToolBar.prototype.elements.blocks.options.h1 = '".html::escapeJS(__('Level 1 header'))."'; ".
		"jsToolBar.prototype.elements.blocks.options.h2 = '".html::escapeJS(__('Level 2 header'))."'; ".
		"jsToolBar.prototype.elements.blocks.options.h3 = '".html::escapeJS(__('Level 3 header'))."'; ".
		"jsToolBar.prototype.elements.blocks.options.h4 = '".html::escapeJS(__('Level 4 header'))."'; ".
		"jsToolBar.prototype.elements.blocks.options.h5 = '".html::escapeJS(__('Level 5 header'))."'; ".
		"jsToolBar.prototype.elements.blocks.options.h6 = '".html::escapeJS(__('Level 6 header'))."'; ".
		"jsToolBar.prototype.elements.strong.title = '".html::escapeJS(__('Strong emphasis'))."'; ".
		"jsToolBar.prototype.elements.em.title = '".html::escapeJS(__('Emphasis'))."'; ".
		"jsToolBar.prototype.elements.ins.title = '".html::escapeJS(__('Inserted'))."'; ".
		"jsToolBar.prototype.elements.del.title = '".html::escapeJS(__('Deleted'))."'; ".
		"jsToolBar.prototype.elements.quote.title = '".html::escapeJS(__('Inline quote'))."'; ".
		"jsToolBar.prototype.elements.code.title = '".html::escapeJS(__('Code'))."'; ".
		"jsToolBar.prototype.elements.br.title = '".html::escapeJS(__('Line break'))."'; ".
		"jsToolBar.prototype.elements.blockquote.title = '".html::escapeJS(__('Blockquote'))."'; ".
		"jsToolBar.prototype.elements.pre.title = '".html::escapeJS(__('Preformated text'))."'; ".
		"jsToolBar.prototype.elements.ul.title = '".html::escapeJS(__('Unordered list'))."'; ".
		"jsToolBar.prototype.elements.ol.title = '".html::escapeJS(__('Ordered list'))."'; ".
		
		"jsToolBar.prototype.elements.link.title = '".html::escapeJS(__('Link'))."'; ".
		"jsToolBar.prototype.elements.link.href_prompt = '".html::escapeJS(__('URL?'))."'; ".
		"jsToolBar.prototype.elements.link.hreflang_prompt = '".html::escapeJS(__('Language?'))."'; ".
		
		"jsToolBar.prototype.elements.img.title = '".html::escapeJS(__('External image'))."'; ".
		"jsToolBar.prototype.elements.img.src_prompt = '".html::escapeJS(__('URL?'))."'; ".
		
		"jsToolBar.prototype.elements.img_select.title = '".html::escapeJS(__('Media chooser'))."'; ".
		"jsToolBar.prototype.elements.post_link.title = '".html::escapeJS(__('Link to an entry'))."'; ";
		
		if (!$GLOBALS['core']->auth->check('media,media_admin',$GLOBALS['core']->blog->id)) {
			$res .= "jsToolBar.prototype.elements.img_select.disabled = true;\n";
		}
		
		$res .=
		"\n//]]>\n".
		"</script>\n";
		
		return $res;
	}
	
	public static function jsCandyUpload($params=array(),$base_url=null)
	{
		if (!$base_url) {
			$base_url = path::clean(dirname(preg_replace('/(\?.*$)?/','',$_SERVER['REQUEST_URI']))).'/';
		}
		
		$params = array_merge($params,array(
			'sess_id='.session_id(),
			'sess_uid='.$_SESSION['sess_browser_uid'],
			'xd_check='.$GLOBALS['core']->getNonce()
		));
		
		return
		'<link rel="stylesheet" type="text/css" href="style/candyUpload/style.css" />'."\n".
		self::jsLoad('js/jquery/jquery.candyUpload.js').
		
		'<script type="text/javascript">'."\n".
		"//<![CDATA[\n".
		"dotclear.candyUpload = {};\n".
		self::jsVar('dotclear.msg.activate_enhanced_uploader',__('Activate enhanced uploader')).
		self::jsVar('dotclear.msg.disable_enhanced_uploader',__('Disable enhanced uploader')).
		self::jsVar('$._candyUpload.prototype.locales.file_uploaded',__('File successfully uploaded.')).
		self::jsVar('$._candyUpload.prototype.locales.max_file_size',__('Maximum file size allowed:')).
		self::jsVar('$._candyUpload.prototype.locales.limit_exceeded',__('Limit exceeded.')).
		self::jsVar('$._candyUpload.prototype.locales.size_limit_exceeded',__('File size exceeds allowed limit.')).
		self::jsVar('$._candyUpload.prototype.locales.canceled',__('Canceled.')).
		self::jsVar('$._candyUpload.prototype.locales.http_error',__('HTTP Error:')).
		self::jsVar('$._candyUpload.prototype.locales.error',__('Error:')).
		self::jsVar('$._candyUpload.prototype.locales.choose_file',__('Choose file')).
		self::jsVar('$._candyUpload.prototype.locales.choose_files',__('Choose files')).
		self::jsVar('$._candyUpload.prototype.locales.cancel',__('Cancel')).
		self::jsVar('$._candyUpload.prototype.locales.clean',__('Clean')).
		self::jsVar('$._candyUpload.prototype.locales.upload',__('Upload')).
		self::jsVar('$._candyUpload.prototype.locales.no_file_in_queue',__('No file in queue.')).
		self::jsVar('$._candyUpload.prototype.locales.file_in_queue',__('1 file in queue.')).
		self::jsVar('$._candyUpload.prototype.locales.files_in_queue',__('%d files in queue.')).
		self::jsVar('$._candyUpload.prototype.locales.queue_error',__('Queue error:')).
		self::jsVar('dotclear.candyUpload.base_url',$base_url).
		self::jsVar('dotclear.candyUpload.movie_url',$base_url.'index.php?pf=swfupload.swf').
		self::jsVar('dotclear.candyUpload.params',implode('&',$params)).
		"\n//]]>\n".
		"</script>\n";
	}
	
	public static function jsToolMan()
	{
		return
		'<script type="text/javascript" src="js/tool-man/core.js"></script>'.
		'<script type="text/javascript" src="js/tool-man/events.js"></script>'.
		'<script type="text/javascript" src="js/tool-man/css.js"></script>'.
		'<script type="text/javascript" src="js/tool-man/coordinates.js"></script>'.
		'<script type="text/javascript" src="js/tool-man/drag.js"></script>'.
		'<script type="text/javascript" src="js/tool-man/dragsort.js"></script>'.
		'<script type="text/javascript" src="js/dragsort-tablerows.js"></script>';
	}
	
	public static function jsMetaEditor()
	{
		return
		'<script type="text/javascript" src="js/meta-editor.js"></script>';
	}
}
?><|MERGE_RESOLUTION|>--- conflicted
+++ resolved
@@ -135,8 +135,6 @@
 		'<div id="main">'."\n".
 		'<div id="content">'."\n";
 		
-<<<<<<< HEAD
-=======
 		# Safe mode
 		if ($safe_mode)
 		{
@@ -146,7 +144,6 @@
 			'</div>';
 		}
 		
->>>>>>> 89481b1b
 		if ($core->error->flag()) {
 			echo
 			'<div class="error"><strong>'.__('Errors:').'</strong>'.
