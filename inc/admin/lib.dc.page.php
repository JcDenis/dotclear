<?php
# -- BEGIN LICENSE BLOCK ---------------------------------------
#
# This file is part of Dotclear 2.
#
# Copyright (c) 2003-2011 Olivier Meunier & Association Dotclear
# Licensed under the GPL version 2.0 license.
# See LICENSE file or
# http://www.gnu.org/licenses/old-licenses/gpl-2.0.html
#
# -- END LICENSE BLOCK -----------------------------------------
if (!defined('DC_RC_PATH')) { return; }

define('DC_AUTH_PAGE','auth.php');

class dcPage
{
	private static $loaded_js=array();

	# Auth check
	public static function check($permissions)
	{
		global $core;
		
		if ($core->blog && $core->auth->check($permissions,$core->blog->id))
		{
			return;
		}
		
		if (session_id()) {
			$core->session->destroy();
		}
		http::redirect(DC_AUTH_PAGE);
	}
	
	# Check super admin
	public static function checkSuper()
	{
		global $core;
		
		if (!$core->auth->isSuperAdmin())
		{
			if (session_id()) {
				$core->session->destroy();
			}
			http::redirect(DC_AUTH_PAGE);
		}
	}
	
	# Top of admin page
	public static function open($title='',$head='',$popup=false)
	{
<<<<<<< HEAD
		global $core, $_ctx;
=======
		global $core;

		# List of user's blogs
		if ($core->auth->blog_count == 1 || $core->auth->blog_count > 20)
		{
			$blog_box =
			'<p>'.__('Blog:').' <strong title="'.html::escapeHTML($core->blog->url).'">'.
			html::escapeHTML($core->blog->name).'</strong>';
			
			if ($core->auth->blog_count > 20) {
				$blog_box .= ' - <a href="blogs.php">'.__('Change blog').'</a>';
			}
			$blog_box .= '</p>';
		}
		else
		{
			$rs_blogs = $core->getBlogs(array('order'=>'LOWER(blog_name)','limit'=>20));
			$blogs = array();
			while ($rs_blogs->fetch()) {
				$blogs[html::escapeHTML($rs_blogs->blog_name.' - '.$rs_blogs->blog_url)] = $rs_blogs->blog_id;
			}
			$blog_box =
			'<p><label for="switchblog" class="classic">'.
			__('Blogs:').' '.
			$core->formNonce().
			form::combo('switchblog',$blogs,$core->blog->id).
			'</label></p>'.
			'<noscript><p><input type="submit" value="'.__('ok').'" /></p></noscript>';
		}
		
		$safe_mode = isset($_SESSION['sess_safe_mode']) && $_SESSION['sess_safe_mode'];
		
		# Display
		header('Content-Type: text/html; charset=UTF-8');
		echo
		'<!DOCTYPE html PUBLIC "-//W3C//DTD XHTML 1.0 Strict//EN" '.
		' "http://www.w3.org/TR/xhtml1/DTD/xhtml1-strict.dtd">'."\n".
		'<html xmlns="http://www.w3.org/1999/xhtml" '.
		'xml:lang="'.$core->auth->getInfo('user_lang').'" '.
		'lang="'.$core->auth->getInfo('user_lang').'">'."\n".
		"<head>\n".
		'  <meta http-equiv="Content-Type" content="text/html; charset=UTF-8" />'."\n".
		'  <title>'.$title.' - '.html::escapeHTML($core->blog->name).' - '.html::escapeHTML(DC_VENDOR_NAME).' - '.DC_VERSION.'</title>'."\n".
		
		'  <meta name="ROBOTS" content="NOARCHIVE,NOINDEX,NOFOLLOW" />'."\n".
		'  <meta name="GOOGLEBOT" content="NOSNIPPET" />'."\n".
		
		self::jsLoadIE7().
		'  	<link rel="stylesheet" href="style/default.css" type="text/css" media="screen" />'."\n"; 
		if (l10n::getTextDirection($GLOBALS['_lang']) == 'rtl') {
			echo
		'  	<link rel="stylesheet" href="style/default-rtl.css" type="text/css" media="screen" />'."\n"; 
		}

		$core->auth->user_prefs->addWorkspace('interface');
		$user_ui_hide_std_favicon = $core->auth->user_prefs->interface->hide_std_favicon;
		if (!$user_ui_hide_std_favicon) {
			echo '<link rel="icon" type="image/png" href="images/favicon.png" />';
		}
		
		echo
		self::jsCommon().
		$head;
		
		# --BEHAVIOR-- adminPageHTMLHead
		$core->callBehavior('adminPageHTMLHead');
		
		echo
		"</head>\n".
		'<body id="dotclear-admin'.
		($safe_mode ? ' safe-mode' : '').
		'">'."\n".
>>>>>>> 943d122c
		
		$_ctx->popup = (boolean) $popup;
		$_ctx->page_header = $head;
		$_ctx->fillPageTitle($title);
		
		ob_start();
	}
	
	public static function close()
	{
		$res = ob_get_contents();
		ob_end_clean();
		
		global $core, $_ctx;
		
		if ($core->error->flag()) {
			foreach($core->error->getErrors() as $e) {
				$_ctx->addError($e);
			}
		}
		$_ctx->page_content = $res;
		$core->tpl->display('page_layout.html.twig');
	}
	
	public static function openPopup($title='',$head='')
	{
		self::open($title,$head,true);
	}
	
	public static function closePopup()
	{
		self::close();
	}

	public static function message($msg,$timestamp=true,$div=false,$echo=true)
	{
		global $core;
		
		$res = '';
		if ($msg != '') {
			$res = ($div ? '<div class="message">' : '').'<p'.($div ? '' : ' class="message"').'>'.
				($timestamp ? dt::str(__('%H:%M:%S:'),null,$core->auth->getInfo('user_tz')).' ' : '').$msg.
				'</p>'.($div ? '</div>' : '');
			if ($echo) {
				echo $res;
			}
		}
		return $res;
	}
	
	public static function help($page,$index='')
	{
		# Deprecated but we keep this for plugins.
	}
	
	public static function helpBlock()
	{
		$args = func_get_args();
		if (empty($args)) {
			return;
		};
		
		global $__resources;
		if (empty($__resources['help'])) {
			return;
		}
		
		$content = '';
		foreach ($args as $v)
		{
			if (is_object($v) && isset($v->content)) {
				$content .= $v->content;
				continue;
			}
			
			if (!isset($__resources['help'][$v])) {
				continue;
			}
			$f = $__resources['help'][$v];
			if (!file_exists($f) || !is_readable($f)) {
				continue;
			}
			
			$fc = file_get_contents($f);
			if (preg_match('|<body[^>]*?>(.*?)</body>|ms',$fc,$matches)) {
				$content .= $matches[1];
			} else {
				$content .= $fc;
			}
		}
		
		if (trim($content) == '') {
			return;
		}
		
		echo
		'<div id="help"><hr /><div class="help-content clear"><h2>'.__('Help').'</h2>'.
		$content.
		'</div></div>';
	}
	
	public static function jsLoad($src)
	{
		$escaped_src = html::escapeHTML($src);
		if (!isset(self::$loaded_js[$escaped_src])) {
			self::$loaded_js[$escaped_src]=true;
			return '<script type="text/javascript" src="'.$escaped_src.'"></script>'."\n";
		}
	}
	
	public static function jsVar($n,$v)
	{
		return $n." = '".html::escapeJS($v)."';\n";
	}
	
	public static function jsCommon()
	{
		return
		self::jsLoad('js/jquery/jquery.js').
		self::jsLoad('js/jquery/jquery.biscuit.js').
		self::jsLoad('js/jquery/jquery.bgFade.js').
		self::jsLoad('js/common.js').
		self::jsLoad('js/prelude.js').
		
		'<script type="text/javascript">'."\n".
		"//<![CDATA[\n".
		self::jsVar('dotclear.nonce',$GLOBALS['core']->getNonce()).
		
		self::jsVar('dotclear.img_plus_src','images/expand.png').
		self::jsVar('dotclear.img_plus_alt',__('uncover')).
		self::jsVar('dotclear.img_minus_src','images/hide.png').
		self::jsVar('dotclear.img_minus_alt',__('hide')).
		self::jsVar('dotclear.img_menu_on','images/menu_on.png').
		self::jsVar('dotclear.img_menu_off','images/menu_off.png').
		
		self::jsVar('dotclear.msg.help',
			__('help')).
		self::jsVar('dotclear.msg.no_selection',
			__('no selection')).
		self::jsVar('dotclear.msg.select_all',
			__('select all')).
		self::jsVar('dotclear.msg.invert_sel',
			__('invert selection')).
		self::jsVar('dotclear.msg.website',
			__('Web site:')).
		self::jsVar('dotclear.msg.email',
			__('Email:')).
		self::jsVar('dotclear.msg.ip_address',
			__('IP address:')).
		self::jsVar('dotclear.msg.error',
			__('Error:')).
		self::jsVar('dotclear.msg.entry_created',
			__('Entry has been successfully created.')).
		self::jsVar('dotclear.msg.edit_entry',
			__('Edit entry')).
		self::jsVar('dotclear.msg.view_entry',
			__('view entry')).
		self::jsVar('dotclear.msg.confirm_delete_posts',
			__("Are you sure you want to delete selected entries (%s)?")).
		self::jsVar('dotclear.msg.confirm_delete_post',
			__("Are you sure you want to delete this entry?")).
		self::jsVar('dotclear.msg.confirm_spam_delete',
			__('Are you sure you want to delete all spams?')).
		self::jsVar('dotclear.msg.confirm_delete_comments',
			__('Are you sure you want to delete selected comments (%s)?')).
		self::jsVar('dotclear.msg.confirm_delete_comment',
			__('Are you sure you want to delete this comment?')).
		self::jsVar('dotclear.msg.cannot_delete_users',
			__('Users with posts cannot be deleted.')).
		self::jsVar('dotclear.msg.confirm_delete_user',
			__('Are you sure you want to delete selected users (%s)?')).
		self::jsVar('dotclear.msg.confirm_delete_category',
			__('Are you sure you want to delete category "%s"?')).
		self::jsVar('dotclear.msg.confirm_reorder_categories',
			__('Are you sure you want to reorder all categories?')).
		self::jsVar('dotclear.msg.confirm_delete_media',
			__('Are you sure you want to remove media "%s"?')).
		self::jsVar('dotclear.msg.confirm_extract_current',
			__('Are you sure you want to extract archive in current directory?')).
		self::jsVar('dotclear.msg.confirm_remove_attachment',
			__('Are you sure you want to remove attachment "%s"?')).
		self::jsVar('dotclear.msg.confirm_delete_lang',
			__('Are you sure you want to delete "%s" language?')).
		self::jsVar('dotclear.msg.confirm_delete_plugin',
			__('Are you sure you want to delete "%s" plugin?')).
		self::jsVar('dotclear.msg.use_this_theme',
			__('Use this theme')).
		self::jsVar('dotclear.msg.remove_this_theme',
			__('Remove this theme')).
		self::jsVar('dotclear.msg.confirm_delete_theme',
			__('Are you sure you want to delete "%s" theme?')).
		self::jsVar('dotclear.msg.zip_file_content',
			__('Zip file content')).
		self::jsVar('dotclear.msg.xhtml_validator',
			__('XHTML markup validator')).
		self::jsVar('dotclear.msg.xhtml_valid',
			__('XHTML content is valid.')).
		self::jsVar('dotclear.msg.xhtml_not_valid',
			__('There are XHTML markup errors.')).
		self::jsVar('dotclear.msg.confirm_change_post_format',
			__('You have unsaved changes. Switch post format will loose these changes. Proceed anyway?')).
		self::jsVar('dotclear.msg.load_enhanced_uploader',
			__('Loading enhanced uploader, please wait.')).
		"\n//]]>\n".
		"</script>\n";
	}
	
	public static function jsLoadIE7()
	{
		return
		'<!--[if lt IE 8]>'."\n".
		self::jsLoad('js/ie7/IE8.js').
		'<link rel="stylesheet" type="text/css" href="style/iesucks.css" />'."\n".
		'<![endif]-->'."\n";
	}
	
	public static function jsConfirmClose()
	{
		$args = func_get_args();
		if (count($args) > 0) {
			foreach ($args as $k => $v) {
				$args[$k] = "'".html::escapeJS($v)."'";
			}
			$args = implode(',',$args);
		} else {
			$args = '';
		}
		
		return
		self::jsLoad('js/confirm-close.js').
		'<script type="text/javascript">'."\n".
		"//<![CDATA[\n".
		"confirmClosePage = new confirmClose(".$args."); ".
		"confirmClose.prototype.prompt = '".html::escapeJS(__('You have unsaved changes.'))."'; ".
		"\n//]]>\n".
		"</script>\n";
	}
	
	public static function jsPageTabs($default=null)
	{
		if ($default) {
			$default = "'".html::escapeJS($default)."'";
		}
		
		return
		self::jsLoad('js/jquery/jquery.pageTabs.js').
		'<script type="text/javascript">'."\n".
		"//<![CDATA[\n".
		"\$(function() {\n".
		"	\$.pageTabs(".$default.");\n".
		"});\n".
		"\n//]]>\n".
		"</script>\n";
	}
	
	public static function jsModal()
	{
		return
		'<link rel="stylesheet" type="text/css" href="style/modal/modal.css" />'."\n".
		self::jsLoad('js/jquery/jquery.modal.js').
		'<script type="text/javascript">'."\n".
		"//<![CDATA[\n".
		self::jsVar('$.modal.prototype.params.loader_img','style/modal/loader.gif').
		self::jsVar('$.modal.prototype.params.close_img','style/modal/close.png').
		"\n//]]>\n".
		"</script>\n";
	}
	
	public static function jsColorPicker()
	{
		return
		'<link rel="stylesheet" type="text/css" href="style/farbtastic/farbtastic.css" />'."\n".
		self::jsLoad('js/jquery/jquery.farbtastic.js').
		self::jsLoad('js/color-picker.js');
	}
	
	public static function jsDatePicker()
	{
		return
		'<link rel="stylesheet" type="text/css" href="style/date-picker.css" />'."\n".
		self::jsLoad('js/date-picker.js').
		'<script type="text/javascript">'."\n".
		"//<![CDATA[\n".
		
		"datePicker.prototype.months[0] = '".html::escapeJS(__('January'))."'; ".
		"datePicker.prototype.months[1] = '".html::escapeJS(__('February'))."'; ".
		"datePicker.prototype.months[2] = '".html::escapeJS(__('March'))."'; ".
		"datePicker.prototype.months[3] = '".html::escapeJS(__('April'))."'; ".
		"datePicker.prototype.months[4] = '".html::escapeJS(__('May'))."'; ".
		"datePicker.prototype.months[5] = '".html::escapeJS(__('June'))."'; ".
		"datePicker.prototype.months[6] = '".html::escapeJS(__('July'))."'; ".
		"datePicker.prototype.months[7] = '".html::escapeJS(__('August'))."'; ".
		"datePicker.prototype.months[8] = '".html::escapeJS(__('September'))."'; ".
		"datePicker.prototype.months[9] = '".html::escapeJS(__('October'))."'; ".
		"datePicker.prototype.months[10] = '".html::escapeJS(__('November'))."'; ".
		"datePicker.prototype.months[11] = '".html::escapeJS(__('December'))."'; ".
		
		"datePicker.prototype.days[0] = '".html::escapeJS(__('Monday'))."'; ".
		"datePicker.prototype.days[1] = '".html::escapeJS(__('Tuesday'))."'; ".
		"datePicker.prototype.days[2] = '".html::escapeJS(__('Wednesday'))."'; ".
		"datePicker.prototype.days[3] = '".html::escapeJS(__('Thursday'))."'; ".
		"datePicker.prototype.days[4] = '".html::escapeJS(__('Friday'))."'; ".
		"datePicker.prototype.days[5] = '".html::escapeJS(__('Saturday'))."'; ".
		"datePicker.prototype.days[6] = '".html::escapeJS(__('Sunday'))."'; ".
		
		"datePicker.prototype.img_src = 'images/date-picker.png'; ".
		
		"datePicker.prototype.close_msg = '".html::escapeJS(__('close'))."'; ".
		"datePicker.prototype.now_msg = '".html::escapeJS(__('now'))."'; ".
		
		"\n//]]>\n".
		"</script>\n";
	}
	
	public static function jsToolBar()
	{
		$res =
		'<link rel="stylesheet" type="text/css" href="style/jsToolBar/jsToolBar.css" />'.
		'<script type="text/javascript" src="js/jsToolBar/jsToolBar.js"></script>';
		
		if (isset($GLOBALS['core']->auth) && $GLOBALS['core']->auth->getOption('enable_wysiwyg')) {
			$res .= '<script type="text/javascript" src="js/jsToolBar/jsToolBar.wysiwyg.js"></script>';
		}
		
		$res .=
		'<script type="text/javascript" src="js/jsToolBar/jsToolBar.dotclear.js"></script>'.
		'<script type="text/javascript">'."\n".
		"//<![CDATA[\n".
		"jsToolBar.prototype.dialog_url = 'popup.php'; ".
		"jsToolBar.prototype.iframe_css = '".
			'body{'.
				'font: 12px "DejaVu Sans","Lucida Grande","Lucida Sans Unicode",Arial,sans-serif;'.
				'color : #000;'.
				'background: #f9f9f9;'.
				'margin: 0;'.
				'padding : 2px;'.
				'border: none;'.
				(l10n::getTextDirection($GLOBALS['_lang']) == 'rtl' ? 'direction:rtl;' : '').
			'}'.
			'pre, code, kbd, samp {'.
				'font-family:"Courier New",Courier,monospace;'.
				'font-size : 1.1em;'.
			'}'.
			'code {'.
				'color : #666;'.
				'font-weight : bold;'.
			'}'.
			'body > p:first-child {'.
				'margin-top: 0;'.
			'}'.
		"'; ".
		"jsToolBar.prototype.base_url = '".html::escapeJS($GLOBALS['core']->blog->host)."'; ".
		"jsToolBar.prototype.switcher_visual_title = '".html::escapeJS(__('visual'))."'; ".
		"jsToolBar.prototype.switcher_source_title = '".html::escapeJS(__('source'))."'; ".
		"jsToolBar.prototype.legend_msg = '".
		html::escapeJS(__('You can use the following shortcuts to format your text.'))."'; ".
		"jsToolBar.prototype.elements.blocks.options.none = '".html::escapeJS(__('-- none --'))."'; ".
		"jsToolBar.prototype.elements.blocks.options.nonebis = '".html::escapeJS(__('-- block format --'))."'; ".
		"jsToolBar.prototype.elements.blocks.options.p = '".html::escapeJS(__('Paragraph'))."'; ".
		"jsToolBar.prototype.elements.blocks.options.h1 = '".html::escapeJS(__('Level 1 header'))."'; ".
		"jsToolBar.prototype.elements.blocks.options.h2 = '".html::escapeJS(__('Level 2 header'))."'; ".
		"jsToolBar.prototype.elements.blocks.options.h3 = '".html::escapeJS(__('Level 3 header'))."'; ".
		"jsToolBar.prototype.elements.blocks.options.h4 = '".html::escapeJS(__('Level 4 header'))."'; ".
		"jsToolBar.prototype.elements.blocks.options.h5 = '".html::escapeJS(__('Level 5 header'))."'; ".
		"jsToolBar.prototype.elements.blocks.options.h6 = '".html::escapeJS(__('Level 6 header'))."'; ".
		"jsToolBar.prototype.elements.strong.title = '".html::escapeJS(__('Strong emphasis'))."'; ".
		"jsToolBar.prototype.elements.em.title = '".html::escapeJS(__('Emphasis'))."'; ".
		"jsToolBar.prototype.elements.ins.title = '".html::escapeJS(__('Inserted'))."'; ".
		"jsToolBar.prototype.elements.del.title = '".html::escapeJS(__('Deleted'))."'; ".
		"jsToolBar.prototype.elements.quote.title = '".html::escapeJS(__('Inline quote'))."'; ".
		"jsToolBar.prototype.elements.code.title = '".html::escapeJS(__('Code'))."'; ".
		"jsToolBar.prototype.elements.br.title = '".html::escapeJS(__('Line break'))."'; ".
		"jsToolBar.prototype.elements.blockquote.title = '".html::escapeJS(__('Blockquote'))."'; ".
		"jsToolBar.prototype.elements.pre.title = '".html::escapeJS(__('Preformated text'))."'; ".
		"jsToolBar.prototype.elements.ul.title = '".html::escapeJS(__('Unordered list'))."'; ".
		"jsToolBar.prototype.elements.ol.title = '".html::escapeJS(__('Ordered list'))."'; ".
		
		"jsToolBar.prototype.elements.link.title = '".html::escapeJS(__('Link'))."'; ".
		"jsToolBar.prototype.elements.link.href_prompt = '".html::escapeJS(__('URL?'))."'; ".
		"jsToolBar.prototype.elements.link.hreflang_prompt = '".html::escapeJS(__('Language?'))."'; ".
		
		"jsToolBar.prototype.elements.img.title = '".html::escapeJS(__('External image'))."'; ".
		"jsToolBar.prototype.elements.img.src_prompt = '".html::escapeJS(__('URL?'))."'; ".
		
		"jsToolBar.prototype.elements.img_select.title = '".html::escapeJS(__('Media chooser'))."'; ".
		"jsToolBar.prototype.elements.post_link.title = '".html::escapeJS(__('Link to an entry'))."'; ";
		
		if (!$GLOBALS['core']->auth->check('media,media_admin',$GLOBALS['core']->blog->id)) {
			$res .= "jsToolBar.prototype.elements.img_select.disabled = true;\n";
		}
		
		$res .=
		"\n//]]>\n".
		"</script>\n";
		
		return $res;
	}
	
	public static function jsUpload($params=array(),$base_url=null)
	{
		if (!$base_url) {
			$base_url = path::clean(dirname(preg_replace('/(\?.*$)?/','',$_SERVER['REQUEST_URI']))).'/';
		}
		
		$params = array_merge($params,array(
			'sess_id='.session_id(),
			'sess_uid='.$_SESSION['sess_browser_uid'],
			'xd_check='.$GLOBALS['core']->getNonce()
		));
		
		return
		'<link rel="stylesheet" type="text/css" href="style/jsUpload/style.css" />'."\n".

    '<script id="template-upload" type="text/x-tmpl">
{% for (var i=0, file; file=o.files[i]; i++) { %}
    <tr class="template-upload fade">
        <td>
            <span class="preview"></span>
        </td>
        <td>
            <p class="name">{%=file.name%}</p>
            {% if (file.error) { %}
                <div><span class="label label-error">'.__('Error:').'</span> {%=file.error%}</div>
            {% } %}
        </td>
        <td>
            <p class="size">{%=o.formatFileSize(file.size)%}</p>
            {% if (!o.files.error) { %}
                <div class="progress progress-success progress-striped active" role="progressbar" aria-valuemin="0" aria-valuemax="100" aria-valuenow="0"><div class="bar" style="width:0%;"></div></div>
            {% } %}
        </td>
        <td>
            {% if (!o.files.error && !i && !o.options.autoUpload) { %}
                <input type="submit" class="button start" value="'.__('Send').'"/>
            {% } %}
        </td>
    </tr>
{% } %}
</script>
<!-- The template to display files available for download -->
<script id="template-download" type="text/x-tmpl">
{% for (var i=0, file; file=o.files[i]; i++) { %}
    <tr class="template-download fade">
        <td>
            <span class="preview">
                {% if (file.thumbnail_url) { %}
                    <a href="{%=file.url%}" title="{%=file.name%}" data-gallery="gallery" download="{%=file.name%}"><img src="{%=file.thumbnail_url%}"></a>
                {% } %}
            </span>
        </td>
        <td>
            <p class="name">{%=file.name%}</p>
            {% if (file.error) { %}
                <div><span class="label label-important">'.__('Error:').'</span> {%=file.error%}</div>
            {% } %}
        </td>
        <td>
            <span class="size">{%=o.formatFileSize(file.size)%}</span>
        </td>
        <td>
            {% if (file.error) { %}
            <span class="upload-status error"></span>
            {% } else { %}
            <span class="upload-status ok"></span>
            {% } %}
        </td>
    </tr>
{% } %}
</script>'.

		self::jsLoad('js/jsUpload/vendor/jquery.ui.widget.js').
    self::jsLoad('js/jsUpload/tmpl.js').
    self::jsLoad('js/jsUpload/load-image.js').
		self::jsLoad('js/jsUpload/jquery.iframe-transport.js').
		self::jsLoad('js/jsUpload/jquery.fileupload.js').
		self::jsLoad('js/jsUpload/jquery.fileupload-process.js').
		self::jsLoad('js/jsUpload/jquery.fileupload-resize.js').
		self::jsLoad('js/jsUpload/jquery.fileupload-ui.js').
		
		'<script type="text/javascript">'."\n".
		"//<![CDATA[\n".
		"dotclear.jsUpload = {};\n".
		"dotclear.jsUpload.msg = {};\n".
		self::jsVar('dotclear.jsUpload.msg.limit_exceeded',__('Limit exceeded.')).
		self::jsVar('dotclear.jsUpload.msg.size_limit_exceeded',__('File size exceeds allowed limit.')).
		self::jsVar('dotclear.jsUpload.msg.canceled',__('Canceled.')).
		self::jsVar('dotclear.jsUpload.msg.http_error',__('HTTP Error:')).
		self::jsVar('dotclear.jsUpload.msg.error',__('Error:')).
		self::jsVar('dotclear.jsUpload.msg.choose_file',__('Choose file')).
		self::jsVar('dotclear.jsUpload.msg.choose_files',__('Choose files')).
		self::jsVar('dotclear.jsUpload.msg.cancel',__('Cancel')).
		self::jsVar('dotclear.jsUpload.msg.clean',__('Clean')).
		self::jsVar('dotclear.jsUpload.msg.upload',__('Upload')).
		self::jsVar('dotclear.jsUpload.msg.no_file_in_queue',__('No file in queue.')).
		self::jsVar('dotclear.jsUpload.msg.file_in_queue',__('1 file in queue.')).
		self::jsVar('dotclear.jsUpload.msg.files_in_queue',__('%d files in queue.')).
		self::jsVar('dotclear.jsUpload.msg.queue_error',__('Queue error:')).
		self::jsVar('dotclear.jsUpload.base_url',$base_url).
		"\n//]]>\n".
		"</script>\n";
	}
	
	public static function jsToolMan()
	{
		return
		'<script type="text/javascript" src="js/tool-man/core.js"></script>'.
		'<script type="text/javascript" src="js/tool-man/events.js"></script>'.
		'<script type="text/javascript" src="js/tool-man/css.js"></script>'.
		'<script type="text/javascript" src="js/tool-man/coordinates.js"></script>'.
		'<script type="text/javascript" src="js/tool-man/drag.js"></script>'.
		'<script type="text/javascript" src="js/tool-man/dragsort.js"></script>'.
		'<script type="text/javascript" src="js/dragsort-tablerows.js"></script>';
	}
	
	public static function jsMetaEditor()
	{
		return
		'<script type="text/javascript" src="js/meta-editor.js"></script>';
	}
}
?><|MERGE_RESOLUTION|>--- conflicted
+++ resolved
@@ -50,82 +50,7 @@
 	# Top of admin page
 	public static function open($title='',$head='',$popup=false)
 	{
-<<<<<<< HEAD
 		global $core, $_ctx;
-=======
-		global $core;
-
-		# List of user's blogs
-		if ($core->auth->blog_count == 1 || $core->auth->blog_count > 20)
-		{
-			$blog_box =
-			'<p>'.__('Blog:').' <strong title="'.html::escapeHTML($core->blog->url).'">'.
-			html::escapeHTML($core->blog->name).'</strong>';
-			
-			if ($core->auth->blog_count > 20) {
-				$blog_box .= ' - <a href="blogs.php">'.__('Change blog').'</a>';
-			}
-			$blog_box .= '</p>';
-		}
-		else
-		{
-			$rs_blogs = $core->getBlogs(array('order'=>'LOWER(blog_name)','limit'=>20));
-			$blogs = array();
-			while ($rs_blogs->fetch()) {
-				$blogs[html::escapeHTML($rs_blogs->blog_name.' - '.$rs_blogs->blog_url)] = $rs_blogs->blog_id;
-			}
-			$blog_box =
-			'<p><label for="switchblog" class="classic">'.
-			__('Blogs:').' '.
-			$core->formNonce().
-			form::combo('switchblog',$blogs,$core->blog->id).
-			'</label></p>'.
-			'<noscript><p><input type="submit" value="'.__('ok').'" /></p></noscript>';
-		}
-		
-		$safe_mode = isset($_SESSION['sess_safe_mode']) && $_SESSION['sess_safe_mode'];
-		
-		# Display
-		header('Content-Type: text/html; charset=UTF-8');
-		echo
-		'<!DOCTYPE html PUBLIC "-//W3C//DTD XHTML 1.0 Strict//EN" '.
-		' "http://www.w3.org/TR/xhtml1/DTD/xhtml1-strict.dtd">'."\n".
-		'<html xmlns="http://www.w3.org/1999/xhtml" '.
-		'xml:lang="'.$core->auth->getInfo('user_lang').'" '.
-		'lang="'.$core->auth->getInfo('user_lang').'">'."\n".
-		"<head>\n".
-		'  <meta http-equiv="Content-Type" content="text/html; charset=UTF-8" />'."\n".
-		'  <title>'.$title.' - '.html::escapeHTML($core->blog->name).' - '.html::escapeHTML(DC_VENDOR_NAME).' - '.DC_VERSION.'</title>'."\n".
-		
-		'  <meta name="ROBOTS" content="NOARCHIVE,NOINDEX,NOFOLLOW" />'."\n".
-		'  <meta name="GOOGLEBOT" content="NOSNIPPET" />'."\n".
-		
-		self::jsLoadIE7().
-		'  	<link rel="stylesheet" href="style/default.css" type="text/css" media="screen" />'."\n"; 
-		if (l10n::getTextDirection($GLOBALS['_lang']) == 'rtl') {
-			echo
-		'  	<link rel="stylesheet" href="style/default-rtl.css" type="text/css" media="screen" />'."\n"; 
-		}
-
-		$core->auth->user_prefs->addWorkspace('interface');
-		$user_ui_hide_std_favicon = $core->auth->user_prefs->interface->hide_std_favicon;
-		if (!$user_ui_hide_std_favicon) {
-			echo '<link rel="icon" type="image/png" href="images/favicon.png" />';
-		}
-		
-		echo
-		self::jsCommon().
-		$head;
-		
-		# --BEHAVIOR-- adminPageHTMLHead
-		$core->callBehavior('adminPageHTMLHead');
-		
-		echo
-		"</head>\n".
-		'<body id="dotclear-admin'.
-		($safe_mode ? ' safe-mode' : '').
-		'">'."\n".
->>>>>>> 943d122c
 		
 		$_ctx->popup = (boolean) $popup;
 		$_ctx->page_header = $head;
