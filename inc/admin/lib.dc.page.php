--- conflicted
+++ resolved
@@ -64,27 +64,7 @@
 		$res = ob_get_contents();
 		ob_end_clean();
 		
-<<<<<<< HEAD
 		global $core, $_ctx;
-=======
-		foreach ($menu as $k => $v) {
-			echo $menu[$k]->draw();
-		}
-		
-		$text = sprintf(__('Thank you for using %s.'),'Dotclear '.DC_VERSION);
-
-		# --BEHAVIOR-- adminPageFooter
-		$textAlt = $core->callBehavior('adminPageFooter',$core,$text);
-		if ($textAlt != '') {
-			$text = $textAlt;
-		}
-		$text = html::escapeHTML($text);
-
-		echo
-		'</div>'."\n".		// End of #main-menu
-		'<div id="footer"><a href="http://dotclear.org/" title="'.$text.'"><img src="style/dc_logo_footer.png" alt="'.$text.'" /></a></div>'."\n".
-		"</div>\n";		// End of #wrapper
->>>>>>> 9648308c
 		
 		if ($core->error->flag()) {
 			foreach($core->error->getErrors() as $e) {
