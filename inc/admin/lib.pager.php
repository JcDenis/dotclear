--- conflicted
+++ resolved
@@ -367,21 +367,14 @@
 		}
 		else
 		{
-<<<<<<< HEAD
 			$pager = new dcPager($page,$this->rs_count,$nb_per_page,10);
 			
-=======
-			$pager = new pager($page,$this->rs_count,$nb_per_page,10);
-			$pager->html_prev = $this->html_prev;
-			$pager->html_next = $this->html_next;
-			$pager->var_page = 'page';
 			$comments = array();
 			if (isset($_REQUEST['comments'])) {
 				foreach ($_REQUEST['comments'] as $v) {
 					$comments[(integer)$v]=true;
 				}
 			}			
->>>>>>> cf9ecb0e
 			$html_block =
 			'<table><caption class="hidden">'.__('Comments and trackbacks list').'</caption><tr>'.
 			'<th colspan="2" scope="col" abbr="comm" class="first">'.__('Type').'</th>'.
@@ -403,7 +396,7 @@
 			
 			while ($this->rs->fetch())
 			{
-				echo $this->commentLine(isset($comments[$this->rs->comment_id]));
+				echo $this->commentLine();
 			}
 			
 			echo $blocks[1];
@@ -460,13 +453,8 @@
 		
 		$res .=
 		'<td class="nowrap">'.
-<<<<<<< HEAD
 		form::checkbox(array('comments[]'),$this->rs->comment_id,'','','',0).'</td>'.
 		'<td class="nowrap" abbr="'.__('Type and author').'" scope="row">'.
-=======
-		form::checkbox(array('comments[]'),$this->rs->comment_id,$checked,'','',0).'</td>'.
-		'<td class="nowrap" abbr="'.__('Type and author').'" scope="raw">'.
->>>>>>> cf9ecb0e
 			'<a href="'.$comment_url.'" title="'.$comment_title.'">'.
 			'<img src="images/edit-mini.png" alt="'.__('Edit').'"/> '.
 			($this->rs->comment_trackback ? __('trackback') : __('comment')).' '.'</a></td>'.
