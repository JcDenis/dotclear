--- conflicted
+++ resolved
@@ -3,7 +3,7 @@
 #
 # This file is part of Dotclear 2.
 #
-# Copyright (c) 2003-2011 Olivier Meunier & Association Dotclear
+# Copyright (c) 2003-2013 Olivier Meunier & Association Dotclear
 # Licensed under the GPL version 2.0 license.
 # See LICENSE file or
 # http://www.gnu.org/licenses/old-licenses/gpl-2.0.html
@@ -299,7 +299,6 @@
 		$core->blog->settings->system->put('jquery_migrate_mute', true, 'boolean', 'Mute warnings for jquery migrate plugin ?', false);
 	}
 }
-<<<<<<< HEAD
 
 # Add admin default templates path
 $core->tpl->getLoader()->addPath(dirname(__FILE__).'/default-templates');
@@ -309,6 +308,4 @@
 
 # --BEHAVIOR-- adminPrepend
 $core->callBehavior('adminPrepend',$core,$_ctx);
-?>
-=======
->>>>>>> 95a3f79a
+?>