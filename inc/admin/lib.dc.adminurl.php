<?php
/**
 * @package Dotclear
 * @subpackage Backend
 *
 * URL Handler for admin urls
 *
 * @copyright Olivier Meunier & Association Dotclear
 * @copyright GPL-2.0-only
 */

use Dotclear\Helper\Html\Form\Hidden;
use Dotclear\Helper\Network\Http;

class dcAdminURL
{
    /**
     * List of registered admin URLs
     *
     * @var ArrayObject
     */
    protected $urls;

    /**
     * Constructs a new instance.
     */
    public function __construct()
    {
        $this->urls = new ArrayObject();
    }

    /**
     * Registers a new url
     *
     * @param  string $name   the url name
     * @param  string $class  class name (without namespace) or url value
     * @param  array  $params query string params (optional)
     */
    public function register(string $name, string $class, array $params = [])
    {
        // by class name
        if (strpos($class, '.php') === false) {
            $params = array_merge(['process' => $class], $params);
            $class  = 'index.php';
        }
        $this->urls[$name] = [
            'url' => $class,
            'qs'  => $params,
        ];
    }

    /**
     * Registers a new url as a copy of an existing one
     *
     * @param  string $name   url name
     * @param  string $orig   url to copy information from
     * @param  array  $params extra parameters to add
     * @param  string $newurl new url if different from the original
     */
    public function registercopy(string $name, string $orig, array $params = [], string $newurl = '')
    {
        if (!isset($this->urls[$orig])) {
            throw new Exception('Unknown URL handler for ' . $orig);
        }
        $url       = $this->urls[$orig];
        $url['qs'] = array_merge($url['qs'], $params);
        if ($newurl != '') {
            $url['url'] = $newurl;
        }
        $this->urls[$name] = $url;
    }

    /**
     * retrieves a URL given its name, and optional parameters
     *
     * @param      string     $name        The URL name
     * @param      array      $params      The query string parameters (associative array)
     * @param      string     $separator   The separator (used between query string parameters)
     * @param      bool       $parametric  Set to true if url will be used as (s)printf() format
     *
     * @throws     Exception  If unknown URL
     *
     * @return     string     The forged URL
     */
    public function get(string $name, array $params = [], string $separator = '&amp;', bool $parametric = false): string
    {
        if (!isset($this->urls[$name])) {
            throw new Exception('Unknown URL handler for ' . $name);
        }
        $url = $this->urls[$name];
        $qs  = array_merge($url['qs'], $params);
        $url = $url['url'];
        if (!empty($qs)) {
<<<<<<< HEAD
            $url .= (strpos($url, '?') ? $separator : '?') . http_build_query($qs, '', $separator);
=======
            $url .= (strpos($url, '?') === false ? '?' : $separator) . http_build_query($qs, '', $separator);
>>>>>>> 4104f025
        }
        if ($parametric) {
            // Dirty hack to get back %[n$]s instead of %25[{0..9}%24]s in URLs used with (s)printf(), as http_build_query urlencode() its result.
            $url = preg_replace('/\%25((\d)+?\%24)*?s/', '%$2s', (string) $url);
        }

        return $url;
    }

    /**
     * Redirect to an URL given its name, and optional parameters
     *
     * @param      string     $name    The name
     * @param      array      $params  The parameters
     * @param      string     $suffix  The suffix
     *
     * @throws     Exception  If unknown URL
     */
    public function redirect(string $name, array $params = [], string $suffix = '')
    {
        if (!isset($this->urls[$name])) {
            throw new Exception('Unknown URL handler for ' . $name);
        }
        Http::redirect($this->get($name, $params, '&') . $suffix);
    }

    /**
     * Gets the URL base.
     *
     * Retrieves a PHP page given its name, and optional parameters
     * acts like get, but without the query string, should be used within forms actions
     *
     * @param      string     $name   The name
     *
     * @throws     Exception  If unknown URL
     *
     * @return     string     The URL base.
     */
    public function getBase(string $name): string
    {
        if (!isset($this->urls[$name])) {
            throw new Exception('Unknown URL handler for ' . $name);
        }

        return $this->urls[$name]['url'];
    }

    /**
     * Gets the hidden form fields.
     *
     * Forges form hidden fields to pass to a generated <form>. Should be used in combination with
     * form action retrieved from getBase()
     *
     * @param      string     $name    The name
     * @param      array      $params  The parameters
     *
     * @throws     Exception  If unknown URL
     *
     * @return     string     The hidden form fields.
     */
    public function getHiddenFormFields(string $name, array $params = []): string
    {
        if (!isset($this->urls[$name])) {
            throw new Exception('Unknown URL handler for ' . $name);
        }
        $url = $this->urls[$name];
        $qs  = array_merge($url['qs'], $params);
        $str = '';
        foreach ($qs as $field => $value) {
            $str .= (new Hidden([$field], $value))->render();
        }

        return $str;
    }

    /**
     * Gets the hidden form fields as an array of formHidden object.
     *
     * Forges form hidden fields to pass to a generated <form>. Should be used in combination with
     * form action retrieved from getBase()
     *
     * @param      string     $name    The name
     * @param      array      $params  The parameters
     *
     * @throws     Exception  If unknown URL
     *
     * @return     array      The hidden form fields.
     */
    public function hiddenFormFields(string $name, array $params = []): array
    {
        if (!isset($this->urls[$name])) {
            throw new Exception('Unknown URL handler for ' . $name);
        }
        $url   = $this->urls[$name];
        $qs    = array_merge($url['qs'], $params);
        $stack = [];
        foreach ($qs as $field => $value) {
            $stack[] = new Hidden([$field], $value);
        }

        return $stack;
    }

    /**
     * Retrieves a URL (decoded — useful for echoing) given its name, and optional parameters
     *
     * @deprecated     should be used carefully, parameters are no more escaped
     *
     * @param  string $name      URL Name
     * @param  array  $params    query string parameters, given as an associative array
     * @param  string $separator separator to use between QS parameters
     *
     * @return string            the forged decoded url
     */
    public function decode(string $name, array $params = [], string $separator = '&'): string
    {
        return urldecode($this->get($name, $params, $separator));
    }

    /**
     * Returns $urls property content.
     *
     * @return  ArrayObject
     */
    public function dumpUrls(): ArrayObject
    {
        return $this->urls;
    }
}<|MERGE_RESOLUTION|>--- conflicted
+++ resolved
@@ -91,11 +91,7 @@
         $qs  = array_merge($url['qs'], $params);
         $url = $url['url'];
         if (!empty($qs)) {
-<<<<<<< HEAD
-            $url .= (strpos($url, '?') ? $separator : '?') . http_build_query($qs, '', $separator);
-=======
             $url .= (strpos($url, '?') === false ? '?' : $separator) . http_build_query($qs, '', $separator);
->>>>>>> 4104f025
         }
         if ($parametric) {
             // Dirty hack to get back %[n$]s instead of %25[{0..9}%24]s in URLs used with (s)printf(), as http_build_query urlencode() its result.
