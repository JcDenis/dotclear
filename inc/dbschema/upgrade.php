--- conflicted
+++ resolved
@@ -1355,11 +1355,6 @@
                 // Files
                 [
                     'plugins/pages/icon-dark-np.svg',
-<<<<<<< HEAD
-                ],
-                // Folders
-                [
-=======
                     'admin/tpl/_charte.php',
                     'admin/comments_actions.php',
                     'admin/posts_actions.php',
@@ -1368,7 +1363,6 @@
                 // Folders
                 [
                     'admin/tpl',
->>>>>>> 4104f025
                 ]
             );
         }
