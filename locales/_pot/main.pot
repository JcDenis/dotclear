# SOME DESCRIPTIVE TITLE.
# This file is put in the public domain.
# FIRST AUTHOR <EMAIL@ADDRESS>, YEAR.
#
#, fuzzy
msgid ""
msgstr ""
"Project-Id-Version: Dotclear 2\n"
"Report-Msgid-Bugs-To: \n"
<<<<<<< HEAD
"POT-Creation-Date: 2013-09-22 02:36+0200\n"
=======
"POT-Creation-Date: 2013-09-22 16:57+0000\n"
>>>>>>> 9f929474
"PO-Revision-Date: YEAR-MO-DA HO:MI+ZONE\n"
"Last-Translator: FULL NAME <EMAIL@ADDRESS>\n"
"Language-Team: LANGUAGE <LL@li.org>\n"
"Language: \n"
"MIME-Version: 1.0\n"
"Content-Type: text/plain; charset=UTF-8\n"
"Content-Transfer-Encoding: 8bit\n"
"Plural-Forms: nplurals=INTEGER; plural=EXPRESSION;\n"

#: admin/auth.php:46 inc/libs/clearbricks/tests/unit/common/lib.l10n.php:49
#: inc/libs/clearbricks/tests/unit/common/lib.l10n.php:183
msgid "Dotclear has been upgraded."
msgstr ""

#: admin/auth.php:86
msgid "Password reset"
msgstr ""

#: admin/auth.php:88
msgid "Someone has requested to reset the password for the following site and username."
msgstr ""

#: admin/auth.php:89 admin/auth.php:113 admin/auth.php:335 admin/auth.php:385
#: admin/install/index.php:329 admin/install/index.php:378
msgid "Username:"
msgstr ""

#: admin/auth.php:90
msgid "To reset your password visit the following address, otherwise just ignore this email and nothing will happen."
msgstr ""

#: admin/auth.php:97 inc/libs/clearbricks/tests/unit/common/lib.l10n.php:128
#, php-format
msgid "The e-mail was sent successfully to %s."
msgstr ""

#: admin/auth.php:111
msgid "Your new password"
msgstr ""

#: admin/auth.php:114 admin/auth.php:388 admin/blog_pref.php:439
#: admin/install/index.php:379 admin/user.php:223
msgid "Password:"
msgstr ""

#: admin/auth.php:121
msgid "Your new password is in your mailbox."
msgstr ""

#: admin/auth.php:166 admin/install/index.php:84 admin/preferences.php:109
#: admin/user.php:101
msgid "Passwords don't match"
msgstr ""

#: admin/auth.php:170
msgid "You didn't change your password."
msgstr ""

#: admin/auth.php:212
msgid "You have to change your password before you can login."
msgstr ""

#: admin/auth.php:214
msgid "In order to login, you have to change your password now."
msgstr ""

#: admin/auth.php:220
msgid "Safe Mode can only be used for super administrators."
msgstr ""

#: admin/auth.php:248
msgid "Wrong username or password"
msgstr ""

#: admin/auth.php:329 admin/auth.php:346
msgid "Back to login screen"
msgstr ""

#: admin/auth.php:334
msgid "Request a new password"
msgstr ""

<<<<<<< HEAD
#: admin/auth.php:338 admin/blog_pref.php:635 admin/comment.php:218
=======
#: admin/auth.php:338 admin/blog_pref.php:662 admin/comment.php:218
>>>>>>> 9f929474
#: admin/install/index.php:324 admin/post.php:687 admin/preferences.php:424
#: admin/user.php:262 inc/admin/lib.dc.page.php:539
msgid "Email:"
msgstr ""

#: admin/auth.php:341
msgid "recover"
msgstr ""

#: admin/auth.php:352
msgid "Change your password"
msgstr ""

#: admin/auth.php:353 admin/install/index.php:333 admin/preferences.php:443
#: admin/user.php:223
msgid "New password:"
msgstr ""

#: admin/auth.php:356 admin/install/index.php:341 admin/user.php:234
msgid "Confirm password:"
msgstr ""

#: admin/auth.php:360
msgid "change"
msgstr ""

#: admin/auth.php:373
msgid "Safe mode login"
msgstr ""

#: admin/auth.php:376
msgid "This mode allows you to login without activating any of your plugins. This may be useful to solve compatibility problems"
msgstr ""

#: admin/auth.php:377
msgid "Disable or delete any plugin suspected to cause trouble, then log out and log back in normally."
msgstr ""

#: admin/auth.php:394
msgid "Remember my ID on this computer"
msgstr ""

#: admin/auth.php:396
msgid "log in"
msgstr ""

#: admin/auth.php:410
msgid "You must accept cookies in order to use the private area."
msgstr ""

#: admin/auth.php:416
msgid "Get back to normal authentication"
msgstr ""

#: admin/auth.php:418
msgid "Connection issue?"
msgstr ""

#: admin/auth.php:420
msgid "I forgot my password"
msgstr ""

#: admin/auth.php:422
msgid "I want to log in in safe mode"
msgstr ""

#: admin/blog.php:69 admin/blog.php:74
msgid "New blog"
msgstr ""

#: admin/blog.php:72 admin/blog_del.php:54 admin/blog_pref.php:277
#: admin/blogs.php:78 admin/langs.php:134 admin/plugin.php:86
#: admin/plugins.php:196 admin/update.php:179 admin/user.php:186
#: admin/users.php:99 admin/users_actions.php:136 admin/users_actions.php:143
msgid "System"
msgstr ""

#: admin/blog.php:73 admin/blog_del.php:55 admin/blog_pref.php:278
#: inc/admin/prepend.php:343
msgid "Blogs"
msgstr ""

#: admin/blog.php:82 admin/blog_pref.php:325 admin/blog_pref.php:440
msgid "Blog ID:"
msgstr ""

#: admin/blog.php:82 admin/blog.php:92 admin/blog.php:95
#: admin/blog_pref.php:325 admin/blog_pref.php:332 admin/blog_pref.php:338
#: admin/blog_theme.php:303 admin/blog_theme.php:305 admin/blog_theme.php:315
#: admin/blog_theme.php:317 admin/category.php:184 admin/comment.php:214
#: admin/index.php:357 admin/index.php:361 admin/install/index.php:329
#: admin/install/index.php:333 admin/install/index.php:341
#: admin/install/wizard.php:180 admin/install/wizard.php:190
#: admin/langs.php:231 admin/langs.php:246 admin/langs.php:248
#: admin/plugins.php:360 admin/plugins.php:362 admin/plugins.php:373
#: admin/plugins.php:375 admin/popup_link.php:31 admin/post.php:527
#: admin/post.php:539 admin/post.php:683 admin/post.php:695 admin/user.php:207
#: admin/user.php:222 admin/user.php:234 admin/user.php:306
#: admin/users_actions.php:290
msgid "Required field"
msgstr ""

#: admin/blog.php:84 admin/blog_pref.php:327 admin/user.php:210
msgid "At least 2 characters using letters, numbers or symbols."
msgstr ""

#: admin/blog.php:88 admin/blog_pref.php:328
msgid "Please note that changing your blog ID may require changes in your public index.php file."
msgstr ""

#: admin/blog.php:92 admin/blog_pref.php:332
msgid "Blog name:"
msgstr ""

#: admin/blog.php:95 admin/blog_pref.php:338
msgid "Blog URL:"
msgstr ""

#: admin/blog.php:98 admin/blog_pref.php:388
msgid "Blog description:"
msgstr ""

#: admin/blog.php:101 admin/media.php:380
msgid "Create"
msgstr ""

#: admin/blog_del.php:29
msgid "No such blog ID"
msgstr ""

#: admin/blog_del.php:40 admin/blog_theme.php:95 admin/langs.php:65
#: admin/langs.php:103 admin/plugins.php:134 admin/user.php:75
#: admin/users_actions.php:98
msgid "Password verification failed"
msgstr ""

#: admin/blog_del.php:51 admin/blog_del.php:56
msgid "Delete a blog"
msgstr ""

#: admin/blog_del.php:63
msgid "Warning"
msgstr ""

#: admin/blog_del.php:64
#, php-format
msgid "You are about to delete the blog %s. Every entry, comment and category will be deleted."
msgstr ""

#: admin/blog_del.php:66
msgid "Please give your password to confirm the blog deletion."
msgstr ""

#: admin/blog_del.php:71 admin/blog_theme.php:305 admin/blog_theme.php:317
#: admin/langs.php:231 admin/langs.php:248 admin/plugins.php:362
#: admin/plugins.php:375 admin/user.php:306 admin/users_actions.php:290
msgid "Your password:"
msgstr ""

<<<<<<< HEAD
#: admin/blog_del.php:73 admin/blog_pref.php:577
=======
#: admin/blog_del.php:73 admin/blog_pref.php:604
>>>>>>> 9f929474
msgid "Delete this blog"
msgstr ""

#: admin/blog_pref.php:37
msgid "No given blog id."
msgstr ""

#: admin/blog_pref.php:42
msgid "No such blog."
msgstr ""

#: admin/blog_pref.php:91
msgid "year/month/day/title"
msgstr ""

#: admin/blog_pref.php:92
msgid "year/month/title"
msgstr ""

#: admin/blog_pref.php:93
msgid "year/title"
msgstr ""

#: admin/blog_pref.php:94
msgid "title"
msgstr ""

#: admin/blog_pref.php:95
msgid "post id/title"
msgstr ""

#: admin/blog_pref.php:96
msgid "post id"
msgstr ""

#: admin/blog_pref.php:104
msgid "H4"
msgstr ""

#: admin/blog_pref.php:105
msgid "H3"
msgstr ""

#: admin/blog_pref.php:106
msgid "P"
msgstr ""

<<<<<<< HEAD
#: admin/blog_pref.php:95 admin/blog_pref.php:636 admin/category.php:193
msgid "(none)"
msgstr ""

#: admin/blog_pref.php:96 admin/posts.php:91 admin/posts_actions.php:94
#: inc/admin/lib.pager.php:175 inc/admin/lib.pager.php:287
=======
#: admin/blog_pref.php:111 admin/blog_pref.php:663 admin/category.php:193
msgid "(none)"
msgstr ""

#: admin/blog_pref.php:112 admin/posts.php:91
#: inc/admin/actions/class.dcaction.php:64 inc/admin/lib.pager.php:171
#: inc/admin/lib.pager.php:284
>>>>>>> 9f929474
msgid "Title"
msgstr ""

#: admin/blog_pref.php:113
msgid "Title, Date"
msgstr ""

#: admin/blog_pref.php:114
msgid "Title, Country, Date"
msgstr ""

#: admin/blog_pref.php:115
msgid "Title, City, Country, Date"
msgstr ""

#: admin/blog_pref.php:125 admin/media_item.php:241 admin/media_item.php:383
msgid "original"
msgstr ""

#: admin/blog_pref.php:135 admin/media_item.php:247 admin/media_item.php:277
#: admin/media_item.php:311
msgid "None"
msgstr ""

#: admin/blog_pref.php:136 admin/media_item.php:248 admin/media_item.php:278
#: admin/media_item.php:312
msgid "Left"
msgstr ""

#: admin/blog_pref.php:137 admin/media_item.php:249 admin/media_item.php:279
#: admin/media_item.php:313
msgid "Right"
msgstr ""

#: admin/blog_pref.php:138 admin/media_item.php:250 admin/media_item.php:280
#: admin/media_item.php:314
msgid "Center"
msgstr ""

#: admin/blog_pref.php:143
msgid "I would like search engines and archivers to index and archive my blog's content."
msgstr ""

#: admin/blog_pref.php:144
msgid "I would like search engines and archivers to index but not archive my blog's content."
msgstr ""

#: admin/blog_pref.php:145
msgid "I would like to prevent search engines and archivers from indexing or archiving my blog's content."
msgstr ""

#: admin/blog_pref.php:186
msgid "This blog ID is already used."
msgstr ""

#: admin/blog_pref.php:194
msgid "Invalid language code"
msgstr ""

<<<<<<< HEAD
#: admin/blog_pref.php:256 admin/blog_pref.php:263 admin/blog_pref.php:267
#: inc/admin/prepend.php:309
=======
#: admin/blog_pref.php:272 admin/blog_pref.php:279 admin/blog_pref.php:283
#: inc/admin/prepend.php:309 inc/core/_fake_l10n.php:20
>>>>>>> 9f929474
msgid "Blog settings"
msgstr ""

#: admin/blog_pref.php:287
msgid "Warning: except for special configurations, it is generally advised to have a trailing \"/\" in your blog URL in PATH_INFO mode."
msgstr ""

#: admin/blog_pref.php:289
msgid "Warning: except for special configurations, it is generally advised to have a trailing \"?\" in your blog URL in QUERY_STRING mode."
msgstr ""

#: admin/blog_pref.php:306
msgid "Blog has been successfully created."
msgstr ""

#: admin/blog_pref.php:310
msgid "Blog has been successfully updated."
msgstr ""

#: admin/blog_pref.php:314 admin/blog_pref.php:315
msgid "Parameters"
msgstr ""

#: admin/blog_pref.php:319
msgid "Blog details"
msgstr ""

#: admin/blog_pref.php:341
msgid "URL scan method:"
msgstr ""

#: admin/blog_pref.php:364
#, php-format
msgid "The URL of blog or the URL scan method might not be well set (<code>%s</code> return a <strong>%s</strong> status)."
msgstr ""

#: admin/blog_pref.php:372
#, php-format
msgid "The URL of blog or the URL scan method might not be well set (<code>%s</code> does not return an ATOM feed)."
msgstr ""

#: admin/blog_pref.php:383
msgid "Blog status:"
msgstr ""

#: admin/blog_pref.php:394
msgid "Blog configuration"
msgstr ""

#: admin/blog_pref.php:397
msgid "Blog editor name:"
msgstr ""

#: admin/blog_pref.php:401
msgid "Default language:"
msgstr ""

#: admin/blog_pref.php:405
msgid "Blog timezone:"
msgstr ""

#: admin/blog_pref.php:409
msgid "Copyright notice:"
msgstr ""

#: admin/blog_pref.php:415
msgid "New post URL format:"
msgstr ""

#: admin/blog_pref.php:419
msgid "HTML tag for the title of the notes on the blog:"
msgstr ""

#: admin/blog_pref.php:425
msgid "Enable XML/RPC interface"
msgstr ""

#: admin/blog_pref.php:428
msgid "XML/RPC interface allows you to edit your blog with an external client."
msgstr ""

#: admin/blog_pref.php:432
msgid "XML/RPC interface is active. You should set the following parameters on your XML/RPC client:"
msgstr ""

#: admin/blog_pref.php:434
msgid "Server URL:"
msgstr ""

#: admin/blog_pref.php:437
msgid "Blogging system:"
msgstr ""

#: admin/blog_pref.php:438
msgid "User name:"
msgstr ""

#: admin/blog_pref.php:439
msgid "your password"
msgstr ""

#: admin/blog_pref.php:451 admin/comments.php:159 admin/comments.php:163
msgid "Comments and trackbacks"
msgstr ""

#: admin/blog_pref.php:458 admin/post.php:492
msgid "Accept comments"
msgstr ""

#: admin/blog_pref.php:461
msgid "Moderate comments"
msgstr ""

#: admin/blog_pref.php:462
#, php-format
msgid "Leave comments open for %s days"
msgstr ""

<<<<<<< HEAD
#: admin/blog_pref.php:442 admin/blog_pref.php:457
=======
#: admin/blog_pref.php:465 admin/blog_pref.php:480
>>>>>>> 9f929474
msgid "No limit: leave blank."
msgstr ""

#: admin/blog_pref.php:468
msgid "Wiki syntax for comments"
msgstr ""

#: admin/blog_pref.php:474 admin/post.php:502
msgid "Accept trackbacks"
msgstr ""

#: admin/blog_pref.php:477
msgid "Moderate trackbacks"
msgstr ""

#: admin/blog_pref.php:478
#, php-format
msgid "Leave trackbacks open for %s days"
msgstr ""

#: admin/blog_pref.php:483
msgid "Add \"nofollow\" relation on comments and trackbacks links"
msgstr ""

#: admin/blog_pref.php:492
msgid "Blog presentation"
msgstr ""

#: admin/blog_pref.php:495
msgid "Date format:"
msgstr ""

#: admin/blog_pref.php:501
msgid "Time format:"
msgstr ""

#: admin/blog_pref.php:509
msgid "Display smilies on entries and comments"
msgstr ""

#: admin/blog_pref.php:513
#, php-format
msgid "Display %s entries per page"
msgstr ""

#: admin/blog_pref.php:517
#, php-format
msgid "Display %s entries per feed"
msgstr ""

#: admin/blog_pref.php:521
#, php-format
msgid "Display %s comments per feed"
msgstr ""

#: admin/blog_pref.php:527
msgid "Truncate feeds"
msgstr ""

#: admin/blog_pref.php:534
msgid "Media and images"
msgstr ""

<<<<<<< HEAD
#: admin/blog_pref.php:509
msgid "Please note that if you change current settings bellow, they will now apply to all new images in the media manager."
msgstr ""

#: admin/blog_pref.php:510
msgid "Be carefull if you share it with other blogs in your installation."
msgstr ""

#: admin/blog_pref.php:514
msgid "Generated image sizes (in pixels)"
msgstr ""

#: admin/blog_pref.php:526
msgid "Default image insertion attributes"
msgstr ""

#: admin/blog_pref.php:527
msgid "Inserted image title"
msgstr ""

#: admin/blog_pref.php:531
msgid "Use original media date if possible"
msgstr ""

#: admin/blog_pref.php:532
msgid "It is retrieved from the picture's metadata."
msgstr ""

#: admin/blog_pref.php:534
msgid "Size of inserted image:"
msgstr ""

#: admin/blog_pref.php:538
msgid "Image alignment:"
msgstr ""

#: admin/blog_pref.php:543
msgid "Insert a link to the original image"
msgstr ""

#: admin/blog_pref.php:551
msgid "Search engines robots policy"
msgstr ""

#: admin/blog_pref.php:568 admin/blog_theme.php:353 admin/category.php:215
=======
#: admin/blog_pref.php:536
msgid "Please note that if you change current settings bellow, they will now apply to all new images in the media manager."
msgstr ""

#: admin/blog_pref.php:537
msgid "Be carefull if you share it with other blogs in your installation."
msgstr ""

#: admin/blog_pref.php:541
msgid "Generated image sizes (in pixels)"
msgstr ""

#: admin/blog_pref.php:553
msgid "Default image insertion attributes"
msgstr ""

#: admin/blog_pref.php:554
msgid "Inserted image title"
msgstr ""

#: admin/blog_pref.php:558
msgid "Use original media date if possible"
msgstr ""

#: admin/blog_pref.php:559
msgid "It is retrieved from the picture's metadata."
msgstr ""

#: admin/blog_pref.php:561
msgid "Size of inserted image:"
msgstr ""

#: admin/blog_pref.php:565
msgid "Image alignment:"
msgstr ""

#: admin/blog_pref.php:570
msgid "Insert a link to the original image"
msgstr ""

#: admin/blog_pref.php:578
msgid "Search engines robots policy"
msgstr ""

#: admin/blog_pref.php:595 admin/blog_theme.php:353 admin/category.php:215
>>>>>>> 9f929474
#: admin/category.php:232 admin/category.php:245 admin/comment.php:240
#: admin/index.php:377 admin/install/index.php:345 admin/media_item.php:550
#: admin/post.php:571 admin/post.php:702 admin/user.php:308
#: admin/users_actions.php:292 inc/admin/actions/class.dcactionposts.php:247
#: inc/admin/actions/class.dcactionposts.php:306
#: inc/admin/actions/class.dcactionposts.php:357
msgid "Save"
msgstr ""

<<<<<<< HEAD
#: admin/blog_pref.php:583
msgid "The current blog cannot be deleted."
msgstr ""

#: admin/blog_pref.php:585
msgid "Only superadmin can delete a blog."
msgstr ""

#: admin/blog_pref.php:598 admin/user.php:187 admin/users.php:96
=======
#: admin/blog_pref.php:610
msgid "The current blog cannot be deleted."
msgstr ""

#: admin/blog_pref.php:612
msgid "Only superadmin can delete a blog."
msgstr ""

#: admin/blog_pref.php:625 admin/user.php:187 admin/users.php:96
>>>>>>> 9f929474
#: admin/users.php:100 admin/users_actions.php:137 admin/users_actions.php:144
#: admin/users_actions.php:150 inc/admin/prepend.php:340
msgid "Users"
msgstr ""

<<<<<<< HEAD
#: admin/blog_pref.php:599
msgid "Users on this blog"
msgstr ""

#: admin/blog_pref.php:603
msgid "No users"
msgstr ""

#: admin/blog_pref.php:641
msgid "Publications on this blog:"
msgstr ""

#: admin/blog_pref.php:648
=======
#: admin/blog_pref.php:626
msgid "Users on this blog"
msgstr ""

#: admin/blog_pref.php:630
msgid "No users"
msgstr ""

#: admin/blog_pref.php:668
msgid "Publications on this blog:"
msgstr ""

#: admin/blog_pref.php:675
>>>>>>> 9f929474
#, php-format
msgid "%1$s: %2$s"
msgstr ""

<<<<<<< HEAD
#: admin/blog_pref.php:654
msgid "Permissions:"
msgstr ""

#: admin/blog_pref.php:657 admin/user.php:248
msgid "Super administrator"
msgstr ""

#: admin/blog_pref.php:658
msgid "All rights on all blogs."
msgstr ""

#: admin/blog_pref.php:664
msgid "All rights on this blog."
msgstr ""

#: admin/blog_pref.php:675 admin/user.php:359
=======
#: admin/blog_pref.php:681
msgid "Permissions:"
msgstr ""

#: admin/blog_pref.php:684 admin/user.php:248
msgid "Super administrator"
msgstr ""

#: admin/blog_pref.php:685
msgid "All rights on all blogs."
msgstr ""

#: admin/blog_pref.php:691
msgid "All rights on this blog."
msgstr ""

#: admin/blog_pref.php:702 admin/user.php:359
>>>>>>> 9f929474
msgid "Change permissions"
msgstr ""

#: admin/blog_theme.php:63
msgid "You can't remove default theme."
msgstr ""

#: admin/blog_theme.php:67
msgid "Theme does not exist."
msgstr ""

#: admin/blog_theme.php:104 admin/langs.php:109 admin/plugins.php:143
msgid "Unable to move uploaded file."
msgstr ""

#: admin/blog_theme.php:123 admin/plugins.php:162
msgid "An error occurred while downloading the file."
msgstr ""

#: admin/blog_theme.php:179
#, php-format
msgid "by %s"
msgstr ""

#: admin/blog_theme.php:180
#, php-format
msgid "version %s"
msgstr ""

#: admin/blog_theme.php:183
#, php-format
msgid "(built on \"%s\")"
msgstr ""

#: admin/blog_theme.php:185
#, php-format
msgid "(requires \"%s\")"
msgstr ""

#: admin/blog_theme.php:189
msgid "Stylesheet"
msgstr ""

#: admin/blog_theme.php:196
msgid "Configure theme"
msgstr ""

#: admin/blog_theme.php:214 admin/blog_theme.php:220 admin/blog_theme.php:225
#: inc/admin/prepend.php:306
msgid "Blog appearance"
msgstr ""

#: admin/blog_theme.php:221
msgid "Theme configuration"
msgstr ""

#: admin/blog_theme.php:235
msgid "Theme has been successfully changed."
msgstr ""

#: admin/blog_theme.php:239
msgid "Theme has been successfully installed."
msgstr ""

#: admin/blog_theme.php:239
msgid "Theme has been successfully upgraded"
msgstr ""

#: admin/blog_theme.php:243
msgid "Theme has been successfully deleted."
msgstr ""

#: admin/blog_theme.php:247
msgid "Themes"
msgstr ""

#: admin/blog_theme.php:248
msgid "Available themes in your installation"
msgstr ""

#: admin/blog_theme.php:252
#, php-format
msgid "You are currently using <strong>%s</strong>"
msgstr ""

#: admin/blog_theme.php:276
msgid "Use selected theme"
msgstr ""

#: admin/blog_theme.php:278
msgid "Delete selected theme"
msgstr ""

#: admin/blog_theme.php:290
msgid "Install or upgrade a theme"
msgstr ""

#: admin/blog_theme.php:291
msgid "Add themes to your installation"
msgstr ""

#: admin/blog_theme.php:292
#, php-format
msgid "You can find additional themes for your blog on %s."
msgstr ""

#: admin/blog_theme.php:297
msgid "You can also install themes by uploading or downloading zip files."
msgstr ""

#: admin/blog_theme.php:302 admin/langs.php:244 admin/plugins.php:359
msgid "Upload a zip file"
msgstr ""

#: admin/blog_theme.php:303
msgid "Theme zip file:"
msgstr ""

#: admin/blog_theme.php:307
msgid "Upload theme"
msgstr ""

#: admin/blog_theme.php:314 admin/plugins.php:372
msgid "Download a zip file"
msgstr ""

#: admin/blog_theme.php:315
msgid "Theme zip file URL:"
msgstr ""

#: admin/blog_theme.php:319
msgid "Download theme"
msgstr ""

#: admin/blog_theme.php:327
msgid "To enable this function, please give write access to your themes directory."
msgstr ""

#: admin/blog_theme.php:339
msgid "Back to Blog appearance"
msgstr ""

#: admin/blogs.php:19 admin/blogs.php:140
msgid "Last update"
msgstr ""

#: admin/blogs.php:20 admin/blogs.php:138 admin/users_actions.php:215
msgid "Blog name"
msgstr ""

#: admin/blogs.php:21 admin/users_actions.php:214
msgid "Blog ID"
msgstr ""

#: admin/blogs.php:25 admin/comments.php:50 admin/posts.php:99
#: admin/users.php:27
msgid "Descending"
msgstr ""

#: admin/blogs.php:26 admin/comments.php:51 admin/posts.php:100
#: admin/users.php:28
msgid "Ascending"
msgstr ""

#: admin/blogs.php:75 admin/blogs.php:79
msgid "List of blogs"
msgstr ""

#: admin/blogs.php:84
msgid "Blog has been successfully deleted."
msgstr ""

#: admin/blogs.php:90
msgid "Create a new blog"
msgstr ""

#: admin/blogs.php:94 admin/blogs.php:99
msgid "Filter blogs list"
msgstr ""

<<<<<<< HEAD
#: admin/blogs.php:103 admin/comments.php:224 admin/posts.php:268
=======
#: admin/blogs.php:103 admin/comments.php:218 admin/posts.php:245
>>>>>>> 9f929474
#: admin/users.php:126
msgid "Filters"
msgstr ""

#: admin/blogs.php:104 admin/users.php:127 inc/admin/lib.dc.page.php:197
msgid "Search:"
msgstr ""

<<<<<<< HEAD
#: admin/blogs.php:109 admin/comments.php:239 admin/posts.php:287
=======
#: admin/blogs.php:109 admin/comments.php:233 admin/posts.php:264
>>>>>>> 9f929474
#: admin/users.php:132
msgid "Display options"
msgstr ""

<<<<<<< HEAD
#: admin/blogs.php:110 admin/comments.php:240 admin/posts.php:288
=======
#: admin/blogs.php:110 admin/comments.php:234 admin/posts.php:265
>>>>>>> 9f929474
#: admin/users.php:133
msgid "Order by:"
msgstr ""

<<<<<<< HEAD
#: admin/blogs.php:112 admin/comments.php:242 admin/posts.php:290
=======
#: admin/blogs.php:112 admin/comments.php:236 admin/posts.php:267
>>>>>>> 9f929474
#: admin/users.php:135
msgid "Sort:"
msgstr ""

<<<<<<< HEAD
#: admin/blogs.php:114 admin/posts.php:292 admin/users.php:137
=======
#: admin/blogs.php:114 admin/posts.php:269 admin/users.php:137
>>>>>>> 9f929474
msgid "Show"
msgstr ""

#: admin/blogs.php:115
msgid "blogs per page"
msgstr ""

<<<<<<< HEAD
#: admin/blogs.php:119 admin/comments.php:250 admin/posts.php:298
=======
#: admin/blogs.php:119 admin/comments.php:244 admin/posts.php:275
>>>>>>> 9f929474
#: admin/users.php:142
msgid "Apply filters and display options"
msgstr ""

#: admin/blogs.php:126 admin/users_actions.php:206
msgid "No blog"
msgstr ""

#: admin/blogs.php:136
msgid "Blogs list"
msgstr ""

#: admin/blogs.php:137
msgid "Blog id"
msgstr ""

<<<<<<< HEAD
#: admin/blogs.php:138 inc/admin/lib.pager.php:491
msgid "Entries (all types)"
msgstr ""

#: admin/blogs.php:140 admin/comments.php:46 admin/post.php:438
#: admin/post.php:851 admin/posts.php:94 admin/posts.php:108
#: admin/users_actions.php:216 inc/admin/lib.pager.php:181
#: inc/admin/lib.pager.php:290 inc/admin/lib.pager.php:382
=======
#: admin/blogs.php:139 inc/admin/lib.pager.php:496
msgid "Entries (all types)"
msgstr ""

#: admin/blogs.php:141 admin/comments.php:46 admin/post.php:438
#: admin/post.php:852 admin/posts.php:94 admin/users_actions.php:217
#: inc/admin/actions/class.dcactionposts.php:92 inc/admin/lib.pager.php:177
#: inc/admin/lib.pager.php:287 inc/admin/lib.pager.php:386
>>>>>>> 9f929474
msgid "Status"
msgstr ""

#: admin/blogs.php:165
#, php-format
msgid "Edit blog settings for %s"
msgstr ""

#: admin/blogs.php:166
msgid "Edit blog settings"
msgstr ""

#: admin/blogs.php:179
#, php-format
msgid "Switch to blog %s"
msgstr ""

#: admin/categories.php:50
msgid "Category where to move posts does not exist"
msgstr ""

#: admin/categories.php:105 admin/categories.php:109 admin/category.php:161
#: inc/admin/prepend.php:315
msgid "Categories"
msgstr ""

#: admin/categories.php:114
#: inc/libs/clearbricks/tests/unit/common/lib.l10n.php:66
#: inc/libs/clearbricks/tests/unit/common/lib.l10n.php:76
#: inc/libs/clearbricks/tests/unit/common/lib.l10n.php:137
#: inc/libs/clearbricks/tests/unit/common/lib.l10n.php:141
#: inc/libs/clearbricks/tests/unit/common/lib.l10n.php:170
#: inc/libs/clearbricks/tests/unit/common/lib.l10n.php:174
msgid "The category has been successfully removed."
msgid_plural "The categories have been successfully removed."
msgstr[0] ""
msgstr[1] ""

#: admin/categories.php:117
msgid "Categories have been successfully reordered."
msgstr ""

#: admin/categories.php:120 inc/core/class.dc.xmlrpc.php:1136
msgid "This category does not exist."
msgstr ""

#: admin/categories.php:123
msgid "Entries have been successfully moved to the category you choose."
msgstr ""

#: admin/categories.php:129 admin/category.php:157
msgid "New category"
msgstr ""

#: admin/categories.php:135
msgid "No category so far."
msgstr ""

#: admin/categories.php:161 admin/index.php:78
#, php-format
msgid "%d entries"
msgstr ""

#: admin/categories.php:161 admin/index.php:78
#, php-format
msgid "%d entry"
msgstr ""

#: admin/categories.php:162
msgid "total:"
msgstr ""

#: admin/categories.php:163 admin/category.php:204 admin/preferences.php:427
#: admin/user.php:267
msgid "URL:"
msgstr ""

#: admin/categories.php:170
msgid "Move entries to"
msgstr ""

#: admin/categories.php:172 inc/admin/lib.dc.page.php:198
msgid "OK"
msgstr ""

#: admin/categories.php:181
msgid "Delete category"
msgstr ""

#: admin/categories.php:197
msgid "To rearrange categories order, move items by drag and drop, then click on “Save categories order” button."
msgstr ""

#: admin/categories.php:202
msgid "Save categories order"
msgstr ""

#: admin/categories.php:209
msgid "Reorder all categories on the top level"
msgstr ""

#: admin/category.php:49
msgid "Top level"
msgstr ""

#: admin/category.php:178
msgid "Category has been successfully updated."
msgstr ""

#: admin/category.php:183
msgid "Category information"
msgstr ""

#: admin/category.php:184 admin/index.php:357 admin/index.php:369
#: admin/media.php:433 admin/post.php:476 admin/post.php:527
<<<<<<< HEAD
#: admin/posts_actions.php:430
=======
#: inc/admin/actions/class.dcactionposts.php:236
>>>>>>> 9f929474
msgid "Title:"
msgstr ""

#: admin/category.php:191 admin/category.php:230 admin/index.php:371
#: admin/post.php:478 inc/admin/actions/class.dcactionposts.php:238
msgid "Parent:"
msgstr ""

#: admin/category.php:208
msgid "Warning: If you set the URL manually, it may conflict with another category."
msgstr ""

#: admin/category.php:211
msgid "Description:"
msgstr ""

#: admin/category.php:224
msgid "Move this category"
msgstr ""

#: admin/category.php:229
msgid "Category parent"
msgstr ""

#: admin/category.php:241
msgid "Category sibling"
msgstr ""

#: admin/category.php:242
msgid "Move current category"
msgstr ""

#: admin/category.php:243
msgid "after"
msgstr ""

#: admin/category.php:243
msgid "before"
msgstr ""

#: admin/category.php:243
msgid "position: "
msgstr ""

#: admin/comment.php:40
msgid "Entry does not exist."
msgstr ""

<<<<<<< HEAD
#: admin/comment.php:92 admin/post.php:658 inc/admin/lib.pager.php:371
=======
#: admin/comment.php:92 admin/post.php:658 inc/admin/lib.pager.php:368
>>>>>>> 9f929474
msgid "No comment"
msgstr ""

#: admin/comment.php:155
msgid "You can't edit this comment."
msgstr ""

#: admin/comment.php:166 admin/comment.php:173 admin/comment.php:177
msgid "Edit comment"
msgstr ""

#: admin/comment.php:189
msgid "Comment has been successfully updated."
msgstr ""

#: admin/comment.php:196
#, php-format
msgid "Your comment on my blog %s"
msgstr ""

#: admin/comment.php:198
#, php-format
msgid ""
"Hi!\n"
"\n"
"You wrote a comment on:\n"
"%s\n"
"\n"
"\n"
msgstr ""

#: admin/comment.php:199
msgid "Send an e-mail"
msgstr ""

#: admin/comment.php:205
msgid "Information collected"
msgstr ""

#: admin/comment.php:206 admin/comments.php:228 inc/admin/lib.dc.page.php:541
msgid "IP address:"
msgstr ""

#: admin/comment.php:209
msgid "Date:"
msgstr ""

#: admin/comment.php:213
msgid "Comment submitted"
msgstr ""

<<<<<<< HEAD
#: admin/comment.php:214 admin/comments.php:232 admin/posts.php:269
=======
#: admin/comment.php:214 admin/comments.php:226 admin/posts.php:246
>>>>>>> 9f929474
msgid "Author:"
msgstr ""

#: admin/comment.php:223 admin/post.php:691 inc/admin/lib.dc.page.php:537
msgid "Web site:"
msgstr ""

<<<<<<< HEAD
#: admin/comment.php:227 admin/comments.php:227 admin/posts.php:273
=======
#: admin/comment.php:227 admin/comments.php:221 admin/posts.php:250
>>>>>>> 9f929474
msgid "Status:"
msgstr ""

#: admin/comment.php:234 admin/post.php:696
msgid "Comment:"
msgstr ""

<<<<<<< HEAD
#: admin/comment.php:243 admin/comments.php:142 admin/langs.php:197
#: admin/media.php:534 admin/plugins.php:288 admin/plugins.php:331
#: admin/post.php:585 admin/post.php:637 admin/post.php:730
#: admin/posts.php:129 admin/search.php:112 admin/search.php:155
#: admin/users.php:34
=======
#: admin/comment.php:243 admin/langs.php:198 admin/media.php:534
#: admin/plugins.php:289 admin/plugins.php:333 admin/post.php:585
#: admin/post.php:637 admin/post.php:730 admin/search.php:112
#: admin/search.php:155 admin/users.php:34
#: inc/admin/actions/class.dcactioncomments.php:100
#: inc/admin/actions/class.dcactionposts.php:130
#: inc/admin/actions/class.dcactionposts.php:131
>>>>>>> 9f929474
msgid "Delete"
msgstr ""

#: admin/comments.php:38
msgid "Comment"
msgstr ""

#: admin/comments.php:39
msgid "Trackback"
msgstr ""

<<<<<<< HEAD
#: admin/comments.php:43 admin/post.php:849 admin/posts.php:90
#: inc/admin/lib.pager.php:176 inc/admin/lib.pager.php:288
#: inc/admin/lib.pager.php:381
msgid "Date"
msgstr ""

#: admin/comments.php:44 inc/admin/lib.pager.php:383
msgid "Entry title"
msgstr ""

#: admin/comments.php:45 admin/post.php:848 admin/posts.php:93
#: inc/admin/lib.pager.php:178 inc/admin/lib.pager.php:289
#: inc/admin/lib.pager.php:380
=======
#: admin/comments.php:43 admin/post.php:850 admin/posts.php:90
#: inc/admin/lib.pager.php:172 inc/admin/lib.pager.php:285
#: inc/admin/lib.pager.php:385
msgid "Date"
msgstr ""

#: admin/comments.php:44 inc/admin/lib.pager.php:387
msgid "Entry title"
msgstr ""

#: admin/comments.php:45 admin/post.php:849 admin/posts.php:93
#: inc/admin/lib.pager.php:174 inc/admin/lib.pager.php:286
#: inc/admin/lib.pager.php:384
>>>>>>> 9f929474
msgid "Author"
msgstr ""

#: admin/comments.php:167
msgid "Selected comments have been successfully updated."
msgstr ""

#: admin/comments.php:169
msgid "Selected comments have been successfully deleted."
msgstr ""

#: admin/comments.php:175
msgid "Spam comments have been successfully deleted."
msgstr ""

#: admin/comments.php:187
msgid "You have one spam comment."
msgstr ""

#: admin/comments.php:188
msgid "Show it."
msgstr ""

#: admin/comments.php:190
#, php-format
msgid "You have %s spam comments."
msgstr ""

#: admin/comments.php:191
msgid "Show them."
msgstr ""

#: admin/comments.php:198
msgid "Delete all spams"
msgstr ""

#: admin/comments.php:209 admin/comments.php:214
msgid "Filter comments and trackbacks list"
msgstr ""

#: admin/comments.php:219
msgid "Type:"
msgstr ""

#: admin/comments.php:240
msgid "comments per page"
msgstr ""

#: admin/comments.php:257 admin/post.php:666 admin/search.php:172
msgid "Selected comments action:"
msgstr ""

#: admin/comments.php:258 admin/users_actions.php:145
msgid "Actions"
msgstr ""

<<<<<<< HEAD
#: admin/comments.php:266 admin/post.php:670 admin/post.php:768
#: admin/posts.php:313 admin/search.php:134 admin/search.php:174
#: admin/users.php:159 inc/admin/lib.dc.page.php:80
#: inc/admin/lib.pager.php:108
msgid "ok"
msgstr ""

#: admin/comments_actions.php:107 admin/post.php:641 admin/post.php:654
#: inc/admin/lib.pager.php:179 inc/admin/prepend.php:321
msgid "Comments"
msgstr ""

#: admin/comments_actions.php:139
msgid "Back to comments list"
msgstr ""

=======
#: admin/comments.php:260 admin/post.php:670 admin/post.php:768
#: admin/posts.php:290 admin/search.php:134 admin/search.php:174
#: admin/users.php:159 inc/admin/lib.dc.page.php:79
#: inc/admin/lib.pager.php:114
msgid "ok"
msgstr ""

>>>>>>> 9f929474
#: admin/help.php:78 admin/help.php:84 admin/help.php:90
msgid "Global help"
msgstr ""

#: admin/index.php:81
#, php-format
msgid "%d comment"
msgstr ""

#: admin/index.php:81
#, php-format
msgid "%d comments"
msgstr ""

#: admin/index.php:122 admin/index.php:356 admin/post.php:35
<<<<<<< HEAD
#: admin/post.php:554 admin/posts.php:262 inc/admin/prepend.php:327
#: inc/admin/prepend.php:378
=======
#: admin/post.php:554 admin/posts.php:232 inc/admin/prepend.php:327
#: inc/admin/prepend.php:378 inc/core/_fake_l10n.php:16
>>>>>>> 9f929474
msgid "New entry"
msgstr ""

#: admin/index.php:124 admin/media.php:440 admin/preferences.php:17
<<<<<<< HEAD
#: inc/admin/lib.dc.page.php:147
=======
#: inc/admin/lib.dc.page.php:143 inc/core/_fake_l10n.php:19
>>>>>>> 9f929474
msgid "My preferences"
msgstr ""

#: admin/index.php:146
msgid "Dotclear news"
msgstr ""

#: admin/index.php:150 admin/index.php:181 admin/post.php:411
#: inc/admin/lib.dc.page.php:138
msgid "new window"
msgstr ""

#: admin/index.php:156 admin/index.php:161
msgid "%d %B %Y:"
msgstr ""

#: admin/index.php:178
msgid "Documentation and support"
msgstr ""

#: admin/index.php:200 admin/index.php:207
msgid "Dashboard"
msgstr ""

#: admin/index.php:221
#, php-format
msgid "Dotclear %s is available!"
msgstr ""

#: admin/index.php:222
msgid "Upgrade now"
msgstr ""

#: admin/index.php:223
msgid "Remind me later"
msgstr ""

#: admin/index.php:225 admin/update.php:205
msgid "Information about this version"
msgstr ""

#: admin/index.php:232
msgid "Make this blog my default blog"
msgstr ""

#: admin/index.php:236
msgid "This blog is offline"
msgstr ""

#: admin/index.php:238
msgid "This blog is removed"
msgstr ""

#: admin/index.php:244 admin/index.php:252
#, php-format
msgid "%s is not defined, you should edit your configuration file."
msgstr ""

#: admin/index.php:245 admin/index.php:253
msgid "See <a href=\"http://dotclear.org/documentation/2.0/admin/config\">documentation</a> for more information."
msgstr ""

#: admin/index.php:262
msgid "The cache directory does not exist or is not writable. You must create this directory with sufficient rights and affect this location to \"DC_TPL_CACHE\" in inc/config.php file."
msgstr ""

#: admin/index.php:266
msgid "The cache directory does not exist or is not writable. You should contact your administrator."
msgstr ""

#: admin/index.php:273 inc/core/class.dc.media.php:78
msgid "There is no writable directory /public/ at the location set in about:config \"public_path\". You must create this directory with sufficient rights (or change this setting)."
msgstr ""

#: admin/index.php:277 inc/core/class.dc.media.php:80
msgid "There is no writable root directory for the media manager. You should contact your administrator."
msgstr ""

#: admin/index.php:290 admin/install/index.php:354 admin/plugins.php:211
msgid "Following plugins have been installed:"
msgstr ""

#: admin/index.php:298 admin/install/index.php:362 admin/plugins.php:219
msgid "Following plugins have not been installed:"
msgstr ""

#: admin/index.php:314
msgid "Some plugins are installed twice:"
msgstr ""

#: admin/index.php:354
msgid "Quick entry"
msgstr ""

#: admin/index.php:361 admin/post.php:539
msgid "Content:"
msgstr ""

<<<<<<< HEAD
#: admin/index.php:364 admin/post.php:470 admin/posts.php:271
#: admin/posts_actions.php:423
=======
#: admin/index.php:364 admin/post.php:470 admin/posts.php:248
#: inc/admin/actions/class.dcactionposts.php:229
>>>>>>> 9f929474
msgid "Category:"
msgstr ""

#: admin/index.php:368 admin/post.php:475
msgid "Add a new category"
msgstr ""

#: admin/index.php:374
msgid "This category will be created when you will save your post."
msgstr ""

#: admin/index.php:379
msgid "Save and publish"
msgstr ""

#: admin/install/check.php:19
#, php-format
msgid "PHP version is %s (5.0 or earlier needed)."
msgstr ""

#: admin/install/check.php:23
msgid "Multibyte string module (mbstring) is not available."
msgstr ""

#: admin/install/check.php:27
msgid "Iconv module is not available."
msgstr ""

#: admin/install/check.php:31
msgid "Output control functions are not available."
msgstr ""

#: admin/install/check.php:35
msgid "SimpleXML module is not available."
msgstr ""

#: admin/install/check.php:39
msgid "DOM XML module is not available."
msgstr ""

#: admin/install/check.php:44
msgid "PCRE engine does not support UTF-8 strings."
msgstr ""

#: admin/install/check.php:48
msgid "SPL module is not available."
msgstr ""

#: admin/install/check.php:55
#, php-format
msgid "MySQL version is %s (4.1 or earlier needed)."
msgstr ""

#: admin/install/check.php:69
msgid "MySQL InnoDB engine is not available."
msgstr ""

#: admin/install/check.php:77
#, php-format
msgid "PostgreSQL version is %s (8.0 or earlier needed)."
msgstr ""

#: admin/install/index.php:39
msgid "Please set a master key (DC_MASTER_KEY) in configuration file."
msgstr ""

#: admin/install/index.php:46 admin/install/wizard.php:85
msgid "Dotclear is already installed."
msgstr ""

#: admin/install/index.php:52 admin/install/wizard.php:79
msgid "Dotclear cannot be installed."
msgstr ""

#: admin/install/index.php:71 inc/core/class.dc.core.php:531
msgid "No user ID given"
msgstr ""

#: admin/install/index.php:74 inc/core/class.dc.core.php:755
msgid "User ID must contain at least 2 characters using letters, numbers or symbols."
msgstr ""

#: admin/install/index.php:77
msgid "Invalid email address"
msgstr ""

#: admin/install/index.php:81 inc/core/class.dc.core.php:535
msgid "No password given"
msgstr ""

#: admin/install/index.php:87 admin/user.php:231
#: inc/core/class.dc.core.php:766
msgid "Password must contain at least 6 characters."
msgstr ""

#: admin/install/index.php:138
msgid "My first blog"
msgstr ""

#: admin/install/index.php:148
msgid "%A, %B %e %Y"
msgstr ""

#: admin/install/index.php:163
msgid "Welcome to Dotclear!"
msgstr ""

#: admin/install/index.php:164
msgid "This is your first entry. When you're ready to blog, log in to edit or delete it."
msgstr ""

#: admin/install/index.php:176
msgid "Dotclear Team"
msgstr ""

#: admin/install/index.php:179
msgid ""
"<p>This is a comment.</p>\n"
"<p>To delete it, log in and view your blog's comments. Then you might remove or edit it.</p>"
msgstr ""

#: admin/install/index.php:254
msgid "Dotclear Install"
msgstr ""

#: admin/install/index.php:273 admin/install/index.php:274
#: admin/install/index.php:275 admin/install/index.php:276
#: admin/install/index.php:277 admin/preferences.php:365
#: admin/preferences.php:366 admin/preferences.php:367
#: admin/preferences.php:368 admin/preferences.php:369 admin/user.php:172
#: admin/user.php:173 admin/user.php:174 admin/user.php:175 admin/user.php:176
#, php-format
msgid "Password strength: %s"
msgstr ""

#: admin/install/index.php:273 admin/preferences.php:365 admin/user.php:172
msgid "very weak"
msgstr ""

#: admin/install/index.php:274 admin/preferences.php:366 admin/user.php:173
msgid "weak"
msgstr ""

#: admin/install/index.php:275 admin/preferences.php:367 admin/user.php:174
msgid "mediocre"
msgstr ""

#: admin/install/index.php:276 admin/preferences.php:368 admin/user.php:175
msgid "strong"
msgstr ""

#: admin/install/index.php:277 admin/preferences.php:369 admin/user.php:176
msgid "very strong"
msgstr ""

#: admin/install/index.php:281
msgid "show"
msgstr ""

#: admin/install/index.php:296
msgid "Dotclear installation"
msgstr ""

#: admin/install/index.php:300
#, php-format
msgid "Cache directory %s is not writable."
msgstr ""

#: admin/install/index.php:304 admin/install/index.php:398
#: admin/install/wizard.php:161 inc/admin/lib.dc.page.php:172
#: inc/admin/lib.dc.page.php:289
msgid "Errors:"
msgstr ""

#: admin/install/index.php:308
msgid "Configuration file has been successfully created."
msgstr ""

#: admin/install/index.php:314 admin/install/index.php:319
msgid "User information"
msgstr ""

#: admin/install/index.php:316
msgid "Please provide the following information needed to create the first user."
msgstr ""

#: admin/install/index.php:320 admin/preferences.php:418 admin/user.php:254
msgid "First Name:"
msgstr ""

#: admin/install/index.php:322 admin/preferences.php:415 admin/user.php:250
msgid "Last Name:"
msgstr ""

#: admin/install/index.php:328
msgid "Username and password"
msgstr ""

#: admin/install/index.php:370
msgid "All done!"
msgstr ""

#: admin/install/index.php:374
msgid "Dotclear has been successfully installed. Here is some useful information you should keep."
msgstr ""

#: admin/install/index.php:376
msgid "Your account"
msgstr ""

#: admin/install/index.php:382
msgid "Your blog"
msgstr ""

#: admin/install/index.php:384
msgid "Blog address:"
msgstr ""

#: admin/install/index.php:385
msgid "Administration interface:"
msgstr ""

#: admin/install/index.php:389
msgid "Manage your blog now"
msgstr ""

#: admin/install/index.php:397
msgid "Installation can not be completed"
msgstr ""

#: admin/install/index.php:399
msgid "For the said reasons, Dotclear can not be installed. Please refer to <a href=\"http://dotclear.org/documentation/2.0/admin/install\">the documentation</a> to learn how to correct the problem."
msgstr ""

#: admin/install/wizard.php:49
#, php-format
msgid "Path <strong>%s</strong> is not writable."
msgstr ""

#: admin/install/wizard.php:50
msgid "Dotclear installation wizard could not create configuration file for you. You must change folder right or create the <strong>config.php</strong> file manually, please refer to <a href=\"http://dotclear.org/documentation/2.0/admin/install\">the documentation</a> to learn how to do this."
msgstr ""

#: admin/install/wizard.php:91
#, php-format
msgid "File %s does not exist."
msgstr ""

#: admin/install/wizard.php:96 admin/install/wizard.php:116
#, php-format
msgid "Cannot write %s file."
msgstr ""

#: admin/install/wizard.php:149 admin/install/wizard.php:157
msgid "Dotclear installation wizard"
msgstr ""

#: admin/install/wizard.php:163
msgid "Welcome"
msgstr ""

#: admin/install/wizard.php:164
msgid "To complete your Dotclear installation and start writing on your blog, we just need to know how to access your database and who you are. Just fill this two steps wizard with this information and we will be done."
msgstr ""

#: admin/install/wizard.php:167
msgid "Attention:"
msgstr ""

#: admin/install/wizard.php:168
msgid "this wizard may not function on every host. If it does not work for you, please refer to <a href=\"http://dotclear.org/documentation/2.0/admin/install\">the documentation</a> to learn how to create the <strong>config.php</strong> file manually."
msgstr ""

#: admin/install/wizard.php:175
msgid "System information"
msgstr ""

#: admin/install/wizard.php:177
msgid "Please provide the following information needed to create your configuration file."
msgstr ""

#: admin/install/wizard.php:180
msgid "Database type:"
msgstr ""

#: admin/install/wizard.php:181
msgid "MySQL (deprecated)"
msgstr ""

#: admin/install/wizard.php:181
msgid "MySQLi"
msgstr ""

#: admin/install/wizard.php:181
msgid "PostgreSQL"
msgstr ""

#: admin/install/wizard.php:182
msgid "Database Host Name:"
msgstr ""

#: admin/install/wizard.php:184
msgid "Database Name:"
msgstr ""

#: admin/install/wizard.php:186
msgid "Database User Name:"
msgstr ""

#: admin/install/wizard.php:188
msgid "Database Password:"
msgstr ""

#: admin/install/wizard.php:190
msgid "Database Tables Prefix:"
msgstr ""

#: admin/install/wizard.php:193
msgid "Continue"
msgstr ""

#: admin/langs.php:40
msgid "No such installed language"
msgstr ""

#: admin/langs.php:44
msgid "You can't remove English language."
msgstr ""

#: admin/langs.php:48
msgid "Permissions to delete language denied."
msgstr ""

#: admin/langs.php:71
msgid "Invalid language file URL."
msgstr ""

#: admin/langs.php:130 admin/langs.php:135
msgid "Languages management"
msgstr ""

#: admin/langs.php:140
msgid "Language has been successfully deleted."
msgstr ""

#: admin/langs.php:144
msgid "Language has been successfully installed."
msgstr ""

#: admin/langs.php:144
msgid "Language has been successfully upgraded"
msgstr ""

#: admin/langs.php:148
msgid "Here you can install, upgrade or remove languages for your Dotclear installation."
msgstr ""

#: admin/langs.php:150
#, php-format
msgid "You can change your user language in your <a href=\"%1$s\">preferences</a> or change your blog's main language in your <a href=\"%2$s\">blog settings</a>."
msgstr ""

#: admin/langs.php:155
msgid "Installed languages"
msgstr ""

#: admin/langs.php:170
msgid "No additional language is installed."
msgstr ""

#: admin/langs.php:177
msgid "Language"
msgstr ""

#: admin/langs.php:178 admin/plugins.php:259 admin/plugins.php:311
msgid "Action"
msgstr ""

#: admin/langs.php:208
msgid "Install or upgrade languages"
msgstr ""

#: admin/langs.php:211
#, php-format
msgid "You can install or remove a language by adding or removing the relevant directory in your %s folder."
msgstr ""

#: admin/langs.php:226
msgid "Available languages"
msgstr ""

#: admin/langs.php:227
#, php-format
msgid "You can download and install a additional language directly from Dotclear.net. Proposed languages are based on your version: %s."
msgstr ""

#: admin/langs.php:229 admin/user.php:275
msgid "Language:"
msgstr ""

#: admin/langs.php:233
msgid "Install language"
msgstr ""

#: admin/langs.php:245
msgid "You can install languages by uploading zip files."
msgstr ""

#: admin/langs.php:246
msgid "Language zip file:"
msgstr ""

#: admin/langs.php:250
msgid "Upload language"
msgstr ""

#: admin/langs.php:266
msgid "Invalid language zip file."
msgstr ""

#: admin/langs.php:270
msgid "The zip file does not appear to be a valid Dotclear language pack."
msgstr ""

#: admin/langs.php:280
msgid "An error occurred during language upgrade."
msgstr ""

#: admin/media.php:59
msgid "By names, in ascending order"
msgstr ""

#: admin/media.php:60
msgid "By names, in descending order"
msgstr ""

#: admin/media.php:61
msgid "By dates, in ascending order"
msgstr ""

#: admin/media.php:62
msgid "By dates, in descending order"
msgstr ""

#: admin/media.php:205 admin/media.php:209 admin/media.php:238
#: admin/media.php:246 admin/media.php:252 admin/media.php:258
#: admin/media.php:360 admin/media.php:391 admin/media_item.php:174
#: admin/media_item.php:181 inc/admin/prepend.php:312
msgid "Media manager"
msgstr ""

#: admin/media.php:210 admin/post_media.php:63
msgid "confirm removal"
msgstr ""

#: admin/media.php:216
#, php-format
msgid "Are you sure you want to remove %s?"
msgstr ""

#: admin/media.php:218 admin/media_item.php:335 admin/popup_link.php:41
#: admin/post.php:581 admin/post_media.php:68 inc/admin/lib.dc.page.php:827
msgid "Cancel"
msgstr ""

#: admin/media.php:219 admin/post_media.php:69
msgid "Yes"
msgstr ""

#: admin/media.php:265
msgid "You do not have sufficient permissions to write to this folder."
msgstr ""

#: admin/media.php:269
msgid "Directory has been successfully created."
msgstr ""

#: admin/media.php:273
msgid "Files have been successfully uploaded."
msgstr ""

#: admin/media.php:277
msgid "File has been successfully removed."
msgstr ""

#: admin/media.php:281
msgid "Directory has been successfully removed."
msgstr ""

#: admin/media.php:285
msgid "Directory has been successfully rebuilt."
msgstr ""

#: admin/media.php:289
msgid "Zip file has been successfully extracted."
msgstr ""

#: admin/media.php:298
#, php-format
msgid "Choose a file to attach to entry %s by clicking on %s."
msgstr ""

#: admin/media.php:300 admin/media.php:304 admin/media.php:516
#: admin/media.php:517
msgid "Attach this file to entry"
msgstr ""

#: admin/media.php:303
#, php-format
msgid "Choose a file to insert into entry by clicking on %s."
msgstr ""

#: admin/media.php:313
msgid "No file."
msgstr ""

#: admin/media.php:322
msgid "Sort files:"
msgstr ""

#: admin/media.php:326
msgid "Sort"
msgstr ""

#: admin/media.php:354
#, php-format
msgid "Current settings for medias and images are defined in %s"
msgstr ""

#: admin/media.php:355
msgid "Blog parameters"
msgstr ""

#: admin/media.php:360
#, php-format
msgid "In %s:"
msgstr ""

#: admin/media.php:376
msgid "Create new directory"
msgstr ""

#: admin/media.php:378
msgid "Directory Name:"
msgstr ""

#: admin/media.php:391
#, php-format
msgid "Backup content of %s"
msgstr ""

#: admin/media.php:393
msgid "Download zip file"
msgstr ""

#: admin/media.php:414
msgid "Add files"
msgstr ""

#: admin/media.php:415
msgid "Please take care to publish media that you own and that are not protected by copyright."
msgstr ""

<<<<<<< HEAD
#: admin/media.php:425 inc/admin/lib.dc.page.php:842
msgid "Choose file"
msgstr ""

#: admin/media.php:426 inc/admin/lib.dc.page.php:843
=======
#: admin/media.php:425 inc/admin/lib.dc.page.php:825
msgid "Choose file"
msgstr ""

#: admin/media.php:426 inc/admin/lib.dc.page.php:826
>>>>>>> 9f929474
msgid "Choose files"
msgstr ""

#: admin/media.php:430
msgid "Maximum file size allowed:"
msgstr ""

<<<<<<< HEAD
#: admin/media.php:434 admin/media_item.php:541
=======
#: admin/media.php:434 admin/media_item.php:547
>>>>>>> 9f929474
msgid "Private"
msgstr ""

#: admin/media.php:439
msgid "To send several files at the same time, you can activate the enhanced uploader in"
msgstr ""

#: admin/media.php:444
msgid "Refresh"
msgstr ""

#: admin/media.php:445
msgid "Clear all"
msgstr ""

<<<<<<< HEAD
#: admin/media.php:446 inc/admin/lib.dc.page.php:846
=======
#: admin/media.php:446 inc/admin/lib.dc.page.php:829
>>>>>>> 9f929474
msgid "Upload"
msgstr ""

#: admin/media.php:507
msgid "open"
msgstr ""

#: admin/media.php:526 admin/media.php:527
msgid "Insert this file into entry"
msgstr ""

#: admin/media.php:534
msgid "delete"
msgstr ""

#: admin/media_item.php:54
msgid "Not a valid file"
msgstr ""

#: admin/media_item.php:166
msgid "Are you sure to delete this media?"
msgstr ""

#: admin/media_item.php:192
msgid "File has been successfully updated."
msgstr ""

#: admin/media_item.php:195
msgid "Thumbnails have been successfully updated."
msgstr ""

#: admin/media_item.php:204 admin/media_item.php:205
msgid "Insert media item"
msgstr ""

#: admin/media_item.php:229
msgid "Image size:"
msgstr ""

#: admin/media_item.php:245
msgid "Image alignment"
msgstr ""

#: admin/media_item.php:261
msgid "Image insertion"
msgstr ""

#: admin/media_item.php:264
msgid "As a single image"
msgstr ""

#: admin/media_item.php:266
msgid "As a link to the original image"
msgstr ""

#: admin/media_item.php:273
msgid "MP3 disposition"
msgstr ""

#: admin/media_item.php:274
msgid "Please note that you cannot insert mp3 files with visual editor."
msgstr ""

#: admin/media_item.php:298
msgid "Please note that you cannot insert video files with visual editor."
msgstr ""

#: admin/media_item.php:301
msgid "Video size"
msgstr ""

#: admin/media_item.php:302
msgid "Width:"
msgstr ""

#: admin/media_item.php:304
msgid "Height:"
msgstr ""

#: admin/media_item.php:308
msgid "Video disposition"
msgstr ""

#: admin/media_item.php:331
msgid "Media item will be inserted as a link."
msgstr ""

#: admin/media_item.php:336 admin/popup_link.php:42
msgid "Insert"
msgstr ""

#: admin/media_item.php:348 admin/media_item.php:350 admin/media_item.php:398
msgid "Media details"
msgstr ""

#: admin/media_item.php:376
msgid "Available sizes:"
msgstr ""

#: admin/media_item.php:400
msgid "File owner:"
msgstr ""

#: admin/media_item.php:401
msgid "File type:"
msgstr ""

#: admin/media_item.php:402
msgid "File size:"
msgstr ""

#: admin/media_item.php:403
msgid "File URL:"
msgstr ""

#: admin/media_item.php:410
msgid "Show entries containing this media"
msgstr ""

#: admin/media_item.php:414
msgid "Entries containing this media"
msgstr ""

#: admin/media_item.php:444
msgid "No entry seems contain this media."
msgstr ""

#: admin/media_item.php:453
msgid "published"
msgstr ""

#: admin/media_item.php:456
msgid "unpublished"
msgstr ""

#: admin/media_item.php:459
msgid "scheduled"
msgstr ""

#: admin/media_item.php:462
msgid "pending"
msgstr ""

#: admin/media_item.php:476
msgid "Image details"
msgstr ""

#: admin/media_item.php:480
msgid "No detail"
msgstr ""

#: admin/media_item.php:497
msgid "Updates and modifications"
msgstr ""

#: admin/media_item.php:505 admin/media_item.php:507
msgid "Update thumbnails"
msgstr ""

#: admin/media_item.php:506
msgid "This will create or update thumbnails for this image."
msgstr ""

#: admin/media_item.php:516 admin/media_item.php:524
msgid "Extract in a new directory"
msgstr ""

#: admin/media_item.php:517 admin/media_item.php:526
msgid "Extract in current directory"
msgstr ""

#: admin/media_item.php:522
msgid "Extract archive"
msgstr ""

#: admin/media_item.php:525
msgid "This will extract archive in a new directory that should not exist yet."
msgstr ""

#: admin/media_item.php:527
msgid "This will extract archive in current directory and will overwrite existing files or directory."
msgstr ""

#: admin/media_item.php:529
msgid "Extract mode:"
msgstr ""

#: admin/media_item.php:531
msgid "Extract"
msgstr ""

#: admin/media_item.php:539
msgid "Change media properties"
msgstr ""

#: admin/media_item.php:540
msgid "File name:"
msgstr ""

#: admin/media_item.php:542
msgid "File title:"
msgstr ""

#: admin/media_item.php:544
msgid "File date:"
msgstr ""

#: admin/media_item.php:548
msgid "New directory:"
msgstr ""

#: admin/media_item.php:557
msgid "Change file"
msgstr ""

#: admin/media_item.php:559
msgid "Choose a file:"
msgstr ""

#: admin/media_item.php:560
#, php-format
msgid "Maximum size %s"
msgstr ""

#: admin/media_item.php:563 inc/admin/lib.dc.page.php:830
msgid "Send"
msgstr ""

#: admin/media_item.php:573
msgid "Delete this media"
msgstr ""

#: admin/plugin.php:42
msgid "No content found on this plugin."
msgstr ""

#: admin/plugin.php:83 admin/plugin.php:87
msgid "Plugin not found"
msgstr ""

#: admin/plugin.php:91
msgid "The plugin you reached does not exist or does not have an admin page."
msgstr ""

#: admin/plugins.php:41 admin/plugins.php:77 admin/plugins.php:109
msgid "No such plugin."
msgstr ""

#: admin/plugins.php:48
msgid "You don't have permissions to delete this plugin."
msgstr ""

#: admin/plugins.php:84
msgid "You don't have permissions to deactivate this plugin."
msgstr ""

#: admin/plugins.php:191 admin/plugins.php:197 inc/admin/prepend.php:337
msgid "Plugins management"
msgstr ""

#: admin/plugins.php:202
msgid "Plugin has been successfully deleted."
msgstr ""

#: admin/plugins.php:205
msgid "Plugin has been successfully installed."
msgstr ""

#: admin/plugins.php:205
msgid "Plugin has been successfully upgraded"
msgstr ""

#: admin/plugins.php:227
msgid "Plugins add new functionalities to Dotclear. Here you can activate or deactivate installed plugins."
msgstr ""

#: admin/plugins.php:231
#, php-format
msgid "You can find additional plugins for your blog on %s."
msgstr ""

#: admin/plugins.php:233
#, php-format
msgid "You can find additional plugins for your blog on %s or using the %s."
msgstr ""

#: admin/plugins.php:235
msgid "DotAddict.org Installer"
msgstr ""

#: admin/plugins.php:238
msgid "To install or upgrade a plugin you generally just need to upload it in \"Install or upgrade a plugin\" section."
msgstr ""

#: admin/plugins.php:241
msgid "To install or upgrade a plugin you just need to extract it in your plugins directory."
msgstr ""

#: admin/plugins.php:246 inc/admin/prepend.php:295
msgid "Plugins"
msgstr ""

#: admin/plugins.php:253
msgid "Activated plugins"
msgstr ""

#: admin/plugins.php:256 admin/plugins.php:310
msgid "Plugin"
msgstr ""

#: admin/plugins.php:257
msgid "Version"
msgstr ""

#: admin/plugins.php:258
msgid "Details"
msgstr ""

#: admin/plugins.php:265
msgid "Plugin from official distribution"
msgstr ""

#: admin/plugins.php:288
msgid "Deactivate"
msgstr ""

#: admin/plugins.php:307
msgid "Deactivated plugins"
msgstr ""

#: admin/plugins.php:332
msgid "Activate"
msgstr ""

#: admin/plugins.php:350
msgid "Install or upgrade a plugin"
msgstr ""

#: admin/plugins.php:354
msgid "You can install plugins by uploading or downloading zip files."
msgstr ""

#: admin/plugins.php:360
msgid "Plugin zip file:"
msgstr ""

#: admin/plugins.php:364
msgid "Upload plugin"
msgstr ""

#: admin/plugins.php:373
msgid "Plugin zip file URL:"
msgstr ""

#: admin/plugins.php:377
msgid "Download plugin"
msgstr ""

#: admin/plugins.php:385
msgid "To enable this function, please give write access to your plugins directory."
msgstr ""

#: admin/popup_link.php:21 admin/popup_link.php:23
msgid "Add a link"
msgstr ""

#: admin/popup_link.php:31
msgid "Link URL:"
msgstr ""

#: admin/popup_link.php:33
msgid "Link title:"
msgstr ""

#: admin/popup_link.php:35
msgid "Link language:"
msgstr ""

#: admin/popup_posts.php:48 admin/popup_posts.php:52
msgid "Add a link to an entry"
msgstr ""

#: admin/popup_posts.php:55
msgid "Entry type:"
msgstr ""

#: admin/popup_posts.php:57
msgid "Ok"
msgstr ""

#: admin/popup_posts.php:61
msgid "Search entry:"
msgstr ""

#: admin/popup_posts.php:62 admin/search.php:72 admin/search.php:76
#: admin/search.php:86 inc/admin/prepend.php:318
msgid "Search"
msgstr ""

#: admin/popup_posts.php:78
msgid "cancel"
msgstr ""

#: admin/post.php:78 admin/post.php:554 inc/admin/lib.dc.page.php:547
msgid "Edit entry"
msgstr ""

#: admin/post.php:86
msgid "This entry does not exist."
msgstr ""

#: admin/post.php:117
msgid "Next entry"
msgstr ""

#: admin/post.php:124
msgid "Previous entry"
msgstr ""

#: admin/post.php:192
msgid "Invalid publication date"
msgstr ""

<<<<<<< HEAD
#: admin/post.php:340 admin/post.php:862 inc/admin/lib.pager.php:223
#: inc/admin/lib.pager.php:319 inc/admin/lib.pager.php:429
=======
#: admin/post.php:340 admin/post.php:863 inc/admin/lib.pager.php:219
#: inc/admin/lib.pager.php:316 inc/admin/lib.pager.php:433
>>>>>>> 9f929474
#: inc/core/class.dc.blog.php:96 inc/core/class.dc.blog.php:101
msgid "Published"
msgstr ""

<<<<<<< HEAD
#: admin/post.php:343 admin/post.php:865 inc/admin/lib.pager.php:226
#: inc/admin/lib.pager.php:322 inc/admin/lib.pager.php:432
=======
#: admin/post.php:343 admin/post.php:866 inc/admin/lib.pager.php:222
#: inc/admin/lib.pager.php:319 inc/admin/lib.pager.php:436
>>>>>>> 9f929474
#: inc/core/class.dc.blog.php:95 inc/core/class.dc.blog.php:100
msgid "Unpublished"
msgstr ""

<<<<<<< HEAD
#: admin/post.php:346 inc/admin/lib.pager.php:229 inc/admin/lib.pager.php:325
=======
#: admin/post.php:346 inc/admin/lib.pager.php:225 inc/admin/lib.pager.php:322
>>>>>>> 9f929474
#: inc/core/class.dc.blog.php:94
msgid "Scheduled"
msgstr ""

<<<<<<< HEAD
#: admin/post.php:349 admin/post.php:868 inc/admin/lib.pager.php:232
#: inc/admin/lib.pager.php:328 inc/admin/lib.pager.php:435
=======
#: admin/post.php:349 admin/post.php:869 inc/admin/lib.pager.php:228
#: inc/admin/lib.pager.php:325 inc/admin/lib.pager.php:439
>>>>>>> 9f929474
#: inc/core/class.dc.blog.php:93 inc/core/class.dc.blog.php:99
msgid "Pending"
msgstr ""

#: admin/post.php:354
#, php-format
msgid "&ldquo;%s&rdquo;"
msgstr ""

<<<<<<< HEAD
#: admin/post.php:361 admin/post.php:375 admin/posts.php:238
#: admin/posts.php:251 admin/posts_actions.php:197 admin/posts_actions.php:200
#: admin/posts_actions.php:358 admin/posts_actions.php:408
#: admin/posts_actions.php:450 admin/posts_actions.php:480
#: admin/users_actions.php:215 inc/admin/prepend.php:324
=======
#: admin/post.php:361 admin/post.php:375 admin/posts.php:217
#: admin/posts.php:221 admin/users_actions.php:216
#: inc/admin/actions/class.dcactionposts.php:32
#: inc/admin/actions/class.dcactionposts.php:50
#: inc/admin/actions/class.dcactionposts.php:217
#: inc/admin/actions/class.dcactionposts.php:287
#: inc/admin/actions/class.dcactionposts.php:328 inc/admin/prepend.php:324
#: inc/core/_fake_l10n.php:17
>>>>>>> 9f929474
msgid "Entries"
msgstr ""

#: admin/post.php:381
msgid "Entry has been successfully updated."
msgstr ""

#: admin/post.php:384 inc/admin/lib.dc.page.php:545
msgid "Entry has been successfully created."
msgstr ""

#: admin/post.php:387
msgid "File has been successfully attached."
msgstr ""

#: admin/post.php:390
msgid "Attachment has been successfully removed."
msgstr ""

#: admin/post.php:394
msgid "Comment has been successfully created."
msgstr ""

#: admin/post.php:397
msgid "All pings sent."
msgstr ""

#: admin/post.php:407
msgid "Don't forget to validate your XHTML conversion by saving your post."
msgstr ""

#: admin/post.php:411
msgid "Go to this entry on the site"
msgstr ""

#: admin/post.php:441
msgid "Entry status"
msgstr ""

#: admin/post.php:445
msgid "Publication date and hour"
msgstr ""

#: admin/post.php:449
msgid "Entry language"
msgstr ""

#: admin/post.php:454
msgid "Text formatting"
msgstr ""

#: admin/post.php:459
msgid "Convert to XHTML"
msgstr ""

#: admin/post.php:461
msgid "Filing"
msgstr ""

#: admin/post.php:466
msgid "Selected entry"
msgstr ""

<<<<<<< HEAD
#: admin/post.php:469 admin/posts.php:92 inc/admin/lib.pager.php:177
=======
#: admin/post.php:469 admin/posts.php:92 inc/admin/lib.pager.php:173
>>>>>>> 9f929474
msgid "Category"
msgstr ""

#: admin/post.php:485 admin/user.php:273
msgid "Options"
msgstr ""

<<<<<<< HEAD
#: admin/post.php:489 inc/admin/lib.pager.php:378
=======
#: admin/post.php:489 inc/admin/lib.pager.php:382
>>>>>>> 9f929474
msgid "Comments and trackbacks list"
msgstr ""

#: admin/post.php:497
msgid "Warning: Comments are not more accepted for this entry."
msgstr ""

#: admin/post.php:499
msgid "Comments are not accepted on this blog so far."
msgstr ""

#: admin/post.php:507
msgid "Warning: Trackbacks are not more accepted for this entry."
msgstr ""

#: admin/post.php:508
msgid "Trackbacks are not accepted on this blog so far."
msgstr ""

#: admin/post.php:511
msgid "Password"
msgstr ""

#: admin/post.php:516
msgid "Edit basename"
msgstr ""

#: admin/post.php:520
msgid "Warning: If you set the URL manually, it may conflict with another entry."
msgstr ""

#: admin/post.php:532
msgid "Excerpt:"
msgstr ""

#: admin/post.php:533
msgid "Introduction to the post."
msgstr ""

#: admin/post.php:544
msgid "Personal notes:"
msgstr ""

#: admin/post.php:545
msgid "Unpublished notes."
msgstr ""

#: admin/post.php:559
msgid "Edit post"
msgstr ""

#: admin/post.php:578
msgid "Preview"
msgstr ""

#: admin/post.php:629 admin/post.php:722
#: inc/admin/actions/class.dcactioncomments.php:91
#: inc/admin/actions/class.dcactioncomments.php:92
#: inc/admin/actions/class.dcactionposts.php:93
msgid "Publish"
msgstr ""

#: admin/post.php:630 admin/post.php:723
#: inc/admin/actions/class.dcactioncomments.php:93
#: inc/admin/actions/class.dcactionposts.php:94
msgid "Unpublish"
msgstr ""

#: admin/post.php:631 admin/post.php:724
#: inc/admin/actions/class.dcactioncomments.php:94
#: inc/admin/actions/class.dcactionposts.php:96
msgid "Mark as pending"
msgstr ""

#: admin/post.php:632 admin/post.php:725
#: inc/admin/actions/class.dcactioncomments.php:95
msgid "Mark as junk"
msgstr ""

#: admin/post.php:641 admin/post.php:654
#: inc/admin/actions/class.dcactioncomments.php:21
#: inc/admin/actions/class.dcactioncomments.php:34
#: inc/admin/actions/class.dcactioncomments.php:52 inc/admin/lib.pager.php:175
#: inc/admin/prepend.php:321 inc/core/_fake_l10n.php:18
msgid "Comments"
msgstr ""

#: admin/post.php:648 admin/post.php:679
msgid "Add a comment"
msgstr ""

#: admin/post.php:683
msgid "Name:"
msgstr ""

<<<<<<< HEAD
#: admin/post.php:744 admin/post.php:751 inc/admin/lib.pager.php:180
=======
#: admin/post.php:744 admin/post.php:751 inc/admin/lib.pager.php:176
>>>>>>> 9f929474
msgid "Trackbacks"
msgstr ""

#: admin/post.php:756
msgid "No trackback"
msgstr ""

#: admin/post.php:764
msgid "Selected trackbacks action:"
msgstr ""

#: admin/post.php:780 admin/post.php:791
msgid "Ping blogs"
msgstr ""

#: admin/post.php:782
msgid "URLs to ping:"
msgstr ""

#: admin/post.php:786
msgid "Send excerpt:"
msgstr ""

#: admin/post.php:795
msgid "Auto discover ping URLs"
msgstr ""

#: admin/post.php:804
msgid "Previously sent pings"
msgstr ""

#: admin/post.php:851
msgid "IP address"
msgstr ""

<<<<<<< HEAD
#: admin/post.php:852 admin/post.php:886 inc/admin/lib.pager.php:458
msgid "Edit"
msgstr ""

#: admin/post.php:871 inc/admin/lib.pager.php:438
=======
#: admin/post.php:853 admin/post.php:887 inc/admin/lib.pager.php:462
msgid "Edit"
msgstr ""

#: admin/post.php:872 inc/admin/lib.pager.php:442
>>>>>>> 9f929474
#: inc/core/class.dc.blog.php:98
msgid "Junk"
msgstr ""

#: admin/post.php:881
msgid "select this comment"
msgstr ""

#: admin/post.php:881
msgid "select this trackback"
msgstr ""

#: admin/post.php:887
msgid "Edit this comment"
msgstr ""

#: admin/post_media.php:40
msgid "This attachment does not exist"
msgstr ""

#: admin/post_media.php:61
msgid "Remove attachment"
msgstr ""

#: admin/post_media.php:63
msgid "Attachment"
msgstr ""

#: admin/post_media.php:67
msgid "Are you sure you want to remove this attachment?"
msgstr ""

#: admin/posts.php:57 inc/admin/lib.admincombos.php:35
<<<<<<< HEAD
#: inc/admin/lib.pager.php:217
msgid "(No cat)"
msgstr ""

#: admin/posts.php:74 admin/posts.php:95 inc/admin/lib.pager.php:243
#: inc/admin/lib.pager.php:339
=======
#: inc/admin/lib.pager.php:213
msgid "(No cat)"
msgstr ""

#: admin/posts.php:74 admin/posts.php:95 inc/admin/lib.pager.php:239
#: inc/admin/lib.pager.php:336
>>>>>>> 9f929474
msgid "Selected"
msgstr ""

#: admin/posts.php:75
msgid "Not selected"
msgstr ""

<<<<<<< HEAD
#: admin/posts.php:111
msgid "Schedule"
msgstr ""

#: admin/posts.php:115
msgid "Mark"
msgstr ""

#: admin/posts.php:116
msgid "Mark as selected"
msgstr ""

#: admin/posts.php:117
msgid "Mark as unselected"
msgstr ""

#: admin/posts.php:119 admin/posts.php:124
msgid "Change"
msgstr ""

#: admin/posts.php:120
msgid "Change category"
msgstr ""

#: admin/posts.php:121
msgid "Change language"
msgstr ""

#: admin/posts.php:125
msgid "Change author"
msgstr ""

#: admin/posts.php:244
msgid "Filter posts list"
msgstr ""

#: admin/posts.php:245
msgid "Cancel the filter"
msgstr ""

#: admin/posts.php:255
msgid "Selected entries have been successfully updated."
msgstr ""

#: admin/posts.php:257
msgid "Selected entries have been successfully deleted."
msgstr ""

#: admin/posts.php:264
msgid "Filters and display options"
msgstr ""

#: admin/posts.php:278
msgid "Selected:"
msgstr ""

#: admin/posts.php:280
msgid "Month:"
msgstr ""

#: admin/posts.php:282
msgid "Lang:"
msgstr ""

#: admin/posts.php:294
msgid "entries per page"
msgstr ""

#: admin/posts.php:311 admin/search.php:132
=======
#: admin/posts.php:225
msgid "Selected entries have been successfully updated."
msgstr ""

#: admin/posts.php:227
msgid "Selected entries have been successfully deleted."
msgstr ""

#: admin/posts.php:236 admin/posts.php:241
msgid "Filter posts list"
msgstr ""

#: admin/posts.php:255
msgid "Selected:"
msgstr ""

#: admin/posts.php:257
msgid "Month:"
msgstr ""

#: admin/posts.php:259
msgid "Lang:"
msgstr ""

#: admin/posts.php:271
msgid "entries per page"
msgstr ""

#: admin/posts.php:288 admin/search.php:132
>>>>>>> 9f929474
msgid "Selected entries action:"
msgstr ""

#: admin/preferences.php:64
msgid "Default"
msgstr ""

#: admin/preferences.php:87 admin/preferences.php:105
msgid "If you want to change your email or password you must provide your current password."
msgstr ""

#: admin/preferences.php:213 admin/preferences.php:256
msgid "No favorite selected"
msgstr ""

#: admin/preferences.php:387
msgid "Personal information has been successfully updated."
msgstr ""

#: admin/preferences.php:390
msgid "Personal options has been successfully updated."
msgstr ""

#: admin/preferences.php:393
msgid "Dashboard options has been successfully updated."
msgstr ""

#: admin/preferences.php:396
msgid "Favorites have been successfully added."
msgstr ""

#: admin/preferences.php:399
msgid "Favorites have been successfully updated."
msgstr ""

#: admin/preferences.php:402
msgid "Favorites have been successfully removed."
msgstr ""

#: admin/preferences.php:405
msgid "Default favorites have been successfully updated."
msgstr ""

#: admin/preferences.php:409 admin/preferences.php:412
msgid "My profile"
msgstr ""

#: admin/preferences.php:421 admin/user.php:258
msgid "Display name:"
msgstr ""

#: admin/preferences.php:430
msgid "Language for my interface:"
msgstr ""

#: admin/preferences.php:433
msgid "My timezone:"
msgstr ""

#: admin/preferences.php:440
msgid "Change my password"
msgstr ""

#: admin/preferences.php:451
msgid "Confirm new password:"
msgstr ""

#: admin/preferences.php:454
msgid "Your current password:"
msgstr ""

#: admin/preferences.php:457
msgid "If you have changed your email or password you must provide your current password to save these modifications."
msgstr ""

#: admin/preferences.php:464
msgid "Update my profile"
msgstr ""

#: admin/preferences.php:470 admin/preferences.php:474
msgid "My options"
msgstr ""

#: admin/preferences.php:478 admin/user.php:274
msgid "Interface"
msgstr ""

#: admin/preferences.php:482
msgid "Activate enhanced uploader in media manager"
msgstr ""

#: admin/preferences.php:486
msgid "Disable javascript powered drag and drop for ordering items"
msgstr ""

#: admin/preferences.php:487
msgid "If checked, numeric fields will allow to type the elements' ordering number."
msgstr ""

#: admin/preferences.php:493
msgid "Do not use standard favicon"
msgstr ""

#: admin/preferences.php:494
msgid "This will be applied for all users"
msgstr ""

#: admin/preferences.php:503 admin/user.php:283
msgid "Edition"
msgstr ""

#: admin/preferences.php:505 admin/user.php:284
msgid "Preferred format:"
msgstr ""

#: admin/preferences.php:508 admin/user.php:288
msgid "Default entry status:"
msgstr ""

#: admin/preferences.php:511 admin/user.php:292
msgid "Entry edit field height:"
msgstr ""

#: admin/preferences.php:516
msgid "Enable WYSIWYG mode"
msgstr ""

#: admin/preferences.php:521
msgid "Other options"
msgstr ""

#: admin/preferences.php:529
msgid "Save my options"
msgstr ""

#: admin/preferences.php:535 admin/preferences.php:537
#: inc/admin/lib.dc.page.php:141
msgid "My dashboard"
msgstr ""

#: admin/preferences.php:541 inc/admin/prepend.php:297
msgid "My favorites"
msgstr ""

#: admin/preferences.php:554
#, php-format
msgid "position of %s"
msgstr ""

#: admin/preferences.php:568
msgid "Save order"
msgstr ""

#: admin/preferences.php:571
msgid "Delete selected favorites"
msgstr ""

#: admin/preferences.php:573
msgid "Are you sure you want to remove selected favorites?"
msgstr ""

#: admin/preferences.php:577
msgid "If you are a super administrator, you may define this set of favorites to be used by default on all blogs of this installation."
msgstr ""

#: admin/preferences.php:578
msgid "Define as default favorites"
msgstr ""

#: admin/preferences.php:586
msgid "Currently no personal favorites."
msgstr ""

#: admin/preferences.php:604
msgid "Other available favorites"
msgstr ""

#: admin/preferences.php:625
msgid "(default favorite)"
msgstr ""

#: admin/preferences.php:634
msgid "Add to my favorites"
msgstr ""

#: admin/preferences.php:643
msgid "Menu"
msgstr ""

#: admin/preferences.php:646
msgid "Display favorites at the top of the menu"
msgstr ""

#: admin/preferences.php:651
msgid "Dashboard icons"
msgstr ""

#: admin/preferences.php:652
msgid "Iconset:"
msgstr ""

#: admin/preferences.php:661
msgid "Dashboard modules"
msgstr ""

#: admin/preferences.php:665
msgid "Display documentation links"
msgstr ""

#: admin/preferences.php:669
msgid "Display Dotclear news"
msgstr ""

#: admin/preferences.php:673
msgid "Display quick entry form"
msgstr ""

#: admin/preferences.php:684
msgid "Save my dashboard options"
msgstr ""

#: admin/search.php:82
msgid "Search options"
msgstr ""

#: admin/search.php:83
msgid "Query:"
msgstr ""

#: admin/search.php:84
msgid "Search in entries"
msgstr ""

#: admin/search.php:85
msgid "Search in comments"
msgstr ""

#: admin/search.php:101 admin/search.php:148
msgid "publish"
msgstr ""

#: admin/search.php:102 admin/search.php:149
msgid "unpublish"
msgstr ""

#: admin/search.php:103
msgid "schedule"
msgstr ""

#: admin/search.php:104 admin/search.php:150
msgid "mark as pending"
msgstr ""

#: admin/search.php:106
msgid "change category"
msgstr ""

#: admin/search.php:108
msgid "change author"
msgstr ""

#: admin/search.php:120
#, php-format
msgid "%d entries found"
msgstr ""

#: admin/search.php:120
#, php-format
msgid "%d entry found"
msgstr ""

#: admin/search.php:151
msgid "mark as junk"
msgstr ""

#: admin/search.php:160
#, php-format
msgid "%d comment found"
msgstr ""

#: admin/search.php:160
#, php-format
msgid "%d comments found"
msgstr ""

#: admin/update.php:22 admin/update.php:172 admin/update.php:180
#: admin/update.php:192
msgid "Dotclear update"
msgstr ""

#: admin/update.php:71
#, php-format
msgid "Unable to delete file %s"
msgstr ""

#: admin/update.php:107
#, php-format
msgid "Downloaded Dotclear archive seems to be corrupted. Try <a %s>download it</a> again."
msgstr ""

#: admin/update.php:110
msgid "If this problem persists try to <a href=\"http://dotclear.org/download\">update manually</a>."
msgstr ""

#: admin/update.php:139
msgid "The following files of your Dotclear installation have been modified so we won't try to update your installation. Please try to <a href=\"http://dotclear.org/download\">update manually</a>."
msgstr ""

#: admin/update.php:146
#, php-format
msgid "The following files of your Dotclear installation are not readable. Please fix this or try to make a backup file named %s manually."
msgstr ""

#: admin/update.php:153
msgid "The following files of your Dotclear installation cannot be written. Please fix this or try to <a href=\"http://dotclear.org/download\">update manually</a>."
msgstr ""

#: admin/update.php:186
msgid "Manual checking of update done successfully."
msgstr ""

#: admin/update.php:195
msgid "No newer Dotclear version available."
msgstr ""

#: admin/update.php:198
msgid "Force checking update Dotclear"
msgstr ""

#: admin/update.php:204
#, php-format
msgid "Dotclear %s is available."
msgstr ""

#: admin/update.php:208
msgid "To upgrade your Dotclear installation simply click on the following button. A backup file of your current installation will be created in your root directory."
msgstr ""

#: admin/update.php:212
msgid "Update Dotclear"
msgstr ""

#: admin/update.php:219
msgid "Manage backup files"
msgstr ""

#: admin/update.php:222
msgid "Update backup files"
msgstr ""

#: admin/update.php:223
msgid "The following files are backups of previously updates. You can revert your previous installation or delete theses files."
msgstr ""

#: admin/update.php:234
msgid "Please note that reverting your Dotclear version may have some unwanted side-effects. Consider reverting only if you experience strong issues with this new version."
msgstr ""

#: admin/update.php:236
#, php-format
msgid "You should not revert to version prior to last one (%s)."
msgstr ""

#: admin/update.php:238
msgid "Delete selected file"
msgstr ""

#: admin/update.php:239
msgid "Revert to selected file"
msgstr ""

#: admin/update.php:250
msgid "Congratulations, you're one click away from the end of the update."
msgstr ""

#: admin/update.php:251
msgid "Finish the update."
msgstr ""

#: admin/user.php:17 admin/users.php:114
msgid "New user"
msgstr ""

#: admin/user.php:138
#, php-format
msgid "User \"%s\" already exists."
msgstr ""

#: admin/user.php:193
msgid "User has been successfully updated."
msgstr ""

#: admin/user.php:197
msgid "User has been successfully created."
msgstr ""

#: admin/user.php:205
msgid "User profile"
msgstr ""

#: admin/user.php:207
msgid "User ID:"
msgstr ""

#: admin/user.php:214
msgid "Warning:"
msgstr ""

#: admin/user.php:215
msgid "If you change your username, you will have to log in again."
msgstr ""

#: admin/user.php:242
msgid "Password change required to connect"
msgstr ""

#: admin/user.php:265
msgid "Mandatory for password recovering procedure."
msgstr ""

#: admin/user.php:279
msgid "Timezone:"
msgstr ""

#: admin/user.php:309
msgid "Save and create another"
msgstr ""

#: admin/user.php:319 admin/users_actions.php:138
msgid "Permissions"
msgstr ""

#: admin/user.php:325
msgid "Add new permissions"
msgstr ""

#: admin/user.php:338
msgid "No permissions so far."
msgstr ""

#: admin/user.php:348 inc/admin/lib.dc.page.php:59
msgid "Blog:"
msgstr ""

#: admin/user.php:373
#, php-format
msgid "%s is super admin (all rights on all blogs)."
msgstr ""

<<<<<<< HEAD
#: admin/users.php:19 inc/admin/lib.pager.php:487
msgid "Username"
msgstr ""

#: admin/users.php:20 inc/admin/lib.pager.php:489
msgid "Last Name"
msgstr ""

#: admin/users.php:21 inc/admin/lib.pager.php:488
msgid "First Name"
msgstr ""

#: admin/users.php:22 inc/admin/lib.pager.php:490
=======
#: admin/users.php:19 inc/admin/lib.pager.php:492
msgid "Username"
msgstr ""

#: admin/users.php:20 inc/admin/lib.pager.php:494
msgid "Last Name"
msgstr ""

#: admin/users.php:21 inc/admin/lib.pager.php:493
msgid "First Name"
msgstr ""

#: admin/users.php:22 inc/admin/lib.pager.php:495
>>>>>>> 9f929474
msgid "Display name"
msgstr ""

#: admin/users.php:23
msgid "Number of entries"
msgstr ""

#: admin/users.php:33 admin/users_actions.php:240
msgid "Set permissions"
msgstr ""

#: admin/users.php:107
msgid "User has been successfully removed."
msgstr ""

#: admin/users.php:110
msgid "The permissions have been successfully updated."
msgstr ""

#: admin/users.php:117 admin/users.php:122
msgid "Filter users list"
msgstr ""

#: admin/users.php:138
msgid "users per page"
msgstr ""

#: admin/users.php:156
msgid "Selected users action:"
msgstr ""

#: admin/users_actions.php:60
msgid "No blog or user given."
msgstr ""

#: admin/users_actions.php:74
msgid "You cannot delete yourself."
msgstr ""

#: admin/users_actions.php:181
msgid "Back to user profile"
msgstr ""

#: admin/users_actions.php:200
#, php-format
msgid "Choose one or more blogs to which you want to give permissions to users %s."
msgstr ""

#: admin/users_actions.php:229
msgid "select"
msgstr ""

#: admin/users_actions.php:261
#, php-format
msgid "You are about to change permissions on the following blogs for users %s."
msgstr ""

#: admin/users_actions.php:289
msgid "Validate permissions"
msgstr ""

#: inc/admin/actions/class.dcactioncomments.php:40
#: inc/admin/actions/class.dcactionposts.php:38
msgid "Back to entries list"
msgstr ""

#: inc/admin/actions/class.dcactioncomments.php:53
msgid "Comments actions"
msgstr ""

#: inc/admin/actions/class.dcactioncomments.php:109
#: inc/admin/actions/class.dcactioncomments.php:125
msgid "No comment selected"
msgstr ""

#: inc/admin/actions/class.dcactionposts.php:51
msgid "Entries actions"
msgstr ""

#: inc/admin/actions/class.dcactionposts.php:95
msgid "Schedule"
msgstr ""

#: inc/admin/actions/class.dcactionposts.php:102
msgid "Mark"
msgstr ""

#: inc/admin/actions/class.dcactionposts.php:103
msgid "Mark as selected"
msgstr ""

#: inc/admin/actions/class.dcactionposts.php:104
msgid "Mark as unselected"
msgstr ""

#: inc/admin/actions/class.dcactionposts.php:109
#: inc/admin/actions/class.dcactionposts.php:115
#: inc/admin/actions/class.dcactionposts.php:123
msgid "Change"
msgstr ""

#: inc/admin/actions/class.dcactionposts.php:110
msgid "Change category"
msgstr ""

#: inc/admin/actions/class.dcactionposts.php:116
msgid "Change language"
msgstr ""

#: inc/admin/actions/class.dcactionposts.php:124
msgid "Change author"
msgstr ""

#: inc/admin/actions/class.dcactionposts.php:146
#: inc/admin/actions/class.dcactionposts.php:156
#: inc/admin/actions/class.dcactionposts.php:168
#: inc/admin/actions/class.dcactionposts.php:189
#: inc/admin/actions/class.dcactionposts.php:259
#: inc/admin/actions/class.dcactionposts.php:314
msgid "No entry selected"
msgstr ""

#: inc/admin/actions/class.dcactionposts.php:218
msgid "Change category for entries"
msgstr ""

#: inc/admin/actions/class.dcactionposts.php:235
msgid "Create a new category for the post(s)"
msgstr ""

#: inc/admin/actions/class.dcactionposts.php:262
msgid "This user does not exist"
msgstr ""

#: inc/admin/actions/class.dcactionposts.php:288
msgid "Change author for entries"
msgstr ""

#: inc/admin/actions/class.dcactionposts.php:300
msgid "New author (author ID):"
msgstr ""

#: inc/admin/actions/class.dcactionposts.php:329
msgid "Change language for entries"
msgstr ""

#: inc/admin/actions/class.dcactionposts.php:335
#: inc/admin/actions/class.dcactionposts.php:339
#: inc/admin/lib.admincombos.php:107 inc/admin/lib.admincombos.php:111
msgid "Available"
msgstr ""

#: inc/admin/actions/class.dcactionposts.php:335
#: inc/admin/actions/class.dcactionposts.php:338
#: inc/admin/actions/class.dcactionposts.php:341
#: inc/admin/lib.admincombos.php:107 inc/admin/lib.admincombos.php:110
#: inc/admin/lib.admincombos.php:113
msgid "Most used"
msgstr ""

#: inc/admin/actions/class.dcactionposts.php:351
msgid "Entry language:"
msgstr ""

#: inc/admin/lib.dc.page.php:63
msgid "Change blog"
msgstr ""

#: inc/admin/lib.dc.page.php:76
msgid "Blogs:"
msgstr ""

#: inc/admin/lib.dc.page.php:127
msgid "Go to the content"
msgstr ""

#: inc/admin/lib.dc.page.php:128
msgid "Go to the menu"
msgstr ""

#: inc/admin/lib.dc.page.php:129
msgid "Go to search"
msgstr ""

#: inc/admin/lib.dc.page.php:137 inc/admin/lib.dc.page.php:138
msgid "Go to site"
msgstr ""

#: inc/admin/lib.dc.page.php:144
#, php-format
msgid "Logout %s"
msgstr ""

#: inc/admin/lib.dc.page.php:152
msgid "Hide main menu"
msgstr ""

#: inc/admin/lib.dc.page.php:153
msgid "Show main menu"
msgstr ""

#: inc/admin/lib.dc.page.php:162
msgid "Safe mode"
msgstr ""

#: inc/admin/lib.dc.page.php:163
msgid "You are in safe mode. All plugins have been temporarily disabled. Remind to log out then log in again normally to get back all functionalities"
msgstr ""

#: inc/admin/lib.dc.page.php:172 inc/admin/lib.dc.page.php:543
#: inc/admin/lib.dc.page.php:824
msgid "Error:"
msgstr ""

#: inc/admin/lib.dc.page.php:185 inc/admin/lib.dc.page.php:525
msgid "Need help?"
msgstr ""

#: inc/admin/lib.dc.page.php:205
#, php-format
msgid "Thank you for using %s."
msgstr ""

#: inc/admin/lib.dc.page.php:309
msgid "Go to dashboard"
msgstr ""

#: inc/admin/lib.dc.page.php:331
msgid "%H:%M:%S:"
msgstr ""

#: inc/admin/lib.dc.page.php:448
msgid "Help about this page"
msgstr ""

#: inc/admin/lib.dc.page.php:453
#, php-format
msgid "See also %s"
msgstr ""

#: inc/admin/lib.dc.page.php:453
msgid "the global help"
msgstr ""

#: inc/admin/lib.dc.page.php:518
msgid "uncover"
msgstr ""

#: inc/admin/lib.dc.page.php:520
msgid "hide"
msgstr ""

#: inc/admin/lib.dc.page.php:527
msgid "Hide"
msgstr ""

#: inc/admin/lib.dc.page.php:529
msgid "Select:"
msgstr ""

#: inc/admin/lib.dc.page.php:531
msgid "no selection"
msgstr ""

#: inc/admin/lib.dc.page.php:533
msgid "select all"
msgstr ""

#: inc/admin/lib.dc.page.php:535
msgid "Invert selection"
msgstr ""

#: inc/admin/lib.dc.page.php:549
msgid "view entry"
msgstr ""

#: inc/admin/lib.dc.page.php:551
#, php-format
msgid "Are you sure you want to delete selected entries (%s)?"
msgstr ""

#: inc/admin/lib.dc.page.php:553
#, php-format
msgid "Are you sure you want to delete selected categories (%s)?"
msgstr ""

#: inc/admin/lib.dc.page.php:555
msgid "Are you sure you want to delete this entry?"
msgstr ""

#: inc/admin/lib.dc.page.php:557
msgid "Click here to unlock the field"
msgstr ""

#: inc/admin/lib.dc.page.php:559
msgid "Are you sure you want to delete all spams?"
msgstr ""

#: inc/admin/lib.dc.page.php:561
#, php-format
msgid "Are you sure you want to delete selected comments (%s)?"
msgstr ""

#: inc/admin/lib.dc.page.php:563
msgid "Are you sure you want to delete this comment?"
msgstr ""

#: inc/admin/lib.dc.page.php:565
msgid "Users with posts cannot be deleted."
msgstr ""

#: inc/admin/lib.dc.page.php:567
#, php-format
msgid "Are you sure you want to delete selected users (%s)?"
msgstr ""

#: inc/admin/lib.dc.page.php:569
#, php-format
msgid "Are you sure you want to delete category \"%s\"?"
msgstr ""

#: inc/admin/lib.dc.page.php:571
msgid "Are you sure you want to reorder all categories?"
msgstr ""

#: inc/admin/lib.dc.page.php:573
#, php-format
msgid "Are you sure you want to remove media \"%s\"?"
msgstr ""

#: inc/admin/lib.dc.page.php:575
msgid "Are you sure you want to extract archive in current directory?"
msgstr ""

#: inc/admin/lib.dc.page.php:577
#, php-format
msgid "Are you sure you want to remove attachment \"%s\"?"
msgstr ""

#: inc/admin/lib.dc.page.php:579
#, php-format
msgid "Are you sure you want to delete \"%s\" language?"
msgstr ""

#: inc/admin/lib.dc.page.php:581
#, php-format
msgid "Are you sure you want to delete \"%s\" plugin?"
msgstr ""

#: inc/admin/lib.dc.page.php:583
msgid "Use this theme"
msgstr ""

#: inc/admin/lib.dc.page.php:585
msgid "Remove this theme"
msgstr ""

#: inc/admin/lib.dc.page.php:587
#, php-format
msgid "Are you sure you want to delete \"%s\" theme?"
msgstr ""

#: inc/admin/lib.dc.page.php:589
msgid "Are you sure you want to delete this backup?"
msgstr ""

#: inc/admin/lib.dc.page.php:591
msgid "Zip file content"
msgstr ""

#: inc/admin/lib.dc.page.php:593
msgid "XHTML markup validator"
msgstr ""

#: inc/admin/lib.dc.page.php:595
msgid "XHTML content is valid."
msgstr ""

#: inc/admin/lib.dc.page.php:597
msgid "There are XHTML markup errors."
msgstr ""

#: inc/admin/lib.dc.page.php:599
msgid "Attention: an audit of a content not yet registered."
msgstr ""

#: inc/admin/lib.dc.page.php:601
msgid "You have unsaved changes. Switch post format will loose these changes. Proceed anyway?"
msgstr ""

#: inc/admin/lib.dc.page.php:603
msgid "Warning: post format change will not convert existing content. You will need to apply new format by yourself. Proceed anyway?"
msgstr ""

#: inc/admin/lib.dc.page.php:605
msgid "Loading enhanced uploader, please wait."
msgstr ""

#: inc/admin/lib.dc.page.php:636
msgid "You have unsaved changes."
msgstr ""

#: inc/admin/lib.dc.page.php:710
msgid "close"
msgstr ""

#: inc/admin/lib.dc.page.php:711
msgid "now"
msgstr ""

#: inc/admin/lib.dc.page.php:755
msgid "visual"
msgstr ""

#: inc/admin/lib.dc.page.php:756
msgid "source"
msgstr ""

#: inc/admin/lib.dc.page.php:758
msgid "You can use the following shortcuts to format your text."
msgstr ""

#: inc/admin/lib.dc.page.php:759
msgid "-- none --"
msgstr ""

#: inc/admin/lib.dc.page.php:760
msgid "-- block format --"
msgstr ""

#: inc/admin/lib.dc.page.php:761
msgid "Paragraph"
msgstr ""

#: inc/admin/lib.dc.page.php:762
msgid "Level 1 header"
msgstr ""

#: inc/admin/lib.dc.page.php:763
msgid "Level 2 header"
msgstr ""

#: inc/admin/lib.dc.page.php:764
msgid "Level 3 header"
msgstr ""

#: inc/admin/lib.dc.page.php:765
msgid "Level 4 header"
msgstr ""

#: inc/admin/lib.dc.page.php:766
msgid "Level 5 header"
msgstr ""

#: inc/admin/lib.dc.page.php:767
msgid "Level 6 header"
msgstr ""

#: inc/admin/lib.dc.page.php:768
msgid "Strong emphasis"
msgstr ""

#: inc/admin/lib.dc.page.php:769
msgid "Emphasis"
msgstr ""

#: inc/admin/lib.dc.page.php:770
msgid "Inserted"
msgstr ""

#: inc/admin/lib.dc.page.php:771
msgid "Deleted"
msgstr ""

#: inc/admin/lib.dc.page.php:772
msgid "Inline quote"
msgstr ""

#: inc/admin/lib.dc.page.php:773
msgid "Code"
msgstr ""

#: inc/admin/lib.dc.page.php:774
msgid "Line break"
msgstr ""

#: inc/admin/lib.dc.page.php:775
msgid "Blockquote"
msgstr ""

#: inc/admin/lib.dc.page.php:776
msgid "Preformated text"
msgstr ""

#: inc/admin/lib.dc.page.php:777
msgid "Unordered list"
msgstr ""

#: inc/admin/lib.dc.page.php:778
msgid "Ordered list"
msgstr ""

#: inc/admin/lib.dc.page.php:780
msgid "Link"
msgstr ""

#: inc/admin/lib.dc.page.php:781 inc/admin/lib.dc.page.php:785
msgid "URL?"
msgstr ""

#: inc/admin/lib.dc.page.php:782
msgid "Language?"
msgstr ""

#: inc/admin/lib.dc.page.php:784
msgid "External image"
msgstr ""

#: inc/admin/lib.dc.page.php:787
msgid "Media chooser"
msgstr ""

#: inc/admin/lib.dc.page.php:788
msgid "Link to an entry"
msgstr ""

#: inc/admin/lib.dc.page.php:818
msgid "Temporarily activate enhanced uploader"
msgstr ""

#: inc/admin/lib.dc.page.php:819
msgid "Temporarily disable enhanced uploader"
msgstr ""

#: inc/admin/lib.dc.page.php:820
msgid "Limit exceeded."
msgstr ""

#: inc/admin/lib.dc.page.php:821
msgid "File size exceeds allowed limit."
msgstr ""

#: inc/admin/lib.dc.page.php:822
msgid "Canceled."
msgstr ""

#: inc/admin/lib.dc.page.php:823
msgid "HTTP Error:"
msgstr ""

#: inc/admin/lib.dc.page.php:828
msgid "Clean"
msgstr ""

#: inc/admin/lib.dc.page.php:831
msgid "File successfully uploaded."
msgstr ""

#: inc/admin/lib.dc.page.php:832
msgid "No file in queue."
msgstr ""

#: inc/admin/lib.dc.page.php:833
msgid "1 file in queue."
msgstr ""

#: inc/admin/lib.dc.page.php:834
#, php-format
msgid "%d files in queue."
msgstr ""

#: inc/admin/lib.dc.page.php:835
msgid "Queue error:"
msgstr ""

#: inc/admin/lib.pager.php:78
msgid "First page"
msgstr ""

#: inc/admin/lib.pager.php:86
msgid "Previous page"
msgstr ""

#: inc/admin/lib.pager.php:94
msgid "Next page"
msgstr ""

#: inc/admin/lib.pager.php:102
msgid "Last page"
msgstr ""

#: inc/admin/lib.pager.php:107
#, php-format
msgid "Page %s / %s"
msgstr ""

#: inc/admin/lib.pager.php:112
#, php-format
msgid "Direct access page %s"
msgstr ""

#: inc/admin/lib.pager.php:146
msgid "&#171; prev."
msgstr ""

#: inc/admin/lib.pager.php:147
msgid "next &#187;"
msgstr ""

<<<<<<< HEAD
#: inc/admin/lib.pager.php:152
msgid "No entry matches the filter"
msgstr ""

#: inc/admin/lib.pager.php:154 inc/admin/lib.pager.php:279
msgid "No entry"
msgstr ""

#: inc/admin/lib.pager.php:169
#, php-format
msgid "List of %s entries match the filter."
msgstr ""

#: inc/admin/lib.pager.php:171 inc/admin/lib.pager.php:286
msgid "Entries list"
msgstr ""

#: inc/admin/lib.pager.php:238 inc/admin/lib.pager.php:334
msgid "Protected"
msgstr ""

#: inc/admin/lib.pager.php:249 inc/admin/lib.pager.php:345
=======
#: inc/admin/lib.pager.php:157 inc/admin/lib.pager.php:275
msgid "No entry"
msgstr ""

#: inc/admin/lib.pager.php:170 inc/admin/lib.pager.php:283
msgid "Entries list"
msgstr ""

#: inc/admin/lib.pager.php:234 inc/admin/lib.pager.php:331
msgid "Protected"
msgstr ""

#: inc/admin/lib.pager.php:245 inc/admin/lib.pager.php:342
>>>>>>> 9f929474
#, php-format
msgid "%d attachment"
msgstr ""

<<<<<<< HEAD
#: inc/admin/lib.pager.php:249 inc/admin/lib.pager.php:345
=======
#: inc/admin/lib.pager.php:245 inc/admin/lib.pager.php:342
>>>>>>> 9f929474
#, php-format
msgid "%d attachments"
msgstr ""

<<<<<<< HEAD
#: inc/admin/lib.pager.php:379
msgid "Type"
msgstr ""

#: inc/admin/lib.pager.php:446
=======
#: inc/admin/lib.pager.php:383
msgid "Type"
msgstr ""

#: inc/admin/lib.pager.php:450
>>>>>>> 9f929474
#, php-format
msgid "Edit the %1$s from %2$s"
msgstr ""

<<<<<<< HEAD
#: inc/admin/lib.pager.php:447 inc/admin/lib.pager.php:459
msgid "comment"
msgstr ""

#: inc/admin/lib.pager.php:447 inc/admin/lib.pager.php:459
msgid "trackback"
msgstr ""

#: inc/admin/lib.pager.php:456
msgid "Type and author"
msgstr ""

#: inc/admin/lib.pager.php:479
msgid "No user"
msgstr ""

#: inc/admin/lib.pager.php:486
msgid "Users list"
msgstr ""

#: inc/admin/lib.pager.php:523
msgid "admin"
msgstr ""

#: inc/admin/lib.pager.php:526
=======
#: inc/admin/lib.pager.php:451 inc/admin/lib.pager.php:463
msgid "comment"
msgstr ""

#: inc/admin/lib.pager.php:451 inc/admin/lib.pager.php:463
msgid "trackback"
msgstr ""

#: inc/admin/lib.pager.php:460
msgid "Type and author"
msgstr ""

#: inc/admin/lib.pager.php:483
msgid "No user"
msgstr ""

#: inc/admin/lib.pager.php:491
msgid "Users list"
msgstr ""

#: inc/admin/lib.pager.php:528
msgid "admin"
msgstr ""

#: inc/admin/lib.pager.php:531
>>>>>>> 9f929474
msgid "superadmin"
msgstr ""

#: inc/admin/prepend.php:129
msgid "Database error"
msgstr ""

#: inc/admin/prepend.php:130
msgid "There seems to be no Session table in your database. Is Dotclear completly installed?"
msgstr ""

#: inc/admin/prepend.php:293
msgid "System settings"
msgstr ""

#: inc/admin/prepend.php:294
msgid "Blog"
msgstr ""

#: inc/admin/prepend.php:331
msgid "Update"
msgstr ""

#: inc/admin/prepend.php:334
msgid "Languages"
msgstr ""

#: inc/core/class.dc.auth.php:73
msgid "administrator"
msgstr ""

#: inc/core/class.dc.auth.php:74
msgid "manage their own entries and comments"
msgstr ""

#: inc/core/class.dc.auth.php:75
msgid "publish entries and comments"
msgstr ""

#: inc/core/class.dc.auth.php:76
msgid "delete entries and comments"
msgstr ""

#: inc/core/class.dc.auth.php:77
msgid "manage all entries and comments"
msgstr ""

#: inc/core/class.dc.auth.php:78
msgid "manage categories"
msgstr ""

#: inc/core/class.dc.auth.php:79
msgid "manage their own media items"
msgstr ""

#: inc/core/class.dc.auth.php:80
msgid "manage all media items"
msgstr ""

#: inc/core/class.dc.auth.php:553
msgid "That user does not exist in the database."
msgstr ""

#: inc/core/class.dc.auth.php:585
msgid "That key does not exist in the database."
msgstr ""

#: inc/core/class.dc.blog.php:472
msgid "You are not allowed to add categories"
msgstr ""

#: inc/core/class.dc.blog.php:524
msgid "You are not allowed to update categories"
msgstr ""

#: inc/core/class.dc.blog.php:615
msgid "You are not allowed to delete categories"
msgstr ""

#: inc/core/class.dc.blog.php:626
msgid "This category is not empty."
msgstr ""

#: inc/core/class.dc.blog.php:639
msgid "You are not allowed to reset categories order"
msgstr ""

#: inc/core/class.dc.blog.php:695
msgid "Empty category URL"
msgstr ""

#: inc/core/class.dc.blog.php:704
msgid "You must provide a category title"
msgstr ""

#: inc/core/class.dc.blog.php:714
msgid "You must provide a category URL"
msgstr ""

#: inc/core/class.dc.blog.php:1213
msgid "You are not allowed to create an entry"
msgstr ""

#: inc/core/class.dc.blog.php:1271
msgid "You are not allowed to update entries"
msgstr ""

#: inc/core/class.dc.blog.php:1277 inc/core/class.dc.blog.php:1504
msgid "No such entry ID"
msgstr ""

#: inc/core/class.dc.blog.php:1306
msgid "You are not allowed to edit this entry"
msgstr ""

#: inc/core/class.dc.blog.php:1341 inc/core/class.dc.meta.php:168
#: inc/core/class.dc.meta.php:182
msgid "You are not allowed to change this entry status"
msgstr ""

#: inc/core/class.dc.blog.php:1385 inc/core/class.dc.blog.php:1429
msgid "You are not allowed to change this entry category"
msgstr ""

#: inc/core/class.dc.blog.php:1462
msgid "You are not allowed to change entries category"
msgstr ""

#: inc/core/class.dc.blog.php:1498
msgid "You are not allowed to delete entries"
msgstr ""

#: inc/core/class.dc.blog.php:1667
msgid "No entry title"
msgstr ""

#: inc/core/class.dc.blog.php:1671 inc/core/class.dc.blog.php:1687
msgid "No entry content"
msgstr ""

#: inc/core/class.dc.blog.php:1751
msgid "Notes"
msgstr ""

#: inc/core/class.dc.blog.php:1753
msgid "Note"
msgstr ""

#: inc/core/class.dc.blog.php:1864
msgid "Empty entry URL"
msgstr ""

#: inc/core/class.dc.blog.php:2116
msgid "You are not allowed to update comments"
msgstr ""

#: inc/core/class.dc.blog.php:2122 inc/core/class.dc.blog.php:2128
#: inc/core/class.dc.blog.php:2249
msgid "No such comment ID"
msgstr ""

#: inc/core/class.dc.blog.php:2135
msgid "You are not allowed to update this comment"
msgstr ""

#: inc/core/class.dc.blog.php:2179
msgid "You are not allowed to change this comment's status"
msgstr ""

#: inc/core/class.dc.blog.php:2243 inc/core/class.dc.blog.php:2300
msgid "You are not allowed to delete comments"
msgstr ""

#: inc/core/class.dc.blog.php:2336
msgid "You must provide a comment"
msgstr ""

#: inc/core/class.dc.blog.php:2340
msgid "You must provide an author name"
msgstr ""

#: inc/core/class.dc.blog.php:2344
msgid "Email address is not valid."
msgstr ""

#: inc/core/class.dc.core.php:155
msgid "online"
msgstr ""

#: inc/core/class.dc.core.php:156
msgid "offline"
msgstr ""

#: inc/core/class.dc.core.php:157
msgid "removed"
msgstr ""

#: inc/core/class.dc.core.php:527 inc/core/class.dc.core.php:564
#: inc/core/class.dc.core.php:598 inc/core/class.dc.core.php:684
#: inc/core/class.dc.core.php:709 inc/core/class.dc.core.php:955
#: inc/core/class.dc.core.php:1012
msgid "You are not an administrator"
msgstr ""

#: inc/core/class.dc.core.php:772
msgid "Invalid user language code"
msgstr ""

#: inc/core/class.dc.core.php:986
msgid "Blog ID must contain at least 2 characters using letters, numbers or symbols."
msgstr ""

#: inc/core/class.dc.core.php:990
msgid "No blog name"
msgstr ""

#: inc/core/class.dc.core.php:994
msgid "No blog URL"
msgstr ""

#: inc/core/class.dc.log.php:166
msgid "No log message"
msgstr ""

#: inc/core/class.dc.log.php:197
msgid "unknown"
msgstr ""

#: inc/core/class.dc.media.php:63
msgid "No blog defined."
msgstr ""

#: inc/core/class.dc.media.php:570
msgid "You are not a super administrator."
msgstr ""

#: inc/core/class.dc.media.php:639 inc/core/class.dc.media.php:721
#: inc/core/class.dc.media.php:781 inc/core/class.dc.media.php:800
#: inc/core/class.dc.media.php:818
msgid "Permission denied."
msgstr ""

#: inc/core/class.dc.media.php:732
msgid "You are not the file owner."
msgstr ""

#: inc/core/class.dc.media.php:747
msgid "This file is not allowed."
msgstr ""

#: inc/core/class.dc.media.php:751
msgid "New file already exists."
msgstr ""

#: inc/core/class.dc.media.php:835
msgid "File does not exist in the database."
msgstr ""

#: inc/core/class.dc.media.php:891
#, php-format
msgid "Extract destination directory %s already exists."
msgstr ""

#: inc/core/class.dc.media.php:1093
msgid "Embedded Audio Player"
msgstr ""

#: inc/core/class.dc.media.php:1139
msgid "Embedded Video Player"
msgstr ""

#: inc/core/class.dc.modules.php:212
#, php-format
msgid "%s: in [%s] and [%s]"
msgstr ""

#: inc/core/class.dc.modules.php:249
msgid "Empty module zip file."
msgstr ""

#: inc/core/class.dc.modules.php:255
msgid "The zip file does not appear to be a valid Dotclear module."
msgstr ""

#: inc/core/class.dc.modules.php:280
msgid "An error occurred during module deletion."
msgstr ""

#: inc/core/class.dc.modules.php:288
#, php-format
msgid "Unable to upgrade \"%s\". (same version)"
msgstr ""

#: inc/core/class.dc.modules.php:295
msgid "Unable to read new _define.php file"
msgstr ""

#: inc/core/class.dc.modules.php:360 inc/core/class.dc.modules.php:371
#: inc/core/class.dc.modules.php:386
msgid "No such module."
msgstr ""

#: inc/core/class.dc.modules.php:364
msgid "Cannot remove module files"
msgstr ""

#: inc/core/class.dc.modules.php:375 inc/core/class.dc.modules.php:379
msgid "Cannot deactivate plugin."
msgstr ""

#: inc/core/class.dc.modules.php:390 inc/core/class.dc.modules.php:394
msgid "Cannot activate plugin."
msgstr ""

#: inc/core/class.dc.namespace.php:41
#, php-format
msgid "Invalid setting dcNamespace: %s"
msgstr ""

#: inc/core/class.dc.namespace.php:65
msgid "Unable to retrieve settings:"
msgstr ""

#: inc/core/class.dc.namespace.php:177
#, php-format
msgid "%s is not a valid setting id"
msgstr ""

#: inc/core/class.dc.namespace.php:272 inc/core/class.dc.namespace.php:300
#: inc/core/class.dc.namespace.php:325 inc/core/class.dc.settings.php:221
#: inc/core/class.dc.settings.php:278
msgid "No namespace specified"
msgstr ""

#: inc/core/class.dc.prefs.php:46
msgid "Unable to retrieve workspaces:"
msgstr ""

#: inc/core/class.dc.settings.php:61
msgid "Unable to retrieve namespaces:"
msgstr ""

#: inc/core/class.dc.settings.php:250
#, php-format
msgid "Invalid setting namespace: %s"
msgstr ""

#: inc/core/class.dc.trackback.php:79
#, php-format
msgid "%s has still been pinged"
msgstr ""

#: inc/core/class.dc.trackback.php:103 inc/core/class.dc.trackback.php:131
msgid "Unable to ping URL"
msgstr ""

#: inc/core/class.dc.trackback.php:113
#, php-format
msgid "%s is not a ping URL"
msgstr ""

#: inc/core/class.dc.trackback.php:136
#, php-format
msgid "%s, ping error:"
msgstr ""

#: inc/core/class.dc.trackback.php:346
msgid "Any chance you ping one of my contents? No? Really?"
msgstr ""

#: inc/core/class.dc.trackback.php:363
msgid "Sorry but you can not ping this type of content."
msgstr ""

#: inc/core/class.dc.trackback.php:375
msgid "Oops. Kinda \"not found\" stuff. Please check the target URL twice."
msgstr ""

#: inc/core/class.dc.trackback.php:380
msgid "Sorry, dude. This entry does not accept pingback at the moment."
msgstr ""

#: inc/core/class.dc.trackback.php:384
msgid "Don't repeat yourself, please."
msgstr ""

#: inc/core/class.dc.trackback.php:398
msgid "Your source URL does not look like a supported content type. Sorry. Bye, bye!"
msgstr ""

#: inc/core/class.dc.trackback.php:418
msgid "Where's your title?"
msgstr ""

#: inc/core/class.dc.trackback.php:451
msgid "Sorry, an internal problem has occured."
msgstr ""

#: inc/core/class.dc.trackback.php:454
msgid "Thanks, mate. It was a pleasure."
msgstr ""

#: inc/core/class.dc.update.php:172
msgid "Digests file not found."
msgstr ""

#: inc/core/class.dc.update.php:194
msgid "No file to download"
msgstr ""

#: inc/core/class.dc.update.php:198 inc/core/class.dc.update.php:248
msgid "Root directory is not writable."
msgstr ""

#: inc/core/class.dc.update.php:218
msgid "An error occurred while downloading archive."
msgstr ""

#: inc/core/class.dc.update.php:238 inc/core/class.dc.update.php:315
msgid "Archive not found."
msgstr ""

#: inc/core/class.dc.update.php:243 inc/core/class.dc.update.php:320
msgid "Unable to read current digests file."
msgstr ""

#: inc/core/class.dc.update.php:266 inc/core/class.dc.update.php:328
msgid "Downloaded file does not seem to be a valid archive."
msgstr ""

#: inc/core/class.dc.update.php:351
msgid "Incomplete archive."
msgstr ""

#: inc/core/class.dc.update.php:425
msgid "Unable to read digests file."
msgstr ""

#: inc/core/class.dc.update.php:450
msgid "Invalid digests file."
msgstr ""

#: inc/core/class.dc.workspace.php:41
#, php-format
msgid "Invalid dcWorkspace: %s"
msgstr ""

#: inc/core/class.dc.workspace.php:50
msgid "Unable to retrieve prefs:"
msgstr ""

#: inc/core/class.dc.workspace.php:181
#, php-format
msgid "%s is not a valid pref id"
msgstr ""

#: inc/core/class.dc.workspace.php:276 inc/core/class.dc.workspace.php:305
#: inc/core/class.dc.workspace.php:342
msgid "No workspace specified"
msgstr ""

#: inc/core/class.dc.xmlrpc.php:1644
msgid "No valid source URL provided? Try again!"
msgstr ""

#: inc/core/class.dc.xmlrpc.php:1648
msgid "No valid target URL provided? Try again!"
msgstr ""

#: inc/core/class.dc.xmlrpc.php:1652
msgid "LOL!"
msgstr ""

#: inc/dbschema/upgrade.php:27
msgid "SQLite Database Schema cannot be upgraded."
msgstr ""

#: inc/dbschema/upgrade.php:358
msgid "Something went wrong with auto upgrade:"
msgstr ""

#: inc/libs/clearbricks/common/lib.files.php:124
#: inc/libs/clearbricks/common/lib.files.php:489
msgid "Unable to open directory."
msgstr ""

#: inc/libs/clearbricks/common/lib.files.php:311
msgid "Unable to create directory."
msgstr ""

#: inc/libs/clearbricks/common/lib.files.php:348
msgid "File is not writable."
msgstr ""

#: inc/libs/clearbricks/common/lib.files.php:354
msgid "Unable to open file."
msgstr ""

#: inc/libs/clearbricks/common/lib.files.php:427
msgid "Not an uploaded file."
msgstr ""

#: inc/libs/clearbricks/common/lib.files.php:435
msgid "The uploaded file exceeds the maximum file size allowed."
msgstr ""

#: inc/libs/clearbricks/common/lib.files.php:438
msgid "The uploaded file was only partially uploaded."
msgstr ""

#: inc/libs/clearbricks/common/lib.files.php:441
msgid "No file was uploaded."
msgstr ""

#: inc/libs/clearbricks/common/lib.files.php:444
msgid "Missing a temporary folder."
msgstr ""

#: inc/libs/clearbricks/common/lib.files.php:447
msgid "Failed to write file to disk."
msgstr ""

#: inc/libs/clearbricks/common/lib.files.php:481
#, php-format
msgid "%s is not a directory."
msgstr ""

#: inc/libs/clearbricks/diff/lib.diff.php:239
msgid "Bad range"
msgstr ""

#: inc/libs/clearbricks/diff/lib.diff.php:243
#: inc/libs/clearbricks/diff/lib.diff.php:317
msgid "Invalid range"
msgstr ""

#: inc/libs/clearbricks/diff/lib.diff.php:252
#: inc/libs/clearbricks/diff/lib.diff.php:324
msgid "Invalid line number"
msgstr ""

#: inc/libs/clearbricks/diff/lib.diff.php:256
#: inc/libs/clearbricks/diff/lib.diff.php:292
#: inc/libs/clearbricks/diff/lib.diff.php:328
#: inc/libs/clearbricks/diff/lib.diff.php:361
msgid "Chunk is out of range"
msgstr ""

#: inc/libs/clearbricks/diff/lib.diff.php:265
msgid "Bad context"
msgstr ""

#: inc/libs/clearbricks/diff/lib.diff.php:279
msgid "Bad context (in deletion)"
msgstr ""

#: inc/libs/clearbricks/diff/lib.diff.php:287
#: inc/libs/clearbricks/diff/lib.diff.php:356
msgid "Invalid diff format"
msgstr ""

#: inc/libs/clearbricks/filemanager/class.filemanager.php:305
#: inc/libs/clearbricks/filemanager/class.filemanager.php:345
msgid "Uploading this file is not allowed."
msgstr ""

#: inc/libs/clearbricks/filemanager/class.filemanager.php:309
#: inc/libs/clearbricks/filemanager/class.filemanager.php:349
msgid "Destination directory is not in jail."
msgstr ""

#: inc/libs/clearbricks/filemanager/class.filemanager.php:313
msgid "File already exists."
msgstr ""

#: inc/libs/clearbricks/filemanager/class.filemanager.php:317
#: inc/libs/clearbricks/filemanager/class.filemanager.php:353
msgid "Cannot write in this directory."
msgstr ""

#: inc/libs/clearbricks/filemanager/class.filemanager.php:321
#: inc/libs/clearbricks/filemanager/class.filemanager.php:358
msgid "An error occurred while writing the file."
msgstr ""

#: inc/libs/clearbricks/filemanager/class.filemanager.php:395
msgid "Source file does not exist."
msgstr ""

#: inc/libs/clearbricks/filemanager/class.filemanager.php:401
#: inc/libs/clearbricks/filemanager/class.filemanager.php:404
#: inc/libs/clearbricks/filemanager/class.filemanager.php:447
msgid "File is not in jail."
msgstr ""

#: inc/libs/clearbricks/filemanager/class.filemanager.php:408
msgid "Destination directory is not writable."
msgstr ""

#: inc/libs/clearbricks/filemanager/class.filemanager.php:412
msgid "Unable to rename file."
msgstr ""

#: inc/libs/clearbricks/filemanager/class.filemanager.php:451
#: inc/libs/clearbricks/filemanager/class.filemanager.php:455
msgid "File cannot be removed."
msgstr ""

#: inc/libs/clearbricks/filemanager/class.filemanager.php:471
msgid "Directory is not in jail."
msgstr ""

#: inc/libs/clearbricks/filemanager/class.filemanager.php:475
#: inc/libs/clearbricks/filemanager/class.filemanager.php:479
msgid "Directory cannot be removed."
msgstr ""

#: inc/libs/clearbricks/image/class.image.tools.php:134
msgid "Not enough memory to open image."
msgstr ""

#: inc/libs/clearbricks/tests/unit/common/lib.l10n.php:57
msgid "singular"
msgid_plural "plural"
msgstr[0] ""
msgstr[1] ""

#: inc/libs/clearbricks/zip/class.unzip.php:98
#, php-format
msgid "File %s is not compressed in the zip."
msgstr ""

#: inc/libs/clearbricks/zip/class.unzip.php:106
#, php-format
msgid "Trying to unzip a folder name %s"
msgstr ""

#: inc/libs/clearbricks/zip/class.unzip.php:229
msgid "Unable to write destination file."
msgstr ""

#: inc/libs/clearbricks/zip/class.unzip.php:240
msgid "Unable to write in target directory, permission denied."
msgstr ""

#: inc/libs/clearbricks/zip/class.unzip.php:531
#: inc/libs/clearbricks/zip/class.zip.php:360
msgid "Not enough memory to open file."
msgstr ""

#: inc/libs/clearbricks/zip/class.zip.php:81
msgid "File does not exist"
msgstr ""

#: inc/libs/clearbricks/zip/class.zip.php:84
msgid "Cannot read file"
msgstr ""

#: inc/libs/clearbricks/zip/class.zip.php:134
msgid "Directory does not exist"
msgstr ""

#: inc/libs/clearbricks/zip/class.zip.php:137
msgid "Cannot read directory"
msgstr ""

#: inc/prepend.php:170
msgid "Site temporarily unavailable"
msgstr ""

#: inc/prepend.php:171
msgid "<p>We apologize for this temporary unavailability.<br />Thank you for your understanding.</p>"
msgstr ""

#: inc/prepend.php:175
msgid "Unable to connect to database"
msgstr ""

#: inc/prepend.php:177
#, php-format
msgid "<p>This either means that the username and password information in your <strong>config.php</strong> file is incorrect or we can't contact the database server at \"<em>%s</em>\". This could mean your host's database server is down.</p> <ul><li>Are you sure you have the correct username and password?</li><li>Are you sure that you have typed the correct hostname?</li><li>Are you sure that the database server is running?</li></ul><p>If you're unsure what these terms mean you should probably contact your host. If you still need help you can always visit the <a href=\"http://forum.dotclear.net/\">Dotclear Support Forums</a>.</p>"
msgstr ""

#: inc/prepend.php:188
msgid "The following error was encountered while trying to read the database:"
msgstr ""<|MERGE_RESOLUTION|>--- conflicted
+++ resolved
@@ -7,11 +7,7 @@
 msgstr ""
 "Project-Id-Version: Dotclear 2\n"
 "Report-Msgid-Bugs-To: \n"
-<<<<<<< HEAD
-"POT-Creation-Date: 2013-09-22 02:36+0200\n"
-=======
 "POT-Creation-Date: 2013-09-22 16:57+0000\n"
->>>>>>> 9f929474
 "PO-Revision-Date: YEAR-MO-DA HO:MI+ZONE\n"
 "Last-Translator: FULL NAME <EMAIL@ADDRESS>\n"
 "Language-Team: LANGUAGE <LL@li.org>\n"
@@ -94,11 +90,7 @@
 msgid "Request a new password"
 msgstr ""
 
-<<<<<<< HEAD
-#: admin/auth.php:338 admin/blog_pref.php:635 admin/comment.php:218
-=======
 #: admin/auth.php:338 admin/blog_pref.php:662 admin/comment.php:218
->>>>>>> 9f929474
 #: admin/install/index.php:324 admin/post.php:687 admin/preferences.php:424
 #: admin/user.php:262 inc/admin/lib.dc.page.php:539
 msgid "Email:"
@@ -258,11 +250,7 @@
 msgid "Your password:"
 msgstr ""
 
-<<<<<<< HEAD
-#: admin/blog_del.php:73 admin/blog_pref.php:577
-=======
 #: admin/blog_del.php:73 admin/blog_pref.php:604
->>>>>>> 9f929474
 msgid "Delete this blog"
 msgstr ""
 
@@ -310,14 +298,6 @@
 msgid "P"
 msgstr ""
 
-<<<<<<< HEAD
-#: admin/blog_pref.php:95 admin/blog_pref.php:636 admin/category.php:193
-msgid "(none)"
-msgstr ""
-
-#: admin/blog_pref.php:96 admin/posts.php:91 admin/posts_actions.php:94
-#: inc/admin/lib.pager.php:175 inc/admin/lib.pager.php:287
-=======
 #: admin/blog_pref.php:111 admin/blog_pref.php:663 admin/category.php:193
 msgid "(none)"
 msgstr ""
@@ -325,7 +305,6 @@
 #: admin/blog_pref.php:112 admin/posts.php:91
 #: inc/admin/actions/class.dcaction.php:64 inc/admin/lib.pager.php:171
 #: inc/admin/lib.pager.php:284
->>>>>>> 9f929474
 msgid "Title"
 msgstr ""
 
@@ -385,13 +364,8 @@
 msgid "Invalid language code"
 msgstr ""
 
-<<<<<<< HEAD
-#: admin/blog_pref.php:256 admin/blog_pref.php:263 admin/blog_pref.php:267
-#: inc/admin/prepend.php:309
-=======
 #: admin/blog_pref.php:272 admin/blog_pref.php:279 admin/blog_pref.php:283
 #: inc/admin/prepend.php:309 inc/core/_fake_l10n.php:20
->>>>>>> 9f929474
 msgid "Blog settings"
 msgstr ""
 
@@ -510,11 +484,7 @@
 msgid "Leave comments open for %s days"
 msgstr ""
 
-<<<<<<< HEAD
-#: admin/blog_pref.php:442 admin/blog_pref.php:457
-=======
 #: admin/blog_pref.php:465 admin/blog_pref.php:480
->>>>>>> 9f929474
 msgid "No limit: leave blank."
 msgstr ""
 
@@ -578,53 +548,6 @@
 msgid "Media and images"
 msgstr ""
 
-<<<<<<< HEAD
-#: admin/blog_pref.php:509
-msgid "Please note that if you change current settings bellow, they will now apply to all new images in the media manager."
-msgstr ""
-
-#: admin/blog_pref.php:510
-msgid "Be carefull if you share it with other blogs in your installation."
-msgstr ""
-
-#: admin/blog_pref.php:514
-msgid "Generated image sizes (in pixels)"
-msgstr ""
-
-#: admin/blog_pref.php:526
-msgid "Default image insertion attributes"
-msgstr ""
-
-#: admin/blog_pref.php:527
-msgid "Inserted image title"
-msgstr ""
-
-#: admin/blog_pref.php:531
-msgid "Use original media date if possible"
-msgstr ""
-
-#: admin/blog_pref.php:532
-msgid "It is retrieved from the picture's metadata."
-msgstr ""
-
-#: admin/blog_pref.php:534
-msgid "Size of inserted image:"
-msgstr ""
-
-#: admin/blog_pref.php:538
-msgid "Image alignment:"
-msgstr ""
-
-#: admin/blog_pref.php:543
-msgid "Insert a link to the original image"
-msgstr ""
-
-#: admin/blog_pref.php:551
-msgid "Search engines robots policy"
-msgstr ""
-
-#: admin/blog_pref.php:568 admin/blog_theme.php:353 admin/category.php:215
-=======
 #: admin/blog_pref.php:536
 msgid "Please note that if you change current settings bellow, they will now apply to all new images in the media manager."
 msgstr ""
@@ -670,7 +593,6 @@
 msgstr ""
 
 #: admin/blog_pref.php:595 admin/blog_theme.php:353 admin/category.php:215
->>>>>>> 9f929474
 #: admin/category.php:232 admin/category.php:245 admin/comment.php:240
 #: admin/index.php:377 admin/install/index.php:345 admin/media_item.php:550
 #: admin/post.php:571 admin/post.php:702 admin/user.php:308
@@ -680,17 +602,6 @@
 msgid "Save"
 msgstr ""
 
-<<<<<<< HEAD
-#: admin/blog_pref.php:583
-msgid "The current blog cannot be deleted."
-msgstr ""
-
-#: admin/blog_pref.php:585
-msgid "Only superadmin can delete a blog."
-msgstr ""
-
-#: admin/blog_pref.php:598 admin/user.php:187 admin/users.php:96
-=======
 #: admin/blog_pref.php:610
 msgid "The current blog cannot be deleted."
 msgstr ""
@@ -700,27 +611,11 @@
 msgstr ""
 
 #: admin/blog_pref.php:625 admin/user.php:187 admin/users.php:96
->>>>>>> 9f929474
 #: admin/users.php:100 admin/users_actions.php:137 admin/users_actions.php:144
 #: admin/users_actions.php:150 inc/admin/prepend.php:340
 msgid "Users"
 msgstr ""
 
-<<<<<<< HEAD
-#: admin/blog_pref.php:599
-msgid "Users on this blog"
-msgstr ""
-
-#: admin/blog_pref.php:603
-msgid "No users"
-msgstr ""
-
-#: admin/blog_pref.php:641
-msgid "Publications on this blog:"
-msgstr ""
-
-#: admin/blog_pref.php:648
-=======
 #: admin/blog_pref.php:626
 msgid "Users on this blog"
 msgstr ""
@@ -734,30 +629,10 @@
 msgstr ""
 
 #: admin/blog_pref.php:675
->>>>>>> 9f929474
 #, php-format
 msgid "%1$s: %2$s"
 msgstr ""
 
-<<<<<<< HEAD
-#: admin/blog_pref.php:654
-msgid "Permissions:"
-msgstr ""
-
-#: admin/blog_pref.php:657 admin/user.php:248
-msgid "Super administrator"
-msgstr ""
-
-#: admin/blog_pref.php:658
-msgid "All rights on all blogs."
-msgstr ""
-
-#: admin/blog_pref.php:664
-msgid "All rights on this blog."
-msgstr ""
-
-#: admin/blog_pref.php:675 admin/user.php:359
-=======
 #: admin/blog_pref.php:681
 msgid "Permissions:"
 msgstr ""
@@ -775,7 +650,6 @@
 msgstr ""
 
 #: admin/blog_pref.php:702 admin/user.php:359
->>>>>>> 9f929474
 msgid "Change permissions"
 msgstr ""
 
@@ -824,7 +698,7 @@
 msgstr ""
 
 #: admin/blog_theme.php:214 admin/blog_theme.php:220 admin/blog_theme.php:225
-#: inc/admin/prepend.php:306
+#: inc/admin/prepend.php:306 inc/core/_fake_l10n.php:21
 msgid "Blog appearance"
 msgstr ""
 
@@ -956,11 +830,7 @@
 msgid "Filter blogs list"
 msgstr ""
 
-<<<<<<< HEAD
-#: admin/blogs.php:103 admin/comments.php:224 admin/posts.php:268
-=======
 #: admin/blogs.php:103 admin/comments.php:218 admin/posts.php:245
->>>>>>> 9f929474
 #: admin/users.php:126
 msgid "Filters"
 msgstr ""
@@ -969,38 +839,22 @@
 msgid "Search:"
 msgstr ""
 
-<<<<<<< HEAD
-#: admin/blogs.php:109 admin/comments.php:239 admin/posts.php:287
-=======
 #: admin/blogs.php:109 admin/comments.php:233 admin/posts.php:264
->>>>>>> 9f929474
 #: admin/users.php:132
 msgid "Display options"
 msgstr ""
 
-<<<<<<< HEAD
-#: admin/blogs.php:110 admin/comments.php:240 admin/posts.php:288
-=======
 #: admin/blogs.php:110 admin/comments.php:234 admin/posts.php:265
->>>>>>> 9f929474
 #: admin/users.php:133
 msgid "Order by:"
 msgstr ""
 
-<<<<<<< HEAD
-#: admin/blogs.php:112 admin/comments.php:242 admin/posts.php:290
-=======
 #: admin/blogs.php:112 admin/comments.php:236 admin/posts.php:267
->>>>>>> 9f929474
 #: admin/users.php:135
 msgid "Sort:"
 msgstr ""
 
-<<<<<<< HEAD
-#: admin/blogs.php:114 admin/posts.php:292 admin/users.php:137
-=======
 #: admin/blogs.php:114 admin/posts.php:269 admin/users.php:137
->>>>>>> 9f929474
 msgid "Show"
 msgstr ""
 
@@ -1008,11 +862,7 @@
 msgid "blogs per page"
 msgstr ""
 
-<<<<<<< HEAD
-#: admin/blogs.php:119 admin/comments.php:250 admin/posts.php:298
-=======
 #: admin/blogs.php:119 admin/comments.php:244 admin/posts.php:275
->>>>>>> 9f929474
 #: admin/users.php:142
 msgid "Apply filters and display options"
 msgstr ""
@@ -1029,16 +879,6 @@
 msgid "Blog id"
 msgstr ""
 
-<<<<<<< HEAD
-#: admin/blogs.php:138 inc/admin/lib.pager.php:491
-msgid "Entries (all types)"
-msgstr ""
-
-#: admin/blogs.php:140 admin/comments.php:46 admin/post.php:438
-#: admin/post.php:851 admin/posts.php:94 admin/posts.php:108
-#: admin/users_actions.php:216 inc/admin/lib.pager.php:181
-#: inc/admin/lib.pager.php:290 inc/admin/lib.pager.php:382
-=======
 #: admin/blogs.php:139 inc/admin/lib.pager.php:496
 msgid "Entries (all types)"
 msgstr ""
@@ -1047,7 +887,6 @@
 #: admin/post.php:852 admin/posts.php:94 admin/users_actions.php:217
 #: inc/admin/actions/class.dcactionposts.php:92 inc/admin/lib.pager.php:177
 #: inc/admin/lib.pager.php:287 inc/admin/lib.pager.php:386
->>>>>>> 9f929474
 msgid "Status"
 msgstr ""
 
@@ -1163,11 +1002,7 @@
 
 #: admin/category.php:184 admin/index.php:357 admin/index.php:369
 #: admin/media.php:433 admin/post.php:476 admin/post.php:527
-<<<<<<< HEAD
-#: admin/posts_actions.php:430
-=======
 #: inc/admin/actions/class.dcactionposts.php:236
->>>>>>> 9f929474
 msgid "Title:"
 msgstr ""
 
@@ -1216,11 +1051,7 @@
 msgid "Entry does not exist."
 msgstr ""
 
-<<<<<<< HEAD
-#: admin/comment.php:92 admin/post.php:658 inc/admin/lib.pager.php:371
-=======
 #: admin/comment.php:92 admin/post.php:658 inc/admin/lib.pager.php:368
->>>>>>> 9f929474
 msgid "No comment"
 msgstr ""
 
@@ -1272,11 +1103,7 @@
 msgid "Comment submitted"
 msgstr ""
 
-<<<<<<< HEAD
-#: admin/comment.php:214 admin/comments.php:232 admin/posts.php:269
-=======
 #: admin/comment.php:214 admin/comments.php:226 admin/posts.php:246
->>>>>>> 9f929474
 msgid "Author:"
 msgstr ""
 
@@ -1284,11 +1111,7 @@
 msgid "Web site:"
 msgstr ""
 
-<<<<<<< HEAD
-#: admin/comment.php:227 admin/comments.php:227 admin/posts.php:273
-=======
 #: admin/comment.php:227 admin/comments.php:221 admin/posts.php:250
->>>>>>> 9f929474
 msgid "Status:"
 msgstr ""
 
@@ -1296,13 +1119,6 @@
 msgid "Comment:"
 msgstr ""
 
-<<<<<<< HEAD
-#: admin/comment.php:243 admin/comments.php:142 admin/langs.php:197
-#: admin/media.php:534 admin/plugins.php:288 admin/plugins.php:331
-#: admin/post.php:585 admin/post.php:637 admin/post.php:730
-#: admin/posts.php:129 admin/search.php:112 admin/search.php:155
-#: admin/users.php:34
-=======
 #: admin/comment.php:243 admin/langs.php:198 admin/media.php:534
 #: admin/plugins.php:289 admin/plugins.php:333 admin/post.php:585
 #: admin/post.php:637 admin/post.php:730 admin/search.php:112
@@ -1310,7 +1126,6 @@
 #: inc/admin/actions/class.dcactioncomments.php:100
 #: inc/admin/actions/class.dcactionposts.php:130
 #: inc/admin/actions/class.dcactionposts.php:131
->>>>>>> 9f929474
 msgid "Delete"
 msgstr ""
 
@@ -1322,21 +1137,6 @@
 msgid "Trackback"
 msgstr ""
 
-<<<<<<< HEAD
-#: admin/comments.php:43 admin/post.php:849 admin/posts.php:90
-#: inc/admin/lib.pager.php:176 inc/admin/lib.pager.php:288
-#: inc/admin/lib.pager.php:381
-msgid "Date"
-msgstr ""
-
-#: admin/comments.php:44 inc/admin/lib.pager.php:383
-msgid "Entry title"
-msgstr ""
-
-#: admin/comments.php:45 admin/post.php:848 admin/posts.php:93
-#: inc/admin/lib.pager.php:178 inc/admin/lib.pager.php:289
-#: inc/admin/lib.pager.php:380
-=======
 #: admin/comments.php:43 admin/post.php:850 admin/posts.php:90
 #: inc/admin/lib.pager.php:172 inc/admin/lib.pager.php:285
 #: inc/admin/lib.pager.php:385
@@ -1350,7 +1150,6 @@
 #: admin/comments.php:45 admin/post.php:849 admin/posts.php:93
 #: inc/admin/lib.pager.php:174 inc/admin/lib.pager.php:286
 #: inc/admin/lib.pager.php:384
->>>>>>> 9f929474
 msgid "Author"
 msgstr ""
 
@@ -1407,24 +1206,6 @@
 msgid "Actions"
 msgstr ""
 
-<<<<<<< HEAD
-#: admin/comments.php:266 admin/post.php:670 admin/post.php:768
-#: admin/posts.php:313 admin/search.php:134 admin/search.php:174
-#: admin/users.php:159 inc/admin/lib.dc.page.php:80
-#: inc/admin/lib.pager.php:108
-msgid "ok"
-msgstr ""
-
-#: admin/comments_actions.php:107 admin/post.php:641 admin/post.php:654
-#: inc/admin/lib.pager.php:179 inc/admin/prepend.php:321
-msgid "Comments"
-msgstr ""
-
-#: admin/comments_actions.php:139
-msgid "Back to comments list"
-msgstr ""
-
-=======
 #: admin/comments.php:260 admin/post.php:670 admin/post.php:768
 #: admin/posts.php:290 admin/search.php:134 admin/search.php:174
 #: admin/users.php:159 inc/admin/lib.dc.page.php:79
@@ -1432,7 +1213,6 @@
 msgid "ok"
 msgstr ""
 
->>>>>>> 9f929474
 #: admin/help.php:78 admin/help.php:84 admin/help.php:90
 msgid "Global help"
 msgstr ""
@@ -1448,22 +1228,13 @@
 msgstr ""
 
 #: admin/index.php:122 admin/index.php:356 admin/post.php:35
-<<<<<<< HEAD
-#: admin/post.php:554 admin/posts.php:262 inc/admin/prepend.php:327
-#: inc/admin/prepend.php:378
-=======
 #: admin/post.php:554 admin/posts.php:232 inc/admin/prepend.php:327
 #: inc/admin/prepend.php:378 inc/core/_fake_l10n.php:16
->>>>>>> 9f929474
 msgid "New entry"
 msgstr ""
 
 #: admin/index.php:124 admin/media.php:440 admin/preferences.php:17
-<<<<<<< HEAD
-#: inc/admin/lib.dc.page.php:147
-=======
 #: inc/admin/lib.dc.page.php:143 inc/core/_fake_l10n.php:19
->>>>>>> 9f929474
 msgid "My preferences"
 msgstr ""
 
@@ -1562,13 +1333,8 @@
 msgid "Content:"
 msgstr ""
 
-<<<<<<< HEAD
-#: admin/index.php:364 admin/post.php:470 admin/posts.php:271
-#: admin/posts_actions.php:423
-=======
 #: admin/index.php:364 admin/post.php:470 admin/posts.php:248
 #: inc/admin/actions/class.dcactionposts.php:229
->>>>>>> 9f929474
 msgid "Category:"
 msgstr ""
 
@@ -2132,19 +1898,11 @@
 msgid "Please take care to publish media that you own and that are not protected by copyright."
 msgstr ""
 
-<<<<<<< HEAD
-#: admin/media.php:425 inc/admin/lib.dc.page.php:842
-msgid "Choose file"
-msgstr ""
-
-#: admin/media.php:426 inc/admin/lib.dc.page.php:843
-=======
 #: admin/media.php:425 inc/admin/lib.dc.page.php:825
 msgid "Choose file"
 msgstr ""
 
 #: admin/media.php:426 inc/admin/lib.dc.page.php:826
->>>>>>> 9f929474
 msgid "Choose files"
 msgstr ""
 
@@ -2152,11 +1910,7 @@
 msgid "Maximum file size allowed:"
 msgstr ""
 
-<<<<<<< HEAD
-#: admin/media.php:434 admin/media_item.php:541
-=======
 #: admin/media.php:434 admin/media_item.php:547
->>>>>>> 9f929474
 msgid "Private"
 msgstr ""
 
@@ -2172,11 +1926,7 @@
 msgid "Clear all"
 msgstr ""
 
-<<<<<<< HEAD
-#: admin/media.php:446 inc/admin/lib.dc.page.php:846
-=======
 #: admin/media.php:446 inc/admin/lib.dc.page.php:829
->>>>>>> 9f929474
 msgid "Upload"
 msgstr ""
 
@@ -2600,44 +2350,25 @@
 msgid "Invalid publication date"
 msgstr ""
 
-<<<<<<< HEAD
-#: admin/post.php:340 admin/post.php:862 inc/admin/lib.pager.php:223
-#: inc/admin/lib.pager.php:319 inc/admin/lib.pager.php:429
-=======
 #: admin/post.php:340 admin/post.php:863 inc/admin/lib.pager.php:219
 #: inc/admin/lib.pager.php:316 inc/admin/lib.pager.php:433
->>>>>>> 9f929474
 #: inc/core/class.dc.blog.php:96 inc/core/class.dc.blog.php:101
 msgid "Published"
 msgstr ""
 
-<<<<<<< HEAD
-#: admin/post.php:343 admin/post.php:865 inc/admin/lib.pager.php:226
-#: inc/admin/lib.pager.php:322 inc/admin/lib.pager.php:432
-=======
 #: admin/post.php:343 admin/post.php:866 inc/admin/lib.pager.php:222
 #: inc/admin/lib.pager.php:319 inc/admin/lib.pager.php:436
->>>>>>> 9f929474
 #: inc/core/class.dc.blog.php:95 inc/core/class.dc.blog.php:100
 msgid "Unpublished"
 msgstr ""
 
-<<<<<<< HEAD
-#: admin/post.php:346 inc/admin/lib.pager.php:229 inc/admin/lib.pager.php:325
-=======
 #: admin/post.php:346 inc/admin/lib.pager.php:225 inc/admin/lib.pager.php:322
->>>>>>> 9f929474
 #: inc/core/class.dc.blog.php:94
 msgid "Scheduled"
 msgstr ""
 
-<<<<<<< HEAD
-#: admin/post.php:349 admin/post.php:868 inc/admin/lib.pager.php:232
-#: inc/admin/lib.pager.php:328 inc/admin/lib.pager.php:435
-=======
 #: admin/post.php:349 admin/post.php:869 inc/admin/lib.pager.php:228
 #: inc/admin/lib.pager.php:325 inc/admin/lib.pager.php:439
->>>>>>> 9f929474
 #: inc/core/class.dc.blog.php:93 inc/core/class.dc.blog.php:99
 msgid "Pending"
 msgstr ""
@@ -2647,13 +2378,6 @@
 msgid "&ldquo;%s&rdquo;"
 msgstr ""
 
-<<<<<<< HEAD
-#: admin/post.php:361 admin/post.php:375 admin/posts.php:238
-#: admin/posts.php:251 admin/posts_actions.php:197 admin/posts_actions.php:200
-#: admin/posts_actions.php:358 admin/posts_actions.php:408
-#: admin/posts_actions.php:450 admin/posts_actions.php:480
-#: admin/users_actions.php:215 inc/admin/prepend.php:324
-=======
 #: admin/post.php:361 admin/post.php:375 admin/posts.php:217
 #: admin/posts.php:221 admin/users_actions.php:216
 #: inc/admin/actions/class.dcactionposts.php:32
@@ -2662,7 +2386,6 @@
 #: inc/admin/actions/class.dcactionposts.php:287
 #: inc/admin/actions/class.dcactionposts.php:328 inc/admin/prepend.php:324
 #: inc/core/_fake_l10n.php:17
->>>>>>> 9f929474
 msgid "Entries"
 msgstr ""
 
@@ -2726,11 +2449,7 @@
 msgid "Selected entry"
 msgstr ""
 
-<<<<<<< HEAD
-#: admin/post.php:469 admin/posts.php:92 inc/admin/lib.pager.php:177
-=======
 #: admin/post.php:469 admin/posts.php:92 inc/admin/lib.pager.php:173
->>>>>>> 9f929474
 msgid "Category"
 msgstr ""
 
@@ -2738,11 +2457,7 @@
 msgid "Options"
 msgstr ""
 
-<<<<<<< HEAD
-#: admin/post.php:489 inc/admin/lib.pager.php:378
-=======
 #: admin/post.php:489 inc/admin/lib.pager.php:382
->>>>>>> 9f929474
 msgid "Comments and trackbacks list"
 msgstr ""
 
@@ -2838,11 +2553,7 @@
 msgid "Name:"
 msgstr ""
 
-<<<<<<< HEAD
-#: admin/post.php:744 admin/post.php:751 inc/admin/lib.pager.php:180
-=======
 #: admin/post.php:744 admin/post.php:751 inc/admin/lib.pager.php:176
->>>>>>> 9f929474
 msgid "Trackbacks"
 msgstr ""
 
@@ -2878,19 +2589,11 @@
 msgid "IP address"
 msgstr ""
 
-<<<<<<< HEAD
-#: admin/post.php:852 admin/post.php:886 inc/admin/lib.pager.php:458
-msgid "Edit"
-msgstr ""
-
-#: admin/post.php:871 inc/admin/lib.pager.php:438
-=======
 #: admin/post.php:853 admin/post.php:887 inc/admin/lib.pager.php:462
 msgid "Edit"
 msgstr ""
 
 #: admin/post.php:872 inc/admin/lib.pager.php:442
->>>>>>> 9f929474
 #: inc/core/class.dc.blog.php:98
 msgid "Junk"
 msgstr ""
@@ -2924,21 +2627,12 @@
 msgstr ""
 
 #: admin/posts.php:57 inc/admin/lib.admincombos.php:35
-<<<<<<< HEAD
-#: inc/admin/lib.pager.php:217
-msgid "(No cat)"
-msgstr ""
-
-#: admin/posts.php:74 admin/posts.php:95 inc/admin/lib.pager.php:243
-#: inc/admin/lib.pager.php:339
-=======
 #: inc/admin/lib.pager.php:213
 msgid "(No cat)"
 msgstr ""
 
 #: admin/posts.php:74 admin/posts.php:95 inc/admin/lib.pager.php:239
 #: inc/admin/lib.pager.php:336
->>>>>>> 9f929474
 msgid "Selected"
 msgstr ""
 
@@ -2946,77 +2640,6 @@
 msgid "Not selected"
 msgstr ""
 
-<<<<<<< HEAD
-#: admin/posts.php:111
-msgid "Schedule"
-msgstr ""
-
-#: admin/posts.php:115
-msgid "Mark"
-msgstr ""
-
-#: admin/posts.php:116
-msgid "Mark as selected"
-msgstr ""
-
-#: admin/posts.php:117
-msgid "Mark as unselected"
-msgstr ""
-
-#: admin/posts.php:119 admin/posts.php:124
-msgid "Change"
-msgstr ""
-
-#: admin/posts.php:120
-msgid "Change category"
-msgstr ""
-
-#: admin/posts.php:121
-msgid "Change language"
-msgstr ""
-
-#: admin/posts.php:125
-msgid "Change author"
-msgstr ""
-
-#: admin/posts.php:244
-msgid "Filter posts list"
-msgstr ""
-
-#: admin/posts.php:245
-msgid "Cancel the filter"
-msgstr ""
-
-#: admin/posts.php:255
-msgid "Selected entries have been successfully updated."
-msgstr ""
-
-#: admin/posts.php:257
-msgid "Selected entries have been successfully deleted."
-msgstr ""
-
-#: admin/posts.php:264
-msgid "Filters and display options"
-msgstr ""
-
-#: admin/posts.php:278
-msgid "Selected:"
-msgstr ""
-
-#: admin/posts.php:280
-msgid "Month:"
-msgstr ""
-
-#: admin/posts.php:282
-msgid "Lang:"
-msgstr ""
-
-#: admin/posts.php:294
-msgid "entries per page"
-msgstr ""
-
-#: admin/posts.php:311 admin/search.php:132
-=======
 #: admin/posts.php:225
 msgid "Selected entries have been successfully updated."
 msgstr ""
@@ -3046,7 +2669,6 @@
 msgstr ""
 
 #: admin/posts.php:288 admin/search.php:132
->>>>>>> 9f929474
 msgid "Selected entries action:"
 msgstr ""
 
@@ -3496,21 +3118,6 @@
 msgid "%s is super admin (all rights on all blogs)."
 msgstr ""
 
-<<<<<<< HEAD
-#: admin/users.php:19 inc/admin/lib.pager.php:487
-msgid "Username"
-msgstr ""
-
-#: admin/users.php:20 inc/admin/lib.pager.php:489
-msgid "Last Name"
-msgstr ""
-
-#: admin/users.php:21 inc/admin/lib.pager.php:488
-msgid "First Name"
-msgstr ""
-
-#: admin/users.php:22 inc/admin/lib.pager.php:490
-=======
 #: admin/users.php:19 inc/admin/lib.pager.php:492
 msgid "Username"
 msgstr ""
@@ -3524,7 +3131,6 @@
 msgstr ""
 
 #: admin/users.php:22 inc/admin/lib.pager.php:495
->>>>>>> 9f929474
 msgid "Display name"
 msgstr ""
 
@@ -4134,30 +3740,6 @@
 msgid "next &#187;"
 msgstr ""
 
-<<<<<<< HEAD
-#: inc/admin/lib.pager.php:152
-msgid "No entry matches the filter"
-msgstr ""
-
-#: inc/admin/lib.pager.php:154 inc/admin/lib.pager.php:279
-msgid "No entry"
-msgstr ""
-
-#: inc/admin/lib.pager.php:169
-#, php-format
-msgid "List of %s entries match the filter."
-msgstr ""
-
-#: inc/admin/lib.pager.php:171 inc/admin/lib.pager.php:286
-msgid "Entries list"
-msgstr ""
-
-#: inc/admin/lib.pager.php:238 inc/admin/lib.pager.php:334
-msgid "Protected"
-msgstr ""
-
-#: inc/admin/lib.pager.php:249 inc/admin/lib.pager.php:345
-=======
 #: inc/admin/lib.pager.php:157 inc/admin/lib.pager.php:275
 msgid "No entry"
 msgstr ""
@@ -4171,64 +3753,24 @@
 msgstr ""
 
 #: inc/admin/lib.pager.php:245 inc/admin/lib.pager.php:342
->>>>>>> 9f929474
 #, php-format
 msgid "%d attachment"
 msgstr ""
 
-<<<<<<< HEAD
-#: inc/admin/lib.pager.php:249 inc/admin/lib.pager.php:345
-=======
 #: inc/admin/lib.pager.php:245 inc/admin/lib.pager.php:342
->>>>>>> 9f929474
 #, php-format
 msgid "%d attachments"
 msgstr ""
 
-<<<<<<< HEAD
-#: inc/admin/lib.pager.php:379
-msgid "Type"
-msgstr ""
-
-#: inc/admin/lib.pager.php:446
-=======
 #: inc/admin/lib.pager.php:383
 msgid "Type"
 msgstr ""
 
 #: inc/admin/lib.pager.php:450
->>>>>>> 9f929474
 #, php-format
 msgid "Edit the %1$s from %2$s"
 msgstr ""
 
-<<<<<<< HEAD
-#: inc/admin/lib.pager.php:447 inc/admin/lib.pager.php:459
-msgid "comment"
-msgstr ""
-
-#: inc/admin/lib.pager.php:447 inc/admin/lib.pager.php:459
-msgid "trackback"
-msgstr ""
-
-#: inc/admin/lib.pager.php:456
-msgid "Type and author"
-msgstr ""
-
-#: inc/admin/lib.pager.php:479
-msgid "No user"
-msgstr ""
-
-#: inc/admin/lib.pager.php:486
-msgid "Users list"
-msgstr ""
-
-#: inc/admin/lib.pager.php:523
-msgid "admin"
-msgstr ""
-
-#: inc/admin/lib.pager.php:526
-=======
 #: inc/admin/lib.pager.php:451 inc/admin/lib.pager.php:463
 msgid "comment"
 msgstr ""
@@ -4254,7 +3796,6 @@
 msgstr ""
 
 #: inc/admin/lib.pager.php:531
->>>>>>> 9f929474
 msgid "superadmin"
 msgstr ""
 
@@ -4280,6 +3821,34 @@
 
 #: inc/admin/prepend.php:334
 msgid "Languages"
+msgstr ""
+
+#: inc/core/_fake_l10n.php:4
+msgid "medium"
+msgstr ""
+
+#: inc/core/_fake_l10n.php:5
+msgid "small"
+msgstr ""
+
+#: inc/core/_fake_l10n.php:6
+msgid "thumbnail"
+msgstr ""
+
+#: inc/core/_fake_l10n.php:7
+msgid "square"
+msgstr ""
+
+#: inc/core/_fake_l10n.php:11
+msgid "Posts"
+msgstr ""
+
+#: inc/core/_fake_l10n.php:12 inc/core/_fake_l10n.php:22
+msgid "Pages"
+msgstr ""
+
+#: inc/core/_fake_l10n.php:23
+msgid "Blogroll"
 msgstr ""
 
 #: inc/core/class.dc.auth.php:73
