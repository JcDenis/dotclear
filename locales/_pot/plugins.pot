--- conflicted
+++ resolved
@@ -7,11 +7,7 @@
 msgstr ""
 "Project-Id-Version: Dotclear 2\n"
 "Report-Msgid-Bugs-To: \n"
-<<<<<<< HEAD
-"POT-Creation-Date: 2013-10-06 01:01+0200\n"
-=======
 "POT-Creation-Date: 2013-10-08 07:23+0000\n"
->>>>>>> c7c3cda3
 "PO-Revision-Date: YEAR-MO-DA HO:MI+ZONE\n"
 "Last-Translator: FULL NAME <EMAIL@ADDRESS>\n"
 "Language-Team: LANGUAGE <LL@li.org>\n"
@@ -21,6 +17,130 @@
 "Content-Transfer-Encoding: 8bit\n"
 "Plural-Forms: nplurals=INTEGER; plural=EXPRESSION;\n"
 
+#: plugins/_fake_plugin/_fake_l10n.php:5
+msgid "Manage every blog configuration directive"
+msgstr ""
+
+#: plugins/_fake_plugin/_fake_l10n.php:6
+msgid "Akismet interface for Dotclear"
+msgstr ""
+
+#: plugins/_fake_plugin/_fake_l10n.php:7
+msgid "Generic antispam plugin for Dotclear"
+msgstr ""
+
+#: plugins/_fake_plugin/_fake_l10n.php:8
+msgid "Manage post attachments"
+msgstr ""
+
+#: plugins/_fake_plugin/_fake_l10n.php:9
+msgid "Manage your blogroll"
+msgstr ""
+
+#: plugins/_fake_plugin/_fake_l10n.php:10
+msgid "Configure your Blowup Theme"
+msgstr ""
+
+#: plugins/_fake_plugin/_fake_l10n.php:11
+msgid "Legacy modules for dotclear"
+msgstr ""
+
+#: plugins/_fake_plugin/_fake_l10n.php:12
+msgid "Trackback validity check"
+msgstr ""
+
+#: plugins/_fake_plugin/_fake_l10n.php:13
+msgid "Import and Export your blog"
+msgstr ""
+
+#: plugins/_fake_plugin/_fake_l10n.php:14
+msgid "Maintain your installation"
+msgstr ""
+
+#: plugins/_fake_plugin/_fake_l10n.php:15
+msgid "Serve entries as simple web pages"
+msgstr ""
+
+#: plugins/_fake_plugin/_fake_l10n.php:16
+msgid "Ping services"
+msgstr ""
+
+#: plugins/_fake_plugin/_fake_l10n.php:17
+msgid "Simple menu for Dotclear"
+msgstr ""
+
+#: plugins/_fake_plugin/_fake_l10n.php:18
+msgid "Tags for posts"
+msgstr ""
+
+#: plugins/_fake_plugin/_fake_l10n.php:19
+msgid "Theme Editor"
+msgstr ""
+
+#: plugins/_fake_plugin/_fake_l10n.php:20
+msgid "Manage every user preference directive"
+msgstr ""
+
+#: plugins/_fake_plugin/_fake_l10n.php:21
+msgid "Widgets for your blog sidebars"
+msgstr ""
+
+#: plugins/_fake_plugin/_fake_l10n.php:25
+msgid "Search engine form"
+msgstr ""
+
+#: plugins/_fake_plugin/_fake_l10n.php:26
+msgid "List of navigation links"
+msgstr ""
+
+#: plugins/_fake_plugin/_fake_l10n.php:27
+msgid "List of selected entries"
+msgstr ""
+
+#: plugins/_fake_plugin/_fake_l10n.php:28
+msgid "List of available languages"
+msgstr ""
+
+#: plugins/_fake_plugin/_fake_l10n.php:29
+msgid "List of categories"
+msgstr ""
+
+#: plugins/_fake_plugin/_fake_l10n.php:30
+msgid "RSS or Atom feed subscription links"
+msgstr ""
+
+#: plugins/_fake_plugin/_fake_l10n.php:31
+msgid "Last entries from feed"
+msgstr ""
+
+#: plugins/_fake_plugin/_fake_l10n.php:32
+msgid "Simple text"
+msgstr ""
+
+#: plugins/_fake_plugin/_fake_l10n.php:33
+msgid "List of last entries published"
+msgstr ""
+
+#: plugins/_fake_plugin/_fake_l10n.php:34
+msgid "List of last comments posted"
+msgstr ""
+
+#: plugins/_fake_plugin/_fake_l10n.php:35
+msgid "Tags cloud"
+msgstr ""
+
+#: plugins/_fake_plugin/_fake_l10n.php:36
+msgid "List of published pages"
+msgstr ""
+
+#: plugins/_fake_plugin/_fake_l10n.php:37
+msgid "Blogroll list"
+msgstr ""
+
+#: plugins/_fake_plugin/_fake_l10n.php:38
+msgid "List of simple menu items"
+msgstr ""
+
 #: plugins/aboutConfig/index.php:40 plugins/aboutConfig/index.php:65
 msgid "Configuration successfully updated"
 msgstr ""
@@ -148,7 +268,6 @@
 
 #: plugins/antispam/filters/class.dc.filter.ip.php:130
 #: plugins/antispam/filters/class.dc.filter.words.php:121
-#: plugins/widgets/index.php:263
 msgid "Add"
 msgstr ""
 
@@ -397,21 +516,6 @@
 
 #: plugins/blogroll/_widgets.php:22 plugins/blowupConfig/index.php:273
 msgid "Links"
-msgstr ""
-
-#: plugins/blogroll/_widgets.php:22 plugins/pages/_widgets.php:22
-#: plugins/simpleMenu/_widgets.php:21 plugins/tags/_widgets.php:22
-#: plugins/widgets/_default_widgets.php:21
-#: plugins/widgets/_default_widgets.php:28
-#: plugins/widgets/_default_widgets.php:35
-#: plugins/widgets/_default_widgets.php:43
-#: plugins/widgets/_default_widgets.php:50
-#: plugins/widgets/_default_widgets.php:60
-#: plugins/widgets/_default_widgets.php:68
-#: plugins/widgets/_default_widgets.php:77
-#: plugins/widgets/_default_widgets.php:85
-#: plugins/widgets/_default_widgets.php:103
-msgid "Title (optional)"
 msgstr ""
 
 #: plugins/blogroll/_widgets.php:27
@@ -493,21 +597,6 @@
 msgid "Content only"
 msgstr ""
 
-#: plugins/blogroll/_widgets.php:43 plugins/pages/_widgets.php:40
-#: plugins/simpleMenu/_widgets.php:29 plugins/tags/_widgets.php:38
-#: plugins/widgets/_default_widgets.php:24
-#: plugins/widgets/_default_widgets.php:31
-#: plugins/widgets/_default_widgets.php:39
-#: plugins/widgets/_default_widgets.php:46
-#: plugins/widgets/_default_widgets.php:56
-#: plugins/widgets/_default_widgets.php:64
-#: plugins/widgets/_default_widgets.php:73
-#: plugins/widgets/_default_widgets.php:81
-#: plugins/widgets/_default_widgets.php:99
-#: plugins/widgets/_default_widgets.php:107
-msgid "Enclosing div"
-msgstr ""
-
 #: plugins/blogroll/_widgets.php:44 plugins/pages/_widgets.php:41
 #: plugins/simpleMenu/_widgets.php:30 plugins/tags/_widgets.php:39
 #: plugins/widgets/_default_widgets.php:25
@@ -1090,11 +1179,6 @@
 msgid "Checks trackback source for a link to the post"
 msgstr ""
 
-#: plugins/importExport/_admin.php:15 plugins/importExport/_admin.php:27
-#: plugins/importExport/index.php:59
-msgid "Import/Export"
-msgstr ""
-
 #: plugins/importExport/inc/class.dc.export.flat.php:19
 msgid "Flat file export"
 msgstr ""
@@ -1159,7 +1243,7 @@
 msgstr ""
 
 #: plugins/importExport/inc/class.dc.ieModule.php:77
-#: plugins/widgets/index.php:342
+#: plugins/widgets/index.php:289
 msgid "or"
 msgstr ""
 
@@ -1444,13 +1528,6 @@
 #: plugins/importExport/index.php:105
 #, php-format
 msgid "Export functions are in the page %s."
-msgstr ""
-
-#: plugins/importExport/index.php:106 plugins/maintenance/_admin.php:16
-#: plugins/maintenance/_admin.php:174 plugins/maintenance/_admin.php:196
-#: plugins/maintenance/index.php:73 plugins/maintenance/index.php:97
-#: plugins/maintenance/index.php:122 plugins/maintenance/index.php:157
-msgid "Maintenance"
 msgstr ""
 
 #: plugins/maintenance/_admin.php:50
@@ -1791,15 +1868,6 @@
 msgid "This may take a very long time."
 msgstr ""
 
-#: plugins/pages/_admin.php:22 plugins/pages/_admin.php:72
-#: plugins/pages/_widgets.php:21 plugins/pages/_widgets.php:22
-#: plugins/pages/class.actionpage.php:18 plugins/pages/class.actionpage.php:27
-#: plugins/pages/class.actionpage.php:34 plugins/pages/list.php:55
-#: plugins/pages/list.php:73 plugins/pages/page.php:283
-#: plugins/pages/page.php:330
-msgid "Pages"
-msgstr ""
-
 #: plugins/pages/_admin.php:31 plugins/pages/list.php:84
 #: plugins/pages/page.php:37 plugins/pages/page.php:491
 msgid "New page"
@@ -1994,7 +2062,7 @@
 msgstr ""
 
 #: plugins/simpleMenu/index.php:66 plugins/simpleMenu/index.php:183
-#: plugins/tags/_widgets.php:30 plugins/widgets/_new_widgets_functions.php:59
+#: plugins/tags/_widgets.php:30
 msgid "All tags"
 msgstr ""
 
@@ -2009,15 +2077,6 @@
 
 #: plugins/simpleMenu/index.php:88
 msgid "Page"
-msgstr ""
-
-#: plugins/simpleMenu/index.php:92 plugins/tags/_admin.php:14
-#: plugins/tags/_admin.php:46 plugins/tags/_admin.php:84
-#: plugins/tags/_admin.php:107 plugins/tags/_admin.php:113
-#: plugins/tags/_widgets.php:21 plugins/tags/_widgets.php:22
-#: plugins/tags/tag_posts.php:74 plugins/tags/tag_posts.php:94
-#: plugins/tags/tags.php:17 plugins/tags/tags.php:26
-msgid "Tags"
 msgstr ""
 
 #: plugins/simpleMenu/index.php:99
@@ -2529,10 +2588,6 @@
 msgid "Comments feed"
 msgstr ""
 
-#: plugins/widgets/class.widgets.php:275
-msgid "Réglages avancés"
-msgstr ""
-
 #: plugins/widgets/index.php:32
 msgid "navigation"
 msgstr ""
@@ -2549,142 +2604,134 @@
 msgid "empty string"
 msgstr ""
 
-#: plugins/widgets/index.php:215 plugins/widgets/index.php:244
+#: plugins/widgets/index.php:163 plugins/widgets/index.php:192
 msgid "Widgets"
 msgstr ""
 
-#: plugins/widgets/index.php:234
+#: plugins/widgets/index.php:182
 msgid "Are you sure you want to reset sidebars?"
 msgstr ""
 
+#: plugins/widgets/index.php:199
+msgid "Available widgets"
+msgstr ""
+
+#: plugins/widgets/index.php:200
+msgid "Move widgets from this list to one of the sidebars."
+msgstr ""
+
+#: plugins/widgets/index.php:207 plugins/widgets/index.php:336
+msgid "order"
+msgstr ""
+
+#: plugins/widgets/index.php:209
+msgid "Append to:"
+msgstr ""
+
+#: plugins/widgets/index.php:219
+msgid "Add widgets to sidebars"
+msgstr ""
+
+#: plugins/widgets/index.php:226
+msgid "Navigation sidebar"
+msgstr ""
+
+#: plugins/widgets/index.php:232
+msgid "Extra sidebar"
+msgstr ""
+
+#: plugins/widgets/index.php:238
+msgid "Custom sidebar"
+msgstr ""
+
+#: plugins/widgets/index.php:244
+msgid "Update sidebars"
+msgstr ""
+
+#: plugins/widgets/index.php:245
+msgid "Reset sidebars"
+msgstr ""
+
+#: plugins/widgets/index.php:250
+msgid "Use of widgets"
+msgstr ""
+
 #: plugins/widgets/index.php:251
-msgid "Available widgets"
-msgstr ""
-
-#: plugins/widgets/index.php:252
-msgid "Drag widgets from this list to one of the sidebars, for add."
-msgstr ""
-
-#: plugins/widgets/index.php:259 plugins/widgets/index.php:392
-msgid "order"
+msgid "Widgets may be used to add various blocks of content to be displayed on your public pages. To add a widget, drag it from the Available widgets list on the left to one of the sidebars on the right of this page. You can order your widgets in a sidebar by dragging them up or down. You must update sidebars to apply your changes."
+msgstr ""
+
+#: plugins/widgets/index.php:254
+msgid "Once included in a sidebar, widgets have configuration options that you can reach by clicking on the arrow next to their name."
+msgstr ""
+
+#: plugins/widgets/index.php:256
+msgid "Reset sidebars to get back to default widgets installation."
+msgstr ""
+
+#: plugins/widgets/index.php:257
+msgid "Widget templates tags"
+msgstr ""
+
+#: plugins/widgets/index.php:259
+msgid "If you are allowed to edit your theme templates, you can directly add widgets as templates tags, with their own configuration."
 msgstr ""
 
 #: plugins/widgets/index.php:261
-msgid "Append to:"
-msgstr ""
-
-#: plugins/widgets/index.php:272
-msgid "Add widgets to sidebars"
-msgstr ""
-
-#: plugins/widgets/index.php:279
-msgid "Navigation sidebar"
-msgstr ""
-
-#: plugins/widgets/index.php:285
-msgid "Extra sidebar"
-msgstr ""
-
-#: plugins/widgets/index.php:291
-msgid "Custom sidebar"
-msgstr ""
-
-#: plugins/widgets/index.php:297
-msgid "Update sidebars"
+msgid "To add a widget in your template, you need to write code like this:"
+msgstr ""
+
+#: plugins/widgets/index.php:262
+msgid "Widget ID"
+msgstr ""
+
+#: plugins/widgets/index.php:263
+msgid "Setting name"
+msgstr ""
+
+#: plugins/widgets/index.php:263
+msgid "Setting value"
+msgstr ""
+
+#: plugins/widgets/index.php:266
+msgid "Here are the following available widgets for your blog:"
+msgstr ""
+
+#: plugins/widgets/index.php:273
+msgid "Widget ID:"
+msgstr ""
+
+#: plugins/widgets/index.php:280
+msgid "No setting for this widget"
+msgstr ""
+
+#: plugins/widgets/index.php:289
+msgid "boolean"
+msgstr ""
+
+#: plugins/widgets/index.php:289 plugins/widgets/index.php:293
+msgid "possible values:"
+msgstr ""
+
+#: plugins/widgets/index.php:293
+msgid "listitem"
 msgstr ""
 
 #: plugins/widgets/index.php:298
-msgid "Reset sidebars"
-msgstr ""
-
-#: plugins/widgets/index.php:303
-msgid "Use of widgets"
+msgid "string"
 msgstr ""
 
 #: plugins/widgets/index.php:304
-msgid "Widgets may be used to add various blocks of content to be displayed on your public pages. To add a widget, drag it from the Available widgets list on the left to one of the sidebars on the right of this page. You can order your widgets in a sidebar by dragging them up or down. You must update sidebars to apply your changes."
-msgstr ""
-
-#: plugins/widgets/index.php:307
-msgid "Once included in a sidebar, widgets have configuration options that you can reach by clicking on the arrow next to their name."
-msgstr ""
-
-#: plugins/widgets/index.php:309
-msgid "Reset sidebars to get back to default widgets installation."
-msgstr ""
-
-#: plugins/widgets/index.php:310
-msgid "Widget templates tags"
-msgstr ""
-
-#: plugins/widgets/index.php:312
-msgid "If you are allowed to edit your theme templates, you can directly add widgets as templates tags, with their own configuration."
-msgstr ""
-
-#: plugins/widgets/index.php:314
-msgid "To add a widget in your template, you need to write code like this:"
-msgstr ""
-
-#: plugins/widgets/index.php:315
-msgid "Widget ID"
-msgstr ""
-
-#: plugins/widgets/index.php:316
-msgid "Setting name"
-msgstr ""
-
-#: plugins/widgets/index.php:316
-msgid "Setting value"
-msgstr ""
-
-#: plugins/widgets/index.php:319
-msgid "Here are the following available widgets for your blog:"
-msgstr ""
-
-#: plugins/widgets/index.php:326
-msgid "Widget ID:"
-msgstr ""
-
-#: plugins/widgets/index.php:333
-msgid "No setting for this widget"
-msgstr ""
-
-#: plugins/widgets/index.php:342
-msgid "boolean"
-msgstr ""
-
-#: plugins/widgets/index.php:342 plugins/widgets/index.php:346
-msgid "possible values:"
-msgstr ""
-
-#: plugins/widgets/index.php:346
-msgid "listitem"
-msgstr ""
-
-#: plugins/widgets/index.php:351
-msgid "string"
-msgstr ""
-
-#: plugins/widgets/index.php:357
 msgid "Setting name:"
 msgstr ""
 
-#: plugins/widgets/index.php:380
-msgid "No widget for now."
-msgstr ""
-
-#: plugins/widgets/index.php:396
-msgid "Up the widget"
-msgstr ""
-
-#: plugins/widgets/index.php:397
-msgid "Down the widget"
-msgstr ""
-
-#: plugins/widgets/index.php:398
+#: plugins/widgets/index.php:325
+msgid "No widget."
+msgstr ""
+
+#: plugins/widgets/index.php:339
 msgid "Remove widget"
 msgstr ""
 
-#: plugins/widgets/index.php:411
-msgid "Drag widgets here to remove."
+#: plugins/widgets/index.php:352
+msgid "Drag widgets here to remove them from this sidebar."
 msgstr ""