--- conflicted
+++ resolved
@@ -7,11 +7,7 @@
 msgstr ""
 "Project-Id-Version: Dotclear 2\n"
 "Report-Msgid-Bugs-To: \n"
-<<<<<<< HEAD
-"POT-Creation-Date: 2013-09-22 02:36+0200\n"
-=======
 "POT-Creation-Date: 2013-09-22 16:57+0000\n"
->>>>>>> 9f929474
 "PO-Revision-Date: YEAR-MO-DA HO:MI+ZONE\n"
 "Last-Translator: FULL NAME <EMAIL@ADDRESS>\n"
 "Language-Team: LANGUAGE <LL@li.org>\n"
@@ -21,6 +17,130 @@
 "Content-Transfer-Encoding: 8bit\n"
 "Plural-Forms: nplurals=INTEGER; plural=EXPRESSION;\n"
 
+#: plugins/_fake_plugin/_fake_l10n.php:5
+msgid "Manage every blog configuration directive"
+msgstr ""
+
+#: plugins/_fake_plugin/_fake_l10n.php:6
+msgid "Akismet interface for Dotclear"
+msgstr ""
+
+#: plugins/_fake_plugin/_fake_l10n.php:7
+msgid "Generic antispam plugin for Dotclear"
+msgstr ""
+
+#: plugins/_fake_plugin/_fake_l10n.php:8
+msgid "Manage post attachments"
+msgstr ""
+
+#: plugins/_fake_plugin/_fake_l10n.php:9
+msgid "Manage your blogroll"
+msgstr ""
+
+#: plugins/_fake_plugin/_fake_l10n.php:10
+msgid "Configure your Blowup Theme"
+msgstr ""
+
+#: plugins/_fake_plugin/_fake_l10n.php:11 plugins/daInstaller/index.php:267
+msgid "Install and update your plugins live from DotAddict.org"
+msgstr ""
+
+#: plugins/_fake_plugin/_fake_l10n.php:12
+msgid "Trackback validity check"
+msgstr ""
+
+#: plugins/_fake_plugin/_fake_l10n.php:13
+msgid "Import and Export your blog"
+msgstr ""
+
+#: plugins/_fake_plugin/_fake_l10n.php:14
+msgid "Maintain your installation"
+msgstr ""
+
+#: plugins/_fake_plugin/_fake_l10n.php:15
+msgid "Serve entries as simple web pages"
+msgstr ""
+
+#: plugins/_fake_plugin/_fake_l10n.php:16
+msgid "Ping services"
+msgstr ""
+
+#: plugins/_fake_plugin/_fake_l10n.php:17
+msgid "Simple menu for Dotclear"
+msgstr ""
+
+#: plugins/_fake_plugin/_fake_l10n.php:18
+msgid "Tags for posts"
+msgstr ""
+
+#: plugins/_fake_plugin/_fake_l10n.php:19
+msgid "Theme Editor"
+msgstr ""
+
+#: plugins/_fake_plugin/_fake_l10n.php:20
+msgid "Manage every user preference directive"
+msgstr ""
+
+#: plugins/_fake_plugin/_fake_l10n.php:21
+msgid "Widgets for your blog sidebars"
+msgstr ""
+
+#: plugins/_fake_plugin/_fake_l10n.php:25
+msgid "Search engine form"
+msgstr ""
+
+#: plugins/_fake_plugin/_fake_l10n.php:26
+msgid "List of navigation links"
+msgstr ""
+
+#: plugins/_fake_plugin/_fake_l10n.php:27
+msgid "List of selected entries"
+msgstr ""
+
+#: plugins/_fake_plugin/_fake_l10n.php:28
+msgid "List of available languages"
+msgstr ""
+
+#: plugins/_fake_plugin/_fake_l10n.php:29
+msgid "List of categories"
+msgstr ""
+
+#: plugins/_fake_plugin/_fake_l10n.php:30
+msgid "RSS or Atom feed subscription links"
+msgstr ""
+
+#: plugins/_fake_plugin/_fake_l10n.php:31
+msgid "Last entries from feed"
+msgstr ""
+
+#: plugins/_fake_plugin/_fake_l10n.php:32
+msgid "Simple text"
+msgstr ""
+
+#: plugins/_fake_plugin/_fake_l10n.php:33
+msgid "List of last entries published"
+msgstr ""
+
+#: plugins/_fake_plugin/_fake_l10n.php:34
+msgid "List of last comments posted"
+msgstr ""
+
+#: plugins/_fake_plugin/_fake_l10n.php:35
+msgid "Tags cloud"
+msgstr ""
+
+#: plugins/_fake_plugin/_fake_l10n.php:36
+msgid "List of published pages"
+msgstr ""
+
+#: plugins/_fake_plugin/_fake_l10n.php:37
+msgid "Blogroll list"
+msgstr ""
+
+#: plugins/_fake_plugin/_fake_l10n.php:38
+msgid "List of simple menu items"
+msgstr ""
+
 #: plugins/aboutConfig/index.php:78 plugins/userPref/index.php:74
 msgid "no"
 msgstr ""
@@ -388,13 +508,6 @@
 
 #: plugins/attachments/_admin.php:67
 msgid "Add files to this entry"
-msgstr ""
-
-#: plugins/blogroll/_admin.php:20 plugins/blogroll/_admin.php:33
-#: plugins/blogroll/_widgets.php:21 plugins/blogroll/edit.php:101
-#: plugins/blogroll/index.php:165 plugins/blogroll/index.php:183
-#: plugins/blogroll/index.php:209
-msgid "Blogroll"
 msgstr ""
 
 #: plugins/blogroll/_admin.php:37
@@ -1167,10 +1280,6 @@
 msgid "Following themes have been updated:"
 msgstr ""
 
-#: plugins/daInstaller/index.php:267
-msgid "Install and update your plugins live from DotAddict.org"
-msgstr ""
-
 #: plugins/daInstaller/index.php:271
 msgid "Available updates"
 msgstr ""
@@ -1829,13 +1938,6 @@
 msgid "Save this settings"
 msgstr ""
 
-#: plugins/pages/_admin.php:21 plugins/pages/_admin.php:50
-#: plugins/pages/_widgets.php:21 plugins/pages/_widgets.php:22
-#: plugins/pages/list.php:165 plugins/pages/list.php:179
-#: plugins/pages/page.php:283 plugins/pages/page.php:330
-msgid "Pages"
-msgstr ""
-
 #: plugins/pages/_admin.php:40
 #, php-format
 msgid "%d page"
@@ -2019,7 +2121,7 @@
 msgstr ""
 
 #: plugins/simpleMenu/index.php:66 plugins/simpleMenu/index.php:183
-#: plugins/tags/_widgets.php:30 plugins/widgets/_new_widgets_functions.php:59
+#: plugins/tags/_widgets.php:30
 msgid "All tags"
 msgstr ""
 
