msgid ""
msgstr ""
"Project-Id-Version: 06ca5b8973ea9e8a7cb2cb44509e3c72\n"
"Report-Msgid-Bugs-To: \n"
"POT-Creation-Date: 2023-09-07 16:28+0200\n"
"PO-Revision-Date: 2023-12-02 08:56\n"
"Last-Translator: \n"
"Language-Team: Greek\n"
"MIME-Version: 1.0\n"
"Content-Type: text/plain; charset=UTF-8\n"
"Content-Transfer-Encoding: 8bit\n"
"Plural-Forms: nplurals=2; plural=(n != 1);\n"
"X-Crowdin-Project: 06ca5b8973ea9e8a7cb2cb44509e3c72\n"
"X-Crowdin-Project-ID: 2\n"
"X-Crowdin-Language: el\n"
"X-Crowdin-File: /master/locales/_pot/exception.pot\n"
"X-Crowdin-File-ID: 580\n"
"Language: el_GR\n"

# in Dotclear\Exception\ExceptionEnum (and Dotclear\App)
msgid "Site temporarily unavailable"
msgstr "Ιστοσελίδα προσωρινά μη διαθέσιμη"

# in Dotclear\Exception\ExceptionEnum
msgid "Bad Request"
msgstr "Κακό αίτημα"

# in Dotclear\Exception\ExceptionEnum
msgid "Blog handling error"
msgstr "Σφάλμα χειρισμού blog"

# in Dotclear\Exception\ExceptionEnum
msgid "Application configuration error"
msgstr "Σφάλμα διαμόρφωσης της εφαρμογής"

# in Dotclear\Exception\ExceptionEnum
msgid "Conflict"
msgstr "Σύγκρουση"

# in Dotclear\Exception\ExceptionEnum
msgid "Application context error"
msgstr "Σφάλμα πλαισίου εφαρμογής"

# in Dotclear\Exception\ExceptionEnum
msgid "Database connection error"
msgstr "Σφάλμα σύνδεσης με τη βάση δεδομένων"

# in Dotclear\Exception\ExceptionEnum
msgid "Not Found"
msgstr "Δεν βρέθηκε"

# in Dotclear\Exception\ExceptionEnum
msgid "Precondition Failed"
msgstr "Η Προσυνθήκη Απέτυχε"

# in Dotclear\Exception\ExceptionEnum
msgid "Application process error"
msgstr "Σφάλμα διαδικασίας αίτησης"

# in Dotclear\Exception\ExceptionEnum
msgid "Session handling error"
msgstr "Σφάλμα χειρισμού συνόδου"

# in Dotclear\Exception\ExceptionEnum
msgid "Template handling error"
msgstr "Σφάλμα χειρισμού προτύπου"

# in Dotclear\Exception\ExceptionEnum
msgid "Unauthorized"
msgstr "Μη εξουσιοδοτημένο"

# in Dotclear\Exception\ExceptionEnum
msgid "Internal Server Error"
msgstr "Εσωτερικό σφάλμα διακομιστή"

# in Dotclear\App
#, php-format
msgid "<p>This either means that the username and password information in your <strong>config.php</strong> file is incorrect or we can't contact the database server at \"<em>%s</em>\". This could mean your host's database server is down.</p> <ul><li>Are you sure you have the correct username and password?</li><li>Are you sure that you have typed the correct hostname?</li><li>Are you sure that the database server is running?</li></ul><p>If you're unsure what these terms mean you should probably contact your host. If you still need help you can always visit the <a href=\"https://forum.dotclear.net/\">Dotclear Support Forums</a>.</p>"
msgstr "<p>Αυτό σημαίνει ότι το όνομα χρήστη και οι πληροφορίες κωδικού πρόσβασης στο config <strong>σας. hp</strong> το αρχείο είναι λανθασμένο ή δεν μπορούμε να επικοινωνήσουμε με το διακομιστή της βάσης δεδομένων στο \"<em>%s</em>\". Αυτό μπορεί να σημαίνει ότι ο διακομιστής βάσης δεδομένων του υπολογιστή σας είναι κάτω.</p> <ul><li>Είστε σίγουροι ότι έχετε το σωστό όνομα χρήστη και κωδικό πρόσβασης?</li><li>Είστε βέβαιοι ότι έχετε πληκτρολογήσει το σωστό όνομα υπολογιστή?</li><li>Είστε βέβαιοι ότι ο διακομιστής βάσης δεδομένων εκτελείται?</li></ul><p>Αν δεν είστε σίγουροι τι σημαίνουν αυτοί οι όροι θα πρέπει πιθανώς να επικοινωνήσετε με τον πάροχο φιλοξενίας σας. Αν εξακολουθείτε να χρειάζεστε βοήθεια, μπορείτε πάντα να επισκεφθείτε τα <a href=\"https://forum.dotclear.net/\">Dotclear Φόρουμ Υποστήριξης</a>.</p>"

# in Dotclear\Config
msgid "Dotclear release file is not readable"
msgstr "Το αρχείο απελευθέρωσης Dotclear δεν είναι αναγνώσιμο"

# in Dotclear\Config
msgid "Dotclear is not installed or failed to load config file."
msgstr "Το Dotclear δεν έχει εγκατασταθεί ή απέτυχε να φορτώσει το αρχείο ρυθμίσεων."

# in Dotclear\Config
#, php-format
msgid "%s cryptographic algorithm configured is not strong enough, please change it."
msgstr "%s ο αλγόριθμος κρυπτογράφησης που έχει ρυθμιστεί δεν είναι αρκετά ισχυρός, παρακαλούμε αλλάξτε τον."

# in Dotclear\Config
#, php-format
msgid "%s directory does not exist. Please create it."
msgstr "%s δεν υπάρχει. Παρακαλούμε δημιουργήστε τον."

# in Dotclear\Config
#, php-format
msgid "Dotclear release key %s was not found"
msgstr "Το κλειδί απελευθέρωσης Dotclear %s δεν βρέθηκε"

# in Dotclear\Core\Task (and Dotclear\Core\Core and maybe others)
msgid "Application can not be started twice."
msgstr "Η εφαρμογή δεν μπορεί να ξεκινήσει δύο φορές."

# in Dotclear\Core\Task
msgid "Unable to load deprecated core"
msgstr "Αδυναμία φόρτωσης απαρχαιωμένου πυρήνα"

# in Dotclear\Core\Task
msgid "<p>We apologize for this temporary unavailability.<br>Thank you for your understanding.</p>"
<<<<<<< HEAD
msgstr "<p>Ζητούμε συγγνώμη για αυτή την προσωρινή μη διαθεσιμότητα.<br>Σας ευχαριστούμε για την κατανόησή σας.</p>"
=======
msgstr "<p>Ζητούμε συγγνώμη για την προσωρινή αυτή μη διαθεσιμότητα.<br>Σας ευχαριστούμε για την κατανόησή σας.</p>"
>>>>>>> a42500a9

# in Dotclear\Core\Task
#, php-format
msgid "Unable to find class %s"
msgstr "Αδυναμία εύρεσης της κλάσης %s"

# in Dotclear\Core\Task
#, php-format
msgid "Unable to initialize class %s"
msgstr "Αδυναμία αρχικοποίησης της κλάσης %s"
<|MERGE_RESOLUTION|>--- conflicted
+++ resolved
@@ -111,11 +111,7 @@
 
 # in Dotclear\Core\Task
 msgid "<p>We apologize for this temporary unavailability.<br>Thank you for your understanding.</p>"
-<<<<<<< HEAD
-msgstr "<p>Ζητούμε συγγνώμη για αυτή την προσωρινή μη διαθεσιμότητα.<br>Σας ευχαριστούμε για την κατανόησή σας.</p>"
-=======
 msgstr "<p>Ζητούμε συγγνώμη για την προσωρινή αυτή μη διαθεσιμότητα.<br>Σας ευχαριστούμε για την κατανόησή σας.</p>"
->>>>>>> a42500a9
 
 # in Dotclear\Core\Task
 #, php-format
