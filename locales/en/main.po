--- conflicted
+++ resolved
@@ -3,11 +3,7 @@
 "Project-Id-Version: 06ca5b8973ea9e8a7cb2cb44509e3c72\n"
 "Report-Msgid-Bugs-To: \n"
 "POT-Creation-Date: 2023-12-11 15:13+0100\n"
-<<<<<<< HEAD
 "PO-Revision-Date: 2023-12-11 14:17\n"
-=======
-"PO-Revision-Date: 2023-11-30 18:01\n"
->>>>>>> c382f7ec
 "Last-Translator: \n"
 "Language-Team: English\n"
 "Language: en_US\n"
@@ -21,12 +17,6 @@
 "X-Crowdin-File: /master/locales/_pot/main.pot\n"
 "X-Crowdin-File-ID: 262\n"
 
-<<<<<<< HEAD
-#: inc/core/_fake_l10n.php:6 src/Process/Backend/Auth.php:329
-#: src/Process/Backend/User.php:225 src/Process/Backend/UserPreferences.php:495
-#: src/Process/Install/Install.php:417
-=======
->>>>>>> c382f7ec
 msgid "medium"
 msgstr ""
 
@@ -75,28 +65,9 @@
 msgid "That key does not exist in the database."
 msgstr ""
 
-<<<<<<< HEAD
-#: src/Core/Backend/Action/Actions.php:158
-#: src/Core/Backend/Action/ActionsComments.php:159
-#: src/Core/Backend/Combos.php:277 src/Core/Backend/Listing/ListingPosts.php:89
-#: src/Core/Backend/Listing/ListingPostsMini.php:42
-#: src/Process/Backend/Home.php:431 src/Process/Backend/Post.php:713
 msgid "Title"
 msgstr ""
 
-#: src/Core/Backend/Action/ActionsBlogs.php:45
-#: src/Core/Backend/Action/ActionsBlogs.php:71
-#: src/Core/Backend/Action/ActionsBlogs.php:78
-#: src/Core/Backend/Action/ActionsBlogs.php:118
-#: src/Core/Backend/Favorites.php:500 src/Core/Backend/Menus.php:244
-#: src/Core/Backend/UserPref.php:73 src/Core/Backend/UserPref.php:190
-#: src/Process/Backend/Blog.php:98 src/Process/Backend/BlogDel.php:91
-#: src/Process/Backend/BlogPref.php:429
-=======
-msgid "Title"
-msgstr ""
-
->>>>>>> c382f7ec
 msgid "Blogs"
 msgstr ""
 
@@ -109,14 +80,6 @@
 msgid "Blog id"
 msgstr ""
 
-<<<<<<< HEAD
-#: src/Core/Backend/Action/ActionsBlogs.php:159 src/Core/Backend/Combos.php:333
-#: src/Core/Backend/Listing/ListingBlogs.php:55
-#: src/Core/Backend/UserPref.php:75 src/Process/Backend/Blog.php:138
-#: src/Process/Backend/BlogPref.php:482
-#: src/Process/Backend/UsersActions.php:231
-=======
->>>>>>> c382f7ec
 msgid "Blog name"
 msgstr ""
 
@@ -132,20 +95,6 @@
 msgid "Set as removed"
 msgstr ""
 
-<<<<<<< HEAD
-#: src/Core/Backend/Action/ActionsBlogsDefault.php:42
-#: src/Core/Backend/Action/ActionsBlogsDefault.php:43
-#: src/Core/Backend/Action/ActionsCommentsDefault.php:50
-#: src/Core/Backend/Action/ActionsCommentsDefault.php:51
-#: src/Core/Backend/Action/ActionsPostsDefault.php:103
-#: src/Core/Backend/Action/ActionsPostsDefault.php:104
-#: src/Core/Backend/Listing/ListingMedia.php:203
-#: src/Core/Backend/ModulesList.php:1215 src/Core/Upgrade/PluginsList.php:120
-#: src/Process/Backend/Comment.php:311 src/Process/Backend/Langs.php:278
-#: src/Process/Backend/Post.php:801 src/Process/Backend/Users.php:42
-#: src/Process/Upgrade/Langs.php:296
-=======
->>>>>>> c382f7ec
 msgid "Delete"
 msgstr ""
 
@@ -155,23 +104,9 @@
 msgid "Selected blogs have been successfully updated."
 msgstr ""
 
-<<<<<<< HEAD
-#: src/Core/Backend/Action/ActionsBlogsDefault.php:108
-#: src/Core/Backend/ModulesList.php:1550 src/Core/Backend/ThemesList.php:643
-#: src/Core/Upgrade/PluginsList.php:392 src/Process/Backend/BlogDel.php:67
-#: src/Process/Backend/Langs.php:131 src/Process/Backend/Langs.php:176
-#: src/Process/Backend/User.php:100 src/Process/Backend/UsersActions.php:109
-#: src/Process/Upgrade/Langs.php:161 src/Process/Upgrade/Langs.php:206
 msgid "Password verification failed"
 msgstr ""
 
-#: src/Core/Backend/Action/ActionsBlogsDefault.php:114
-#: src/Process/Backend/BlogPref.php:929
-=======
-msgid "Password verification failed"
-msgstr ""
-
->>>>>>> c382f7ec
 msgid "The current blog cannot be deleted."
 msgstr ""
 
@@ -325,19 +260,6 @@
 msgid "Parent:"
 msgstr ""
 
-<<<<<<< HEAD
-#: src/Core/Backend/Action/ActionsPostsDefault.php:398
-#: src/Core/Backend/Action/ActionsPostsDefault.php:503
-#: src/Core/Backend/Action/ActionsPostsDefault.php:593
-#: src/Core/Backend/ModulesList.php:1778 src/Process/Backend/BlogPref.php:914
-#: src/Process/Backend/Category.php:275 src/Process/Backend/Category.php:307
-#: src/Process/Backend/Category.php:341 src/Process/Backend/Comment.php:307
-#: src/Process/Backend/Home.php:453 src/Process/Backend/MediaItem.php:1056
-#: src/Process/Backend/Post.php:779 src/Process/Backend/Post.php:915
-#: src/Process/Backend/User.php:420 src/Process/Backend/UsersActions.php:356
-#: src/Process/Install/Install.php:498
-=======
->>>>>>> c382f7ec
 msgid "Save"
 msgstr ""
 
@@ -374,17 +296,9 @@
 msgid "Entry language:"
 msgstr ""
 
-<<<<<<< HEAD
-#: src/Core/Backend/Combos.php:263 src/Process/Backend/UserPreferences.php:164
 msgid "Descending"
 msgstr ""
 
-#: src/Core/Backend/Combos.php:264 src/Process/Backend/UserPreferences.php:165
-=======
-msgid "Descending"
-msgstr ""
-
->>>>>>> c382f7ec
 msgid "Ascending"
 msgstr ""
 
@@ -418,12 +332,6 @@
 msgid "Last update"
 msgstr ""
 
-<<<<<<< HEAD
-#: src/Core/Backend/Combos.php:334 src/Process/Backend/Blog.php:119
-#: src/Process/Backend/BlogPref.php:796
-#: src/Process/Backend/UsersActions.php:230
-=======
->>>>>>> c382f7ec
 msgid "Blog ID"
 msgstr ""
 
@@ -442,40 +350,21 @@
 msgid "Number of entries"
 msgstr ""
 
-<<<<<<< HEAD
-#: src/Core/Backend/Favorites.php:304
-#: src/Process/Backend/UserPreferences.php:804
 msgid "My favorites"
 msgstr ""
 
-#: src/Core/Backend/Favorites.php:406 src/Core/Backend/Menus.php:194
-#: src/Core/Backend/Page.php:296 src/Process/Backend/Media.php:526
-#: src/Process/Backend/UserPreferences.php:39
-=======
-msgid "My favorites"
-msgstr ""
-
->>>>>>> c382f7ec
 msgid "My preferences"
 msgstr ""
 
 msgid "New post"
 msgstr ""
 
-<<<<<<< HEAD
-#: src/Core/Backend/Favorites.php:433 src/Process/Backend/Rest.php:77
-=======
->>>>>>> c382f7ec
 #, php-format
 msgid "%d post"
 msgid_plural "%d posts"
 msgstr[0] ""
 msgstr[1] ""
 
-<<<<<<< HEAD
-#: src/Core/Backend/Favorites.php:448 src/Process/Backend/Rest.php:91
-=======
->>>>>>> c382f7ec
 #, php-format
 msgid "%d comment"
 msgid_plural "%d comments"
@@ -488,39 +377,15 @@
 msgid "Categories"
 msgstr ""
 
-<<<<<<< HEAD
-#: src/Core/Backend/Favorites.php:472 src/Core/Backend/MediaPage.php:354
-#: src/Core/Backend/MediaPage.php:356 src/Core/Backend/MediaPage.php:406
-#: src/Core/Backend/Menus.php:116 src/Core/Backend/UserPref.php:198
-#: src/Process/Backend/Media.php:441 src/Process/Backend/Media.php:480
-#: src/Process/Backend/MediaItem.php:425 src/Process/Backend/MediaItem.php:431
 msgid "Media manager"
 msgstr ""
 
-#: src/Core/Backend/Favorites.php:482 src/Core/Backend/Menus.php:104
-#: src/Process/Backend/BlogPref.php:422 src/Process/Backend/BlogPref.php:430
-#: src/Process/Backend/BlogPref.php:443
-=======
-msgid "Media manager"
-msgstr ""
-
->>>>>>> c382f7ec
 msgid "Blog settings"
 msgstr ""
 
 msgid "Blog appearance"
 msgstr ""
 
-<<<<<<< HEAD
-#: src/Core/Backend/Favorites.php:510 src/Core/Backend/Menus.php:234
-#: src/Core/Backend/UserPref.php:64 src/Core/Backend/UserPref.php:166
-#: src/Process/Backend/BlogPref.php:944 src/Process/Backend/User.php:235
-#: src/Process/Backend/Users.php:100 src/Process/Backend/Users.php:105
-#: src/Process/Backend/UsersActions.php:151
-#: src/Process/Backend/UsersActions.php:159
-#: src/Process/Backend/UsersActions.php:166
-=======
->>>>>>> c382f7ec
 msgid "Users"
 msgstr ""
 
@@ -530,44 +395,18 @@
 msgid "Languages"
 msgstr ""
 
-<<<<<<< HEAD
-#: src/Core/Backend/Favorites.php:528 src/Core/Backend/Page.php:335
-#: src/Process/Backend/Help.php:107 src/Process/Backend/Help.php:114
-#: src/Process/Backend/Help.php:120
-=======
->>>>>>> c382f7ec
 msgid "Global help"
 msgstr ""
 
 msgid "Status:"
 msgstr ""
 
-<<<<<<< HEAD
-#: src/Core/Backend/Filter/FilterComments.php:34 src/Core/Backend/Page.php:1002
-#: src/Process/Backend/Auth.php:376 src/Process/Backend/BlogPref.php:983
-#: src/Process/Backend/Comment.php:273 src/Process/Backend/Post.php:894
-#: src/Process/Backend/User.php:344 src/Process/Backend/UserPreferences.php:541
-#: src/Process/Install/Install.php:465
 msgid "Email:"
 msgstr ""
 
-#: src/Core/Backend/Filter/FilterComments.php:35 src/Core/Backend/Page.php:1001
-#: src/Process/Backend/Comment.php:278 src/Process/Backend/Post.php:898
 msgid "Web site:"
 msgstr ""
 
-#: src/Core/Backend/Filter/FilterComments.php:56
-#: src/Core/Backend/Filter/FilterPosts.php:90
-#: src/Core/Backend/ModulesList.php:991 src/Core/Backend/Page.php:1043
-#: src/Process/Backend/Comment.php:266
-=======
-msgid "Email:"
-msgstr ""
-
-msgid "Web site:"
-msgstr ""
-
->>>>>>> c382f7ec
 msgid "Author:"
 msgstr ""
 
@@ -580,11 +419,6 @@
 msgid "Trackback"
 msgstr ""
 
-<<<<<<< HEAD
-#: src/Core/Backend/Filter/FilterComments.php:107
-#: src/Core/Backend/Page.php:1003 src/Process/Backend/Comment.php:256
-=======
->>>>>>> c382f7ec
 msgid "IP address:"
 msgstr ""
 
@@ -648,10 +482,6 @@
 msgid "Trackbacks:"
 msgstr ""
 
-<<<<<<< HEAD
-#: src/Core/Backend/Filter/Filters.php:327 src/Core/Backend/Page.php:1222
-=======
->>>>>>> c382f7ec
 msgid "Show filters and display options"
 msgstr ""
 
@@ -661,27 +491,12 @@
 msgid "Display options"
 msgstr ""
 
-<<<<<<< HEAD
-#: src/Core/Backend/Filter/Filters.php:358
-#: src/Process/Backend/UserPreferences.php:717
 msgid "Order by:"
 msgstr ""
 
-#: src/Core/Backend/Filter/Filters.php:371
-#: src/Process/Backend/UserPreferences.php:722
 msgid "Sort:"
 msgstr ""
 
-#: src/Core/Backend/Filter/Filters.php:393
-#: src/Process/Backend/UserPreferences.php:727
-=======
-msgid "Order by:"
-msgstr ""
-
-msgid "Sort:"
-msgstr ""
-
->>>>>>> c382f7ec
 msgid "Show"
 msgstr ""
 
@@ -691,11 +506,6 @@
 msgid "Apply filters and display options"
 msgstr ""
 
-<<<<<<< HEAD
-#: src/Core/Backend/Filter/FiltersLibrary.php:84
-#: src/Core/Backend/MediaPage.php:393 src/Core/Backend/Page.php:346
-=======
->>>>>>> c382f7ec
 msgid "Search:"
 msgstr ""
 
@@ -711,13 +521,6 @@
 msgid "No blog"
 msgstr ""
 
-<<<<<<< HEAD
-#: src/Core/Backend/Listing/ListingBlogs.php:56
-#: src/Core/Backend/ModulesList.php:1623 src/Core/Backend/UserPref.php:76
-#: src/Process/Backend/LinkPopup.php:61
-#: src/Process/Backend/UsersActions.php:232
-=======
->>>>>>> c382f7ec
 msgid "URL"
 msgstr ""
 
@@ -733,14 +536,6 @@
 msgid "Blogs list"
 msgstr ""
 
-<<<<<<< HEAD
-#: src/Core/Backend/Listing/ListingBlogs.php:98
-#: src/Core/Backend/Listing/ListingComments.php:150
-#: src/Core/Backend/Listing/ListingPosts.php:124
-#: src/Core/Backend/Listing/ListingUsers.php:86
-#: src/Process/Backend/MediaItem.php:617
-=======
->>>>>>> c382f7ec
 msgid "Legend: "
 msgstr ""
 
@@ -873,10 +668,6 @@
 msgid "Insert this file into entry"
 msgstr ""
 
-<<<<<<< HEAD
-#: src/Core/Backend/Listing/ListingMedia.php:201
-=======
->>>>>>> c382f7ec
 msgid "delete"
 msgstr ""
 
@@ -986,13 +777,6 @@
 msgid "Plugins"
 msgstr ""
 
-<<<<<<< HEAD
-#: src/Core/Backend/Menus.php:204 src/Core/Backend/ModulesList.php:1239
-#: src/Core/Upgrade/PluginsList.php:136 src/Core/Upgrade/Utility.php:264
-#: src/Process/Upgrade/Upgrade.php:55 src/Process/Upgrade/Upgrade.php:79
-#: src/Process/Upgrade/Upgrade.php:294
-=======
->>>>>>> c382f7ec
 msgid "Update"
 msgstr ""
 
@@ -1002,11 +786,6 @@
 msgid "Search in repository:"
 msgstr ""
 
-<<<<<<< HEAD
-#: src/Core/Backend/ModulesList.php:401 src/Core/Backend/Page.php:348
-#: src/Process/Backend/Categories.php:204
-=======
->>>>>>> c382f7ec
 msgid "OK"
 msgstr ""
 
@@ -1049,12 +828,6 @@
 msgid "Current version"
 msgstr ""
 
-<<<<<<< HEAD
-#: src/Core/Backend/ModulesList.php:797 src/Core/Backend/ModulesList.php:996
-#: src/Core/Backend/Page.php:1044 src/Core/Backend/ThemesList.php:132
-#: src/Core/Backend/ThemesList.php:191
-=======
->>>>>>> c382f7ec
 msgid "Details"
 msgstr ""
 
@@ -1078,409 +851,168 @@
 msgid "Official repository"
 msgstr ""
 
-<<<<<<< HEAD
-#: src/Core/Backend/ModulesList.php:952 src/Core/Backend/ModulesList.php:1032
-#: src/Core/Backend/ThemesList.php:178 src/Process/Upgrade/Plugins.php:411
 msgid "Third-party repository"
 msgstr ""
 
-#: src/Core/Backend/ModulesList.php:959
 msgid "Plugin from official distribution"
 msgstr ""
 
-#: src/Core/Backend/ModulesList.php:961
 msgid "Plugin in development"
 msgstr ""
 
-#: src/Core/Backend/ModulesList.php:1000 src/Core/Backend/Page.php:1045
-#: src/Core/Backend/ThemesList.php:195
 msgid "Support"
 msgstr ""
 
-#: src/Core/Backend/ModulesList.php:1004 src/Core/Backend/ThemesList.php:182
 msgid "update locked"
 msgstr ""
 
-#: src/Core/Backend/ModulesList.php:1037 src/Core/Backend/Page.php:1047
 msgid "Section:"
 msgstr ""
 
-#: src/Core/Backend/ModulesList.php:1042 src/Core/Backend/Page.php:1048
 msgid "Tags:"
 msgstr ""
 
-#: src/Core/Backend/ModulesList.php:1060
 msgid "No plugins matched your search."
 msgstr ""
 
-#: src/Core/Backend/ModulesList.php:1110
 msgid "Configure plugin"
 msgstr ""
 
-#: src/Core/Backend/ModulesList.php:1122
 msgid "Plugin settings (in blog parameters)"
 msgstr ""
 
-#: src/Core/Backend/ModulesList.php:1133
 msgid "Plugin settings (in user preferences)"
 msgstr ""
 
-#: src/Core/Backend/ModulesList.php:1142 src/Core/Backend/ModulesList.php:1153
 msgid "Plugin settings"
 msgstr ""
 
-#: src/Core/Backend/ModulesList.php:1164
 msgid "Plugin main page"
 msgstr ""
 
-#: src/Core/Backend/ModulesList.php:1198 src/Core/Upgrade/PluginsList.php:103
 msgid "Activate"
 msgstr ""
 
-#: src/Core/Backend/ModulesList.php:1206 src/Core/Upgrade/PluginsList.php:111
 msgid "Deactivate"
 msgstr ""
 
-#: src/Core/Backend/ModulesList.php:1223
 msgid "Clone"
 msgstr ""
 
-#: src/Core/Backend/ModulesList.php:1231 src/Core/Upgrade/PluginsList.php:128
 msgid "Install"
 msgstr ""
 
-#: src/Core/Backend/ModulesList.php:1281 src/Core/Upgrade/PluginsList.php:166
 msgid "Activate selected plugins"
 msgstr ""
 
-#: src/Core/Backend/ModulesList.php:1282 src/Core/Upgrade/PluginsList.php:167
 msgid "Activate all plugins from this list"
 msgstr ""
 
-#: src/Core/Backend/ModulesList.php:1293 src/Core/Upgrade/PluginsList.php:178
 msgid "Deactivate selected plugins"
 msgstr ""
 
-#: src/Core/Backend/ModulesList.php:1294 src/Core/Upgrade/PluginsList.php:179
 msgid "Deactivate all plugins from this list"
 msgstr ""
 
-#: src/Core/Backend/ModulesList.php:1305 src/Core/Upgrade/PluginsList.php:190
 msgid "Update selected plugins"
 msgstr ""
 
-#: src/Core/Backend/ModulesList.php:1306 src/Core/Upgrade/PluginsList.php:191
 msgid "Update all plugins from this list"
 msgstr ""
 
-#: src/Core/Backend/ModulesList.php:1357 src/Core/Backend/ModulesList.php:1411
-#: src/Core/Backend/ModulesList.php:1442 src/Core/Backend/ModulesList.php:1480
-#: src/Core/Backend/ModulesList.php:1541 src/Core/Upgrade/PluginsList.php:230
-#: src/Core/Upgrade/PluginsList.php:272 src/Core/Upgrade/PluginsList.php:297
-#: src/Core/Upgrade/PluginsList.php:329 src/Core/Upgrade/PluginsList.php:383
 msgid "No such plugin."
 msgstr ""
 
-#: src/Core/Backend/ModulesList.php:1377 src/Core/Upgrade/PluginsList.php:244
 msgid "You don't have permissions to delete this plugin."
 msgstr ""
 
-#: src/Core/Backend/ModulesList.php:1379 src/Core/Upgrade/PluginsList.php:246
 msgid "Some plugins have not been delete."
 msgstr ""
 
-#: src/Core/Backend/ModulesList.php:1382 src/Core/Upgrade/PluginsList.php:249
-=======
-msgid "Third-party repository"
-msgstr ""
-
-msgid "Plugin from official distribution"
-msgstr ""
-
-msgid "Plugin in development"
-msgstr ""
-
-msgid "Support"
-msgstr ""
-
-msgid "update locked"
-msgstr ""
-
-msgid "Section:"
-msgstr ""
-
-msgid "Tags:"
-msgstr ""
-
-msgid "No plugins matched your search."
-msgstr ""
-
-msgid "Configure plugin"
-msgstr ""
-
-msgid "Plugin settings (in blog parameters)"
-msgstr ""
-
-msgid "Plugin settings (in user preferences)"
-msgstr ""
-
-msgid "Plugin settings"
-msgstr ""
-
-msgid "Plugin main page"
-msgstr ""
-
-msgid "Activate"
-msgstr ""
-
-msgid "Deactivate"
-msgstr ""
-
-msgid "Clone"
-msgstr ""
-
-msgid "Install"
-msgstr ""
-
-msgid "Activate selected plugins"
-msgstr ""
-
-msgid "Activate all plugins from this list"
-msgstr ""
-
-msgid "Deactivate selected plugins"
-msgstr ""
-
-msgid "Deactivate all plugins from this list"
-msgstr ""
-
-msgid "Update selected plugins"
-msgstr ""
-
-msgid "Update all plugins from this list"
-msgstr ""
-
-msgid "No such plugin."
-msgstr ""
-
-msgid "You don't have permissions to delete this plugin."
-msgstr ""
-
-msgid "Some plugins have not been delete."
-msgstr ""
-
->>>>>>> c382f7ec
 msgid "Plugin has been successfully deleted."
 msgid_plural "Plugins have been successuflly deleted."
 msgstr[0] ""
 msgstr[1] ""
 
-<<<<<<< HEAD
-#: src/Core/Backend/ModulesList.php:1415 src/Core/Upgrade/PluginsList.php:276
-=======
->>>>>>> c382f7ec
 msgid "Plugin has been successfully installed."
 msgid_plural "Plugins have been successfully installed."
 msgstr[0] ""
 msgstr[1] ""
 
-<<<<<<< HEAD
-#: src/Core/Backend/ModulesList.php:1446 src/Core/Upgrade/PluginsList.php:301
-=======
->>>>>>> c382f7ec
 msgid "Plugin has been successfully activated."
 msgid_plural "Plugins have been successuflly activated."
 msgstr[0] ""
 msgstr[1] ""
 
-<<<<<<< HEAD
-#: src/Core/Backend/ModulesList.php:1484 src/Core/Upgrade/PluginsList.php:333
 msgid "Some plugins have not been deactivated."
 msgstr ""
 
-#: src/Core/Backend/ModulesList.php:1487 src/Core/Upgrade/PluginsList.php:336
-=======
-msgid "Some plugins have not been deactivated."
-msgstr ""
-
->>>>>>> c382f7ec
 msgid "Plugin has been successfully deactivated."
 msgid_plural "Plugins have been successuflly deactivated."
 msgstr[0] ""
 msgstr[1] ""
 
-<<<<<<< HEAD
-#: src/Core/Backend/ModulesList.php:1534 src/Core/Upgrade/PluginsList.php:376
-=======
->>>>>>> c382f7ec
 msgid "Plugin has been successfully updated."
 msgid_plural "Plugins have been successfully updated."
 msgstr[0] ""
 msgstr[1] ""
 
-<<<<<<< HEAD
-#: src/Core/Backend/ModulesList.php:1538 src/Core/Upgrade/PluginsList.php:380
-=======
->>>>>>> c382f7ec
 #, php-format
 msgid "Following plugins updates are locked: %s"
 msgstr ""
 
-<<<<<<< HEAD
-#: src/Core/Backend/ModulesList.php:1558 src/Core/Backend/ThemesList.php:651
-#: src/Core/Upgrade/PluginsList.php:400 src/Process/Backend/Langs.php:182
-#: src/Process/Upgrade/Langs.php:212
 msgid "Unable to move uploaded file."
 msgstr ""
 
-#: src/Core/Backend/ModulesList.php:1576 src/Core/Upgrade/PluginsList.php:412
 msgid "The plugin has been successfully updated."
 msgstr ""
 
-#: src/Core/Backend/ModulesList.php:1577 src/Core/Upgrade/PluginsList.php:413
 msgid "The plugin has been successfully installed."
 msgstr ""
 
-#: src/Core/Backend/ModulesList.php:1600 src/Process/Backend/Langs.php:331
 msgid "Upload a zip file"
 msgstr ""
 
-#: src/Core/Backend/ModulesList.php:1601 src/Core/Backend/ModulesList.php:1603
-#: src/Core/Backend/ModulesList.php:1621 src/Core/Backend/ModulesList.php:1626
-#: src/Process/Backend/Blog.php:122 src/Process/Backend/Blog.php:143
-#: src/Process/Backend/Blog.php:159 src/Process/Backend/BlogPref.php:475
-#: src/Process/Backend/BlogPref.php:795 src/Process/Backend/BlogPref.php:800
-#: src/Process/Backend/Category.php:233 src/Process/Backend/Comment.php:266
-#: src/Process/Backend/Home.php:428 src/Process/Backend/Home.php:435
-#: src/Process/Backend/Langs.php:312 src/Process/Backend/Langs.php:333
-#: src/Process/Backend/Langs.php:335 src/Process/Backend/LinkPopup.php:58
-#: src/Process/Backend/Post.php:709 src/Process/Backend/Post.php:731
-#: src/Process/Backend/Post.php:887 src/Process/Backend/Post.php:902
-#: src/Process/Backend/User.php:256 src/Process/Backend/User.php:275
-#: src/Process/Backend/User.php:290 src/Process/Backend/User.php:410
-#: src/Process/Backend/UsersActions.php:346 src/Process/Install/Install.php:475
-#: src/Process/Install/Install.php:483 src/Process/Install/Install.php:490
-#: src/Process/Install/Wizard.php:262 src/Process/Install/Wizard.php:280
-#: src/Process/Upgrade/Langs.php:409 src/Process/Upgrade/Langs.php:426
 msgid "Required field"
 msgstr ""
 
-#: src/Core/Backend/ModulesList.php:1601
 msgid "Zip file path:"
 msgstr ""
 
-#: src/Core/Backend/ModulesList.php:1603 src/Core/Backend/ModulesList.php:1626
-#: src/Process/Backend/BlogDel.php:123 src/Process/Backend/Langs.php:312
-#: src/Process/Backend/Langs.php:335 src/Process/Backend/User.php:410
-#: src/Process/Backend/UsersActions.php:346 src/Process/Upgrade/Langs.php:375
-#: src/Process/Upgrade/Langs.php:381 src/Process/Upgrade/Langs.php:426
 msgid "Your password:"
 msgstr ""
 
-#: src/Core/Backend/ModulesList.php:1609 src/Core/Backend/ModulesList.php:1632
-#: src/Process/Backend/Langs.php:318 src/Process/Backend/Langs.php:341
-#: src/Process/Backend/Post.php:692 src/Process/Backend/User.php:283
-#: src/Process/Backend/User.php:296 src/Process/Backend/User.php:416
-#: src/Process/Backend/UsersActions.php:352 src/Process/Install/Install.php:486
-#: src/Process/Install/Install.php:492 src/Process/Upgrade/Langs.php:422
 msgid "Password"
 msgstr ""
 
-#: src/Core/Backend/ModulesList.php:1613 src/Core/Backend/Page.php:1174
-#: src/Process/Backend/Media.php:532
 msgid "Upload"
 msgstr ""
 
-#: src/Core/Backend/ModulesList.php:1620
 msgid "Download a zip file"
 msgstr ""
 
-#: src/Core/Backend/ModulesList.php:1621
 msgid "Zip file URL:"
 msgstr ""
 
-#: src/Core/Backend/ModulesList.php:1636
 msgid "Download"
 msgstr ""
 
-#: src/Core/Backend/ModulesList.php:1677
 msgid "Unknown plugin ID"
 msgstr ""
 
-#: src/Core/Backend/ModulesList.php:1688
 msgid "This plugin has no configuration file."
 msgstr ""
 
-#: src/Core/Backend/ModulesList.php:1696 src/Process/Backend/Auth.php:273
-#: src/Process/Upgrade/Auth.php:138
 msgid "Insufficient permissions"
 msgstr ""
 
-#: src/Core/Backend/ModulesList.php:1770
-=======
-msgid "Unable to move uploaded file."
-msgstr ""
-
-msgid "The plugin has been successfully updated."
-msgstr ""
-
-msgid "The plugin has been successfully installed."
-msgstr ""
-
-msgid "Upload a zip file"
-msgstr ""
-
-msgid "Required field"
-msgstr ""
-
-msgid "Zip file path:"
-msgstr ""
-
-msgid "Your password:"
-msgstr ""
-
-msgid "Password"
-msgstr ""
-
-msgid "Upload"
-msgstr ""
-
-msgid "Download a zip file"
-msgstr ""
-
-msgid "Zip file URL:"
-msgstr ""
-
-msgid "Download"
-msgstr ""
-
-msgid "Unknown plugin ID"
-msgstr ""
-
-msgid "This plugin has no configuration file."
-msgstr ""
-
-msgid "Insufficient permissions"
-msgstr ""
-
->>>>>>> c382f7ec
 #, php-format
 msgid "Configure \"%s\""
 msgstr ""
 
-<<<<<<< HEAD
-#: src/Core/Backend/ModulesList.php:1771
 msgid "Back"
 msgstr ""
 
-#: src/Core/Backend/Notices.php:67 src/Core/Backend/Page.php:1004
-#: src/Core/Backend/Page.php:1169 src/Core/Upgrade/Notices.php:34
-#: src/Process/Backend/Home.php:263
-=======
-msgid "Back"
-msgstr ""
-
->>>>>>> c382f7ec
 msgid "Error:"
 msgstr ""
 
@@ -1499,644 +1031,281 @@
 msgid "Blogs:"
 msgstr ""
 
-<<<<<<< HEAD
-#: src/Core/Backend/Page.php:281 src/Core/Upgrade/Page.php:130
 msgid "Go to the content"
 msgstr ""
 
-#: src/Core/Backend/Page.php:282 src/Core/Upgrade/Page.php:131
 msgid "Go to the menu"
 msgstr ""
 
-#: src/Core/Backend/Page.php:283 src/Core/Upgrade/Page.php:132
 msgid "Go to help"
 msgstr ""
 
-#: src/Core/Backend/Page.php:286 src/Core/Upgrade/Page.php:135
-#: src/Process/Backend/UserPreferences.php:799
-#: src/Process/Backend/UserPreferences.php:800
 msgid "My dashboard"
 msgstr ""
 
-#: src/Core/Backend/Page.php:291 src/Core/Backend/Page.php:292
 msgid "Go to site"
 msgstr ""
 
-#: src/Core/Backend/Page.php:297 src/Core/Upgrade/Page.php:143
-=======
-msgid "Go to the content"
-msgstr ""
-
-msgid "Go to the menu"
-msgstr ""
-
-msgid "Go to help"
-msgstr ""
-
-msgid "My dashboard"
-msgstr ""
-
-msgid "Go to site"
-msgstr ""
-
->>>>>>> c382f7ec
 #, php-format
 msgid "Logout %s"
 msgstr ""
 
-<<<<<<< HEAD
-#: src/Core/Backend/Page.php:305 src/Core/Upgrade/Page.php:151
 msgid "Hide main menu"
 msgstr ""
 
-#: src/Core/Backend/Page.php:306 src/Core/Upgrade/Page.php:152
 msgid "Show main menu"
 msgstr ""
 
-#: src/Core/Backend/Page.php:317
 msgid "Safe mode"
 msgstr ""
 
-#: src/Core/Backend/Page.php:318
 msgid "You are in safe mode. All plugins have been temporarily disabled. Remind to log out then log in again normally to get back all functionalities"
 msgstr ""
 
-#: src/Core/Backend/Page.php:355 src/Core/Upgrade/Page.php:182
-=======
-msgid "Hide main menu"
-msgstr ""
-
-msgid "Show main menu"
-msgstr ""
-
-msgid "Safe mode"
-msgstr ""
-
-msgid "You are in safe mode. All plugins have been temporarily disabled. Remind to log out then log in again normally to get back all functionalities"
-msgstr ""
-
->>>>>>> c382f7ec
 #, php-format
 msgid "Thank you for using %s."
 msgstr ""
 
-<<<<<<< HEAD
-#: src/Core/Backend/Page.php:368 src/Core/Backend/Page.php:491
-#: src/Core/Upgrade/Page.php:189
 msgid "Page top"
 msgstr ""
 
-#: src/Core/Backend/Page.php:687 src/Core/Backend/Page.php:688
-#: src/Core/Upgrade/Page.php:233 src/Core/Upgrade/Page.php:234
 msgid "Go to dashboard"
 msgstr ""
 
-#: src/Core/Backend/Page.php:847 src/Core/Upgrade/Page.php:306
 msgid "Help about this page"
 msgstr ""
 
-#: src/Core/Backend/Page.php:852 src/Core/Upgrade/Page.php:311
-=======
-msgid "Page top"
-msgstr ""
-
-msgid "Go to dashboard"
-msgstr ""
-
-msgid "Help about this page"
-msgstr ""
-
->>>>>>> c382f7ec
 #, php-format
 msgid "See also %s"
 msgstr ""
 
-<<<<<<< HEAD
-#: src/Core/Backend/Page.php:852 src/Core/Upgrade/Page.php:311
 msgid "the global help"
 msgstr ""
 
-#: src/Core/Backend/Page.php:986
 msgid "uncover"
 msgstr ""
 
-#: src/Core/Backend/Page.php:990
 msgid "hide"
 msgstr ""
 
-#: src/Core/Backend/Page.php:994
 msgid "Need help?"
 msgstr ""
 
-#: src/Core/Backend/Page.php:995
 msgid "new window"
 msgstr ""
 
-#: src/Core/Backend/Page.php:996
 msgid "Hide"
 msgstr ""
 
-#: src/Core/Backend/Page.php:997
 msgid "Select:"
 msgstr ""
 
-#: src/Core/Backend/Page.php:998
 msgid "No selection"
 msgstr ""
 
-#: src/Core/Backend/Page.php:999
 msgid "Select all"
 msgstr ""
 
-#: src/Core/Backend/Page.php:1000
 msgid "Invert selection"
 msgstr ""
 
-#: src/Core/Backend/Page.php:1005 src/Process/Backend/Post.php:440
-#: src/Process/Backend/Post.php:555
 msgid "Entry has been successfully created."
 msgstr ""
 
-#: src/Core/Backend/Page.php:1006
 msgid "Edit entry"
 msgstr ""
 
-#: src/Core/Backend/Page.php:1007
 msgid "view entry"
 msgstr ""
 
-#: src/Core/Backend/Page.php:1008
-=======
-msgid "the global help"
-msgstr ""
-
-msgid "uncover"
-msgstr ""
-
-msgid "hide"
-msgstr ""
-
-msgid "Need help?"
-msgstr ""
-
-msgid "new window"
-msgstr ""
-
-msgid "Hide"
-msgstr ""
-
-msgid "Select:"
-msgstr ""
-
-msgid "No selection"
-msgstr ""
-
-msgid "Select all"
-msgstr ""
-
-msgid "Invert selection"
-msgstr ""
-
-msgid "Entry has been successfully created."
-msgstr ""
-
-msgid "Edit entry"
-msgstr ""
-
-msgid "view entry"
-msgstr ""
-
->>>>>>> c382f7ec
 #, php-format
 msgid "Are you sure you want to delete selected entries (%s)?"
 msgstr ""
 
-<<<<<<< HEAD
-#: src/Core/Backend/Page.php:1009
-=======
->>>>>>> c382f7ec
 #, php-format
 msgid "Are you sure you want to delete selected medias (%d)?"
 msgstr ""
 
-<<<<<<< HEAD
-#: src/Core/Backend/Page.php:1010
-=======
->>>>>>> c382f7ec
 #, php-format
 msgid "Are you sure you want to delete selected categories (%s)?"
 msgstr ""
 
-<<<<<<< HEAD
-#: src/Core/Backend/Page.php:1011
 msgid "Are you sure you want to delete this entry?"
 msgstr ""
 
-#: src/Core/Backend/Page.php:1012
 msgid "Click here to unlock the field"
 msgstr ""
 
-#: src/Core/Backend/Page.php:1013
 msgid "Are you sure you want to delete all spams?"
 msgstr ""
 
-#: src/Core/Backend/Page.php:1014
-=======
-msgid "Are you sure you want to delete this entry?"
-msgstr ""
-
-msgid "Click here to unlock the field"
-msgstr ""
-
-msgid "Are you sure you want to delete all spams?"
-msgstr ""
-
->>>>>>> c382f7ec
 #, php-format
 msgid "Are you sure you want to delete selected comments (%s)?"
 msgstr ""
 
-<<<<<<< HEAD
-#: src/Core/Backend/Page.php:1015
 msgid "Are you sure you want to delete this comment?"
 msgstr ""
 
-#: src/Core/Backend/Page.php:1016
 msgid "Users with posts cannot be deleted."
 msgstr ""
 
-#: src/Core/Backend/Page.php:1017
-=======
-msgid "Are you sure you want to delete this comment?"
-msgstr ""
-
-msgid "Users with posts cannot be deleted."
-msgstr ""
-
->>>>>>> c382f7ec
 #, php-format
 msgid "Are you sure you want to delete selected users (%s)?"
 msgstr ""
 
-<<<<<<< HEAD
-#: src/Core/Backend/Page.php:1018
-=======
->>>>>>> c382f7ec
 #, php-format
 msgid "Are you sure you want to delete selected blogs (%s)?"
 msgstr ""
 
-<<<<<<< HEAD
-#: src/Core/Backend/Page.php:1019
-=======
->>>>>>> c382f7ec
 #, php-format
 msgid "Are you sure you want to delete category \"%s\"?"
 msgstr ""
 
-<<<<<<< HEAD
-#: src/Core/Backend/Page.php:1020
 msgid "Are you sure you want to reorder all categories?"
 msgstr ""
 
-#: src/Core/Backend/Page.php:1021
-=======
-msgid "Are you sure you want to reorder all categories?"
-msgstr ""
-
->>>>>>> c382f7ec
 #, php-format
 msgid "Are you sure you want to remove media \"%s\"?"
 msgstr ""
 
-<<<<<<< HEAD
-#: src/Core/Backend/Page.php:1022
-=======
->>>>>>> c382f7ec
 #, php-format
 msgid "Are you sure you want to remove directory \"%s\"?"
 msgstr ""
 
-<<<<<<< HEAD
-#: src/Core/Backend/Page.php:1023
 msgid "Are you sure you want to extract archive in current directory?"
 msgstr ""
 
-#: src/Core/Backend/Page.php:1024
-=======
-msgid "Are you sure you want to extract archive in current directory?"
-msgstr ""
-
->>>>>>> c382f7ec
 #, php-format
 msgid "Are you sure you want to remove attachment \"%s\"?"
 msgstr ""
 
-<<<<<<< HEAD
-#: src/Core/Backend/Page.php:1025
-=======
->>>>>>> c382f7ec
 #, php-format
 msgid "Are you sure you want to delete \"%s\" language?"
 msgstr ""
 
-<<<<<<< HEAD
-#: src/Core/Backend/Page.php:1026
-=======
->>>>>>> c382f7ec
 #, php-format
 msgid "Are you sure you want to delete \"%s\" plugin?"
 msgstr ""
 
-<<<<<<< HEAD
-#: src/Core/Backend/Page.php:1027
 msgid "Are you sure you want to delete selected plugins?"
 msgstr ""
 
-#: src/Core/Backend/Page.php:1028
 msgid "Use this theme"
 msgstr ""
 
-#: src/Core/Backend/Page.php:1029
 msgid "Remove this theme"
 msgstr ""
 
-#: src/Core/Backend/Page.php:1030
-=======
-msgid "Are you sure you want to delete selected plugins?"
-msgstr ""
-
-msgid "Use this theme"
-msgstr ""
-
-msgid "Remove this theme"
-msgstr ""
-
->>>>>>> c382f7ec
 #, php-format
 msgid "Are you sure you want to delete \"%s\" theme?"
 msgstr ""
 
-<<<<<<< HEAD
-#: src/Core/Backend/Page.php:1031
 msgid "Are you sure you want to delete selected themes?"
 msgstr ""
 
-#: src/Core/Backend/Page.php:1032
 msgid "Are you sure you want to delete this backup?"
 msgstr ""
 
-#: src/Core/Backend/Page.php:1033
 msgid "Are you sure you want to revert to this backup?"
 msgstr ""
 
-#: src/Core/Backend/Page.php:1034
 msgid "Zip file content"
 msgstr ""
 
-#: src/Core/Backend/Page.php:1035
 msgid "HTML markup validator"
 msgstr ""
 
-#: src/Core/Backend/Page.php:1036
 msgid "HTML content is valid."
 msgstr ""
 
-#: src/Core/Backend/Page.php:1037
 msgid "There are HTML markup errors."
 msgstr ""
 
-#: src/Core/Backend/Page.php:1038
 msgid "Attention: an audit of a content not yet registered."
 msgstr ""
 
-#: src/Core/Backend/Page.php:1039
 msgid "You have unsaved changes. Switch post format will loose these changes. Proceed anyway?"
 msgstr ""
 
-#: src/Core/Backend/Page.php:1040
 msgid "Warning: post format change will not convert existing content. You will need to apply new format by yourself. Proceed anyway?"
 msgstr ""
 
-#: src/Core/Backend/Page.php:1041
 msgid "Loading enhanced uploader, please wait."
 msgstr ""
 
-#: src/Core/Backend/Page.php:1046
 msgid "Help:"
 msgstr ""
 
-#: src/Core/Backend/Page.php:1050
 msgid "Hide this notice"
 msgstr ""
 
-#: src/Core/Backend/Page.php:1052
 msgid "Show password"
 msgstr ""
 
-#: src/Core/Backend/Page.php:1053
 msgid "Hide password"
 msgstr ""
 
-#: src/Core/Backend/Page.php:1055
 msgid "Reset to now"
 msgstr ""
 
-#: src/Core/Backend/Page.php:1057
 msgid "An ad blocker has been detected on this Dotclear dashboard (Ghostery, Adblock plus, uBlock origin, …) and it may interfere with some features. In this case you should disable it. Note that this detection may be disabled in your preferences."
 msgstr ""
 
-#: src/Core/Backend/Page.php:1112
 msgid "You have unsaved changes."
 msgstr ""
 
-#: src/Core/Backend/Page.php:1113
 msgid "your battery charge seems low (%d%) and you have unsaved changes, you should save them."
 msgstr ""
 
-#: src/Core/Backend/Page.php:1160
 msgid "Temporarily activate enhanced uploader"
 msgstr ""
 
-#: src/Core/Backend/Page.php:1161
 msgid "Temporarily disable enhanced uploader"
 msgstr ""
 
-#: src/Core/Backend/Page.php:1165
 msgid "Limit exceeded."
 msgstr ""
 
-#: src/Core/Backend/Page.php:1166
 msgid "File size exceeds allowed limit."
 msgstr ""
 
-#: src/Core/Backend/Page.php:1167
 msgid "Canceled."
 msgstr ""
 
-#: src/Core/Backend/Page.php:1168
 msgid "HTTP Error:"
 msgstr ""
 
-#: src/Core/Backend/Page.php:1170 src/Process/Backend/Media.php:513
 msgid "Choose file"
 msgstr ""
 
-#: src/Core/Backend/Page.php:1171 src/Process/Backend/Media.php:514
 msgid "Choose files"
 msgstr ""
 
-#: src/Core/Backend/Page.php:1172 src/Process/Backend/Blog.php:189
-#: src/Process/Backend/BlogDel.php:135 src/Process/Backend/BlogPref.php:915
-#: src/Process/Backend/Category.php:276 src/Process/Backend/Comment.php:308
-#: src/Process/Backend/LinkPopup.php:72 src/Process/Backend/Media.php:230
-#: src/Process/Backend/Media.php:569 src/Process/Backend/MediaItem.php:527
-#: src/Process/Backend/MediaItem.php:733 src/Process/Backend/MediaItem.php:1097
-#: src/Process/Backend/Post.php:795 src/Process/Backend/Post.php:798
-#: src/Process/Backend/PostMedia.php:110 src/Process/Backend/Search.php:130
-#: src/Process/Backend/User.php:423 src/Process/Backend/UserPreferences.php:614
-#: src/Process/Backend/UserPreferences.php:793
-#: src/Process/Backend/UserPreferences.php:973
 msgid "Cancel"
 msgstr ""
 
-#: src/Core/Backend/Page.php:1173
 msgid "Clean"
 msgstr ""
 
-#: src/Core/Backend/Page.php:1175 src/Process/Backend/MediaItem.php:1068
 msgid "Send"
 msgstr ""
 
-#: src/Core/Backend/Page.php:1176
 msgid "File successfully uploaded."
 msgstr ""
 
-#: src/Core/Backend/Page.php:1177
 msgid "No file in queue."
 msgstr ""
 
-#: src/Core/Backend/Page.php:1178
 msgid "1 file in queue."
 msgstr ""
 
-#: src/Core/Backend/Page.php:1179
-=======
-msgid "Are you sure you want to delete selected themes?"
-msgstr ""
-
-msgid "Are you sure you want to delete this backup?"
-msgstr ""
-
-msgid "Are you sure you want to revert to this backup?"
-msgstr ""
-
-msgid "Zip file content"
-msgstr ""
-
-msgid "HTML markup validator"
-msgstr ""
-
-msgid "HTML content is valid."
-msgstr ""
-
-msgid "There are HTML markup errors."
-msgstr ""
-
-msgid "Attention: an audit of a content not yet registered."
-msgstr ""
-
-msgid "You have unsaved changes. Switch post format will loose these changes. Proceed anyway?"
-msgstr ""
-
-msgid "Warning: post format change will not convert existing content. You will need to apply new format by yourself. Proceed anyway?"
-msgstr ""
-
-msgid "Loading enhanced uploader, please wait."
-msgstr ""
-
-msgid "Help:"
-msgstr ""
-
-msgid "Hide this notice"
-msgstr ""
-
-msgid "Show password"
-msgstr ""
-
-msgid "Hide password"
-msgstr ""
-
-msgid "Reset to now"
-msgstr ""
-
-msgid "An ad blocker has been detected on this Dotclear dashboard (Ghostery, Adblock plus, uBlock origin, …) and it may interfere with some features. In this case you should disable it. Note that this detection may be disabled in your preferences."
-msgstr ""
-
-msgid "You have unsaved changes."
-msgstr ""
-
-msgid "your battery charge seems low (%d%) and you have unsaved changes, you should save them."
-msgstr ""
-
-msgid "Temporarily activate enhanced uploader"
-msgstr ""
-
-msgid "Temporarily disable enhanced uploader"
-msgstr ""
-
-msgid "Limit exceeded."
-msgstr ""
-
-msgid "File size exceeds allowed limit."
-msgstr ""
-
-msgid "Canceled."
-msgstr ""
-
-msgid "HTTP Error:"
-msgstr ""
-
-msgid "Choose file"
-msgstr ""
-
-msgid "Choose files"
-msgstr ""
-
-msgid "Cancel"
-msgstr ""
-
-msgid "Clean"
-msgstr ""
-
-msgid "Send"
-msgstr ""
-
-msgid "File successfully uploaded."
-msgstr ""
-
-msgid "No file in queue."
-msgstr ""
-
-msgid "1 file in queue."
-msgstr ""
-
->>>>>>> c382f7ec
 #, php-format
 msgid "%d files in queue."
 msgstr ""
 
-<<<<<<< HEAD
-#: src/Core/Backend/Page.php:1180
 msgid "Queue error:"
 msgstr ""
 
-#: src/Core/Backend/Page.php:1223
-=======
-msgid "Queue error:"
-msgstr ""
-
->>>>>>> c382f7ec
 msgid "Cancel filters and display options"
 msgstr ""
 
@@ -2301,207 +1470,90 @@
 msgid "There seems to be no Session table in your database. Is Dotclear completly installed?"
 msgstr ""
 
-<<<<<<< HEAD
-#: src/Core/Blog.php:792
 msgid "You are not allowed to add categories"
 msgstr ""
 
-#: src/Core/Blog.php:840
 msgid "You are not allowed to update categories"
 msgstr ""
 
-#: src/Core/Blog.php:897
 msgid "You are not allowed to delete categories"
 msgstr ""
 
-#: src/Core/Blog.php:910
 msgid "This category is not empty."
 msgstr ""
 
-#: src/Core/Blog.php:923
 msgid "You are not allowed to reset categories order"
 msgstr ""
 
-#: src/Core/Blog.php:994
 msgid "Empty category URL"
 msgstr ""
 
-#: src/Core/Blog.php:1011
 msgid "You must provide a category title"
 msgstr ""
 
-#: src/Core/Blog.php:1021
 msgid "You must provide a category URL"
 msgstr ""
 
-#: src/Core/Blog.php:1516
 msgid "You are not allowed to create an entry"
 msgstr ""
 
-#: src/Core/Blog.php:1576
 msgid "You are not allowed to update entries"
 msgstr ""
 
-#: src/Core/Blog.php:1582 src/Core/Blog.php:1838
 msgid "No such entry ID"
 msgstr ""
 
-#: src/Core/Blog.php:1616
 msgid "You are not allowed to edit this entry"
 msgstr ""
 
-#: src/Core/Blog.php:1644 src/Core/Blog.php:1679 src/Core/Meta.php:143
-#: src/Core/Meta.php:160
 msgid "You are not allowed to change this entry status"
 msgstr ""
 
-#: src/Core/Blog.php:1725 src/Core/Blog.php:1763
 msgid "You are not allowed to change this entry category"
 msgstr ""
 
-#: src/Core/Blog.php:1796
 msgid "You are not allowed to change entries category"
 msgstr ""
 
-#: src/Core/Blog.php:1832
 msgid "You are not allowed to delete entries"
 msgstr ""
 
-#: src/Core/Blog.php:2078
 msgid "No entry title"
 msgstr ""
 
-#: src/Core/Blog.php:2082 src/Core/Blog.php:2098
 msgid "No entry content"
 msgstr ""
 
-#: src/Core/Blog.php:2164
 msgid "Notes"
 msgstr ""
 
-#: src/Core/Blog.php:2166
 msgid "Note"
 msgstr ""
 
-#: src/Core/Blog.php:2265
 msgid "Empty entry URL"
 msgstr ""
 
-#: src/Core/Blog.php:2526
 msgid "You are not allowed to update comments"
 msgstr ""
 
-#: src/Core/Blog.php:2532 src/Core/Blog.php:2538 src/Core/Blog.php:2634
 msgid "No such comment ID"
 msgstr ""
 
-#: src/Core/Blog.php:2546
 msgid "You are not allowed to update this comment"
 msgstr ""
 
-#: src/Core/Blog.php:2587
 msgid "You are not allowed to change this comment's status"
 msgstr ""
 
-#: src/Core/Blog.php:2628 src/Core/Blog.php:2681
 msgid "You are not allowed to delete comments"
 msgstr ""
 
-#: src/Core/Blog.php:2716
 msgid "You must provide a comment"
 msgstr ""
 
-#: src/Core/Blog.php:2720
 msgid "You must provide an author name"
 msgstr ""
 
-#: src/Core/Blog.php:2724
-=======
-msgid "You are not allowed to add categories"
-msgstr ""
-
-msgid "You are not allowed to update categories"
-msgstr ""
-
-msgid "You are not allowed to delete categories"
-msgstr ""
-
-msgid "This category is not empty."
-msgstr ""
-
-msgid "You are not allowed to reset categories order"
-msgstr ""
-
-msgid "Empty category URL"
-msgstr ""
-
-msgid "You must provide a category title"
-msgstr ""
-
-msgid "You must provide a category URL"
-msgstr ""
-
-msgid "You are not allowed to create an entry"
-msgstr ""
-
-msgid "You are not allowed to update entries"
-msgstr ""
-
-msgid "No such entry ID"
-msgstr ""
-
-msgid "You are not allowed to edit this entry"
-msgstr ""
-
-msgid "You are not allowed to change this entry status"
-msgstr ""
-
-msgid "You are not allowed to change this entry category"
-msgstr ""
-
-msgid "You are not allowed to change entries category"
-msgstr ""
-
-msgid "You are not allowed to delete entries"
-msgstr ""
-
-msgid "No entry title"
-msgstr ""
-
-msgid "No entry content"
-msgstr ""
-
-msgid "Notes"
-msgstr ""
-
-msgid "Note"
-msgstr ""
-
-msgid "Empty entry URL"
-msgstr ""
-
-msgid "You are not allowed to update comments"
-msgstr ""
-
-msgid "No such comment ID"
-msgstr ""
-
-msgid "You are not allowed to update this comment"
-msgstr ""
-
-msgid "You are not allowed to change this comment's status"
-msgstr ""
-
-msgid "You are not allowed to delete comments"
-msgstr ""
-
-msgid "You must provide a comment"
-msgstr ""
-
-msgid "You must provide an author name"
-msgstr ""
-
->>>>>>> c382f7ec
 msgid "Email address is not valid."
 msgstr ""
 
@@ -2689,87 +1741,39 @@
 msgid "LOL!"
 msgstr ""
 
-<<<<<<< HEAD
-#: src/Core/Upgrade/Page.php:139
 msgid "Dotclear's update dashboard"
 msgstr ""
 
-#: src/Core/Upgrade/Page.php:142
 msgid "Go to normal dashboard"
 msgstr ""
 
-#: src/Core/Upgrade/Update.php:343
 msgid "Digests file not found."
 msgstr ""
 
-#: src/Core/Upgrade/Update.php:380
 msgid "No file to download"
 msgstr ""
 
-#: src/Core/Upgrade/Update.php:384 src/Core/Upgrade/Update.php:467
 msgid "Root directory is not writable."
 msgstr ""
 
-#: src/Core/Upgrade/Update.php:422
 msgid "An error occurred while downloading archive."
 msgstr ""
 
-#: src/Core/Upgrade/Update.php:456 src/Core/Upgrade/Update.php:545
 msgid "Archive not found."
 msgstr ""
 
-#: src/Core/Upgrade/Update.php:462 src/Core/Upgrade/Update.php:551
 msgid "Unable to read current digests file."
 msgstr ""
 
-#: src/Core/Upgrade/Update.php:485 src/Core/Upgrade/Update.php:559
 msgid "Downloaded file does not seem to be a valid archive."
 msgstr ""
 
-#: src/Core/Upgrade/Update.php:585
 msgid "Incomplete archive."
 msgstr ""
 
-#: src/Core/Upgrade/Update.php:689 src/Process/Upgrade/Digests.php:300
 msgid "Unable to read digests file."
 msgstr ""
 
-#: src/Core/Upgrade/Update.php:715 src/Process/Upgrade/Digests.php:340
-=======
-msgid "Dotclear's update dashboard"
-msgstr ""
-
-msgid "Go to normal dashboard"
-msgstr ""
-
-msgid "Digests file not found."
-msgstr ""
-
-msgid "No file to download"
-msgstr ""
-
-msgid "Root directory is not writable."
-msgstr ""
-
-msgid "An error occurred while downloading archive."
-msgstr ""
-
-msgid "Archive not found."
-msgstr ""
-
-msgid "Unable to read current digests file."
-msgstr ""
-
-msgid "Downloaded file does not seem to be a valid archive."
-msgstr ""
-
-msgid "Incomplete archive."
-msgstr ""
-
-msgid "Unable to read digests file."
-msgstr ""
-
->>>>>>> c382f7ec
 msgid "Invalid digests file."
 msgstr ""
 
@@ -2785,17 +1789,9 @@
 msgid "On this page you can update dotclear to a release between yours and latest."
 msgstr ""
 
-<<<<<<< HEAD
-#: src/Core/Upgrade/Utility.php:282 src/Process/Upgrade/Backup.php:207
 msgid "Backups"
 msgstr ""
 
-#: src/Core/Upgrade/Utility.php:288 src/Process/Upgrade/Backup.php:221
-=======
-msgid "Backups"
-msgstr ""
-
->>>>>>> c382f7ec
 msgid "On this page you can revert your previous installation or delete theses files."
 msgstr ""
 
@@ -2805,17 +1801,9 @@
 msgid "On this page you will manage plugins."
 msgstr ""
 
-<<<<<<< HEAD
-#: src/Core/Upgrade/Utility.php:309 src/Process/Upgrade/Cache.php:69
 msgid "Cache"
 msgstr ""
 
-#: src/Core/Upgrade/Utility.php:315 src/Process/Upgrade/Cache.php:85
-=======
-msgid "Cache"
-msgstr ""
-
->>>>>>> c382f7ec
 msgid "On this page, you can clear templates and repositories cache."
 msgstr ""
 
@@ -3000,40 +1988,20 @@
 msgid "Directory cannot be removed."
 msgstr ""
 
-<<<<<<< HEAD
-#: src/Helper/File/Zip/Unzip.php:154
-=======
->>>>>>> c382f7ec
 #, php-format
 msgid "File %s is not compressed in the zip."
 msgstr ""
 
-<<<<<<< HEAD
-#: src/Helper/File/Zip/Unzip.php:162
-=======
->>>>>>> c382f7ec
 #, php-format
 msgid "Trying to unzip a folder name %s"
 msgstr ""
 
-<<<<<<< HEAD
-#: src/Helper/File/Zip/Unzip.php:352
 msgid "Unable to write destination file."
 msgstr ""
 
-#: src/Helper/File/Zip/Unzip.php:372
 msgid "Unable to write in target directory, permission denied."
 msgstr ""
 
-#: src/Helper/File/Zip/Unzip.php:754 src/Helper/File/Zip/Zip.php:470
-=======
-msgid "Unable to write destination file."
-msgstr ""
-
-msgid "Unable to write in target directory, permission denied."
-msgstr ""
-
->>>>>>> c382f7ec
 msgid "Not enough memory to open file."
 msgstr ""
 
@@ -3075,109 +2043,51 @@
 msgid "Requires %s module which is disabled"
 msgstr ""
 
-<<<<<<< HEAD
-#: src/Module/Modules.php:637
-=======
->>>>>>> c382f7ec
 #, php-format
 msgid "Module \"%s\" has type \"%s\" that mismatch required module type \"%s\"."
 msgstr ""
 
-<<<<<<< HEAD
-#: src/Module/Modules.php:665
-=======
->>>>>>> c382f7ec
 #, php-format
 msgid "Module \"%s\" is installed twice in \"%s\" and \"%s\"."
 msgstr ""
 
-<<<<<<< HEAD
-#: src/Module/Modules.php:742
 msgid "Empty module zip file."
 msgstr ""
 
-#: src/Module/Modules.php:749
 msgid "The zip file does not appear to be a valid Dotclear module."
 msgstr ""
 
-#: src/Module/Modules.php:783 src/Module/Modules.php:819
-=======
-msgid "Empty module zip file."
-msgstr ""
-
-msgid "The zip file does not appear to be a valid Dotclear module."
-msgstr ""
-
->>>>>>> c382f7ec
 #, php-format
 msgid "Module is not installed: %s"
 msgstr ""
 
-<<<<<<< HEAD
-#: src/Module/Modules.php:834
-=======
->>>>>>> c382f7ec
 #, php-format
 msgid "Unable to upgrade \"%s\". (update locked)"
 msgstr ""
 
-<<<<<<< HEAD
-#: src/Module/Modules.php:838
 msgid "An error occurred during module deletion."
 msgstr ""
 
-#: src/Module/Modules.php:846
-=======
-msgid "An error occurred during module deletion."
-msgstr ""
-
->>>>>>> c382f7ec
 #, php-format
 msgid "Unable to upgrade \"%s\". (older or same version)"
 msgstr ""
 
-<<<<<<< HEAD
-#: src/Module/Modules.php:852
-=======
->>>>>>> c382f7ec
 #, php-format
 msgid "Unable to read new %s file"
 msgstr ""
 
-<<<<<<< HEAD
-#: src/Module/Modules.php:862 src/Module/Modules.php:982
-#: src/Module/Modules.php:986
 msgid "Cannot deactivate plugin."
 msgstr ""
 
-#: src/Module/Modules.php:958 src/Module/Modules.php:978
-#: src/Module/Modules.php:1002
 msgid "No such module."
 msgstr ""
 
-#: src/Module/Modules.php:962
 msgid "Cannot remove module files"
 msgstr ""
 
-#: src/Module/Modules.php:1006 src/Module/Modules.php:1010
 msgid "Cannot activate plugin."
 msgstr ""
 
-#: src/Module/Store.php:360 src/Module/Store.php:363
-=======
-msgid "Cannot deactivate plugin."
-msgstr ""
-
-msgid "No such module."
-msgstr ""
-
-msgid "Cannot remove module files"
-msgstr ""
-
-msgid "Cannot activate plugin."
-msgstr ""
-
->>>>>>> c382f7ec
 msgid "An error occurred while downloading the file."
 msgstr ""
 
@@ -3228,12 +2138,6 @@
 msgid "Your new password is in your mailbox."
 msgstr ""
 
-<<<<<<< HEAD
-#: src/Process/Backend/Auth.php:184 src/Process/Backend/User.php:126
-#: src/Process/Backend/UserPreferences.php:203
-#: src/Process/Install/Install.php:191
-=======
->>>>>>> c382f7ec
 msgid "Passwords don't match"
 msgstr ""
 
@@ -3255,36 +2159,13 @@
 msgid "Wrong username or password"
 msgstr ""
 
-<<<<<<< HEAD
-#: src/Process/Backend/Auth.php:328 src/Process/Backend/Auth.php:329
-#: src/Process/Backend/Auth.php:330 src/Process/Backend/User.php:224
-#: src/Process/Backend/User.php:225 src/Process/Backend/User.php:226
-#: src/Process/Backend/UserPreferences.php:494
-#: src/Process/Backend/UserPreferences.php:495
-#: src/Process/Backend/UserPreferences.php:496
-#: src/Process/Install/Install.php:416 src/Process/Install/Install.php:417
-#: src/Process/Install/Install.php:418
-=======
->>>>>>> c382f7ec
 #, php-format
 msgid "Password strength: %s"
 msgstr ""
 
-<<<<<<< HEAD
-#: src/Process/Backend/Auth.php:328 src/Process/Backend/User.php:224
-#: src/Process/Backend/UserPreferences.php:494
-#: src/Process/Install/Install.php:416
 msgid "weak"
 msgstr ""
 
-#: src/Process/Backend/Auth.php:330 src/Process/Backend/User.php:226
-#: src/Process/Backend/UserPreferences.php:496
-#: src/Process/Install/Install.php:418
-=======
-msgid "weak"
-msgstr ""
-
->>>>>>> c382f7ec
 msgid "strong"
 msgstr ""
 
@@ -3303,12 +2184,6 @@
 msgid "Change your password"
 msgstr ""
 
-<<<<<<< HEAD
-#: src/Process/Backend/Auth.php:399 src/Process/Backend/User.php:276
-#: src/Process/Backend/UserPreferences.php:579
-#: src/Process/Install/Install.php:483
-=======
->>>>>>> c382f7ec
 msgid "New password:"
 msgstr ""
 
@@ -3355,60 +2230,24 @@
 msgid "New blog"
 msgstr ""
 
-<<<<<<< HEAD
-#: src/Process/Backend/Blog.php:97 src/Process/Backend/BlogDel.php:90
-#: src/Process/Backend/BlogPref.php:428 src/Process/Backend/Blogs.php:100
-#: src/Process/Backend/Langs.php:215 src/Process/Backend/Plugin.php:134
-#: src/Process/Backend/Plugins.php:105 src/Process/Backend/Update.php:36
-#: src/Process/Backend/Update.php:54 src/Process/Backend/Update.php:99
-#: src/Process/Backend/Update.php:125 src/Process/Backend/User.php:234
-#: src/Process/Backend/Users.php:104 src/Process/Backend/UsersActions.php:150
-#: src/Process/Backend/UsersActions.php:158 src/Process/Upgrade/Home.php:158
 msgid "System"
 msgstr ""
 
-#: src/Process/Backend/Blog.php:122 src/Process/Backend/BlogPref.php:795
 msgid "Blog ID:"
 msgstr ""
 
-#: src/Process/Backend/Blog.php:130 src/Process/Backend/BlogPref.php:797
-#: src/Process/Backend/User.php:263
 msgid "At least 2 characters using letters, numbers or symbols."
 msgstr ""
 
-#: src/Process/Backend/Blog.php:143 src/Process/Backend/BlogPref.php:475
 msgid "Blog name:"
 msgstr ""
 
-#: src/Process/Backend/Blog.php:156 src/Process/Backend/BlogPref.php:805
 msgid "Blog URL"
 msgstr ""
 
-#: src/Process/Backend/Blog.php:159 src/Process/Backend/BlogPref.php:800
 msgid "Blog URL:"
 msgstr ""
 
-#: src/Process/Backend/Blog.php:176 src/Process/Backend/BlogPref.php:485
-=======
-msgid "System"
-msgstr ""
-
-msgid "Blog ID:"
-msgstr ""
-
-msgid "At least 2 characters using letters, numbers or symbols."
-msgstr ""
-
-msgid "Blog name:"
-msgstr ""
-
-msgid "Blog URL"
-msgstr ""
-
-msgid "Blog URL:"
-msgstr ""
-
->>>>>>> c382f7ec
 msgid "Blog description:"
 msgstr ""
 
@@ -3435,10 +2274,6 @@
 msgid "Please give your password to confirm the blog deletion."
 msgstr ""
 
-<<<<<<< HEAD
-#: src/Process/Backend/BlogDel.php:132 src/Process/Backend/BlogPref.php:923
-=======
->>>>>>> c382f7ec
 msgid "Delete this blog"
 msgstr ""
 
@@ -3475,816 +2310,352 @@
 msgid "P"
 msgstr ""
 
-<<<<<<< HEAD
-#: src/Process/Backend/BlogPref.php:148 src/Process/Backend/BlogPref.php:984
-#: src/Process/Backend/Category.php:245 src/Process/Backend/MediaItem.php:615
-#: src/Process/Backend/MediaItem.php:617
 msgid "(none)"
 msgstr ""
 
-#: src/Process/Backend/BlogPref.php:149
 msgid "Description"
 msgstr ""
 
-#: src/Process/Backend/BlogPref.php:150
 msgid "Description, Date"
 msgstr ""
 
-#: src/Process/Backend/BlogPref.php:151
 msgid "Description, Country, Date"
 msgstr ""
 
-#: src/Process/Backend/BlogPref.php:152
 msgid "Description, City, Country, Date"
 msgstr ""
 
-#: src/Process/Backend/BlogPref.php:179 src/Process/Backend/MediaItem.php:514
-#: src/Process/Backend/MediaItem.php:588 src/Process/Backend/MediaItem.php:824
 msgid "original"
 msgstr ""
 
-#: src/Process/Backend/BlogPref.php:190 src/Process/Backend/BlogPref.php:200
-#: src/Process/Backend/MediaItem.php:612 src/Process/Backend/MediaItem.php:624
-#: src/Process/Backend/MediaItem.php:659 src/Process/Backend/MediaItem.php:701
 msgid "None"
 msgstr ""
 
-#: src/Process/Backend/BlogPref.php:191 src/Process/Backend/MediaItem.php:625
-#: src/Process/Backend/MediaItem.php:660 src/Process/Backend/MediaItem.php:702
 msgid "Left"
 msgstr ""
 
-#: src/Process/Backend/BlogPref.php:192 src/Process/Backend/MediaItem.php:626
-#: src/Process/Backend/MediaItem.php:661 src/Process/Backend/MediaItem.php:703
 msgid "Right"
 msgstr ""
 
-#: src/Process/Backend/BlogPref.php:193 src/Process/Backend/MediaItem.php:627
-#: src/Process/Backend/MediaItem.php:662 src/Process/Backend/MediaItem.php:704
 msgid "Center"
 msgstr ""
 
-#: src/Process/Backend/BlogPref.php:198 src/Process/Backend/MediaItem.php:600
 msgid "Legend and alternate text"
 msgstr ""
 
-#: src/Process/Backend/BlogPref.php:199 src/Process/Backend/MediaItem.php:606
 msgid "Alternate text"
 msgstr ""
 
-#: src/Process/Backend/BlogPref.php:205
 msgid "I would like search engines and archivers to index and archive my blog's content."
 msgstr ""
 
-#: src/Process/Backend/BlogPref.php:206
 msgid "I would like search engines and archivers to index but not archive my blog's content."
 msgstr ""
 
-#: src/Process/Backend/BlogPref.php:207
 msgid "I would like to prevent search engines and archivers from indexing or archiving my blog's content."
 msgstr ""
 
-#: src/Process/Backend/BlogPref.php:212
-#: src/Process/Backend/UserPreferences.php:126
 msgid "Default"
 msgstr ""
 
-#: src/Process/Backend/BlogPref.php:224
 msgid "Never"
 msgstr ""
 
-#: src/Process/Backend/BlogPref.php:225
 msgid "Three months"
 msgstr ""
 
-#: src/Process/Backend/BlogPref.php:226
 msgid "Six months"
 msgstr ""
 
-#: src/Process/Backend/BlogPref.php:227
 msgid "One year"
 msgstr ""
 
-#: src/Process/Backend/BlogPref.php:228
 msgid "Two years"
 msgstr ""
 
-#: src/Process/Backend/BlogPref.php:309
 msgid "This blog ID is already used."
 msgstr ""
 
-#: src/Process/Backend/BlogPref.php:317
 msgid "Invalid language code"
 msgstr ""
 
-#: src/Process/Backend/BlogPref.php:397 src/Process/Backend/BlogPref.php:466
 msgid "Blog has been successfully updated."
 msgstr ""
 
-#: src/Process/Backend/BlogPref.php:445
 msgid "Warning: except for special configurations, it is generally advised to have a trailing \"/\" in your blog URL in PATH_INFO mode."
 msgstr ""
 
-#: src/Process/Backend/BlogPref.php:446
 msgid "Warning: except for special configurations, it is generally advised to have a trailing \"?\" in your blog URL in QUERY_STRING mode."
 msgstr ""
 
-#: src/Process/Backend/BlogPref.php:462
 msgid "Blog has been successfully created."
 msgstr ""
 
-#: src/Process/Backend/BlogPref.php:470
 msgid "Parameters"
 msgstr ""
 
-#: src/Process/Backend/BlogPref.php:471 src/Process/Backend/Media.php:564
 msgid "Blog parameters"
 msgstr ""
 
-#: src/Process/Backend/BlogPref.php:473 src/Process/Backend/BlogPref.php:793
 msgid "Blog details"
 msgstr ""
 
-#: src/Process/Backend/BlogPref.php:498
 msgid "Blog status:"
 msgstr ""
 
-#: src/Process/Backend/BlogPref.php:514 src/Process/Backend/BlogPref.php:856
 msgid "Blog configuration"
 msgstr ""
 
-#: src/Process/Backend/BlogPref.php:515
 msgid "Blog editor name:"
 msgstr ""
 
-#: src/Process/Backend/BlogPref.php:518
 msgid "Default language:"
 msgstr ""
 
-#: src/Process/Backend/BlogPref.php:521
 msgid "Blog timezone:"
 msgstr ""
 
-#: src/Process/Backend/BlogPref.php:524
 msgid "Copyright notice:"
 msgstr ""
 
-#: src/Process/Backend/BlogPref.php:537 src/Process/Backend/Comments.php:118
-#: src/Process/Backend/Comments.php:123
 msgid "Comments and trackbacks"
 msgstr ""
 
-#: src/Process/Backend/BlogPref.php:543 src/Process/Backend/Post.php:678
 msgid "Accept comments"
 msgstr ""
 
-#: src/Process/Backend/BlogPref.php:546
 msgid "Moderate comments"
 msgstr ""
 
-#: src/Process/Backend/BlogPref.php:548
-=======
-msgid "(none)"
-msgstr ""
-
-msgid "Description"
-msgstr ""
-
-msgid "Description, Date"
-msgstr ""
-
-msgid "Description, Country, Date"
-msgstr ""
-
-msgid "Description, City, Country, Date"
-msgstr ""
-
-msgid "original"
-msgstr ""
-
-msgid "None"
-msgstr ""
-
-msgid "Left"
-msgstr ""
-
-msgid "Right"
-msgstr ""
-
-msgid "Center"
-msgstr ""
-
-msgid "Legend and alternate text"
-msgstr ""
-
-msgid "Alternate text"
-msgstr ""
-
-msgid "I would like search engines and archivers to index and archive my blog's content."
-msgstr ""
-
-msgid "I would like search engines and archivers to index but not archive my blog's content."
-msgstr ""
-
-msgid "I would like to prevent search engines and archivers from indexing or archiving my blog's content."
-msgstr ""
-
-msgid "Default"
-msgstr ""
-
-msgid "Never"
-msgstr ""
-
-msgid "Three months"
-msgstr ""
-
-msgid "Six months"
-msgstr ""
-
-msgid "One year"
-msgstr ""
-
-msgid "Two years"
-msgstr ""
-
-msgid "This blog ID is already used."
-msgstr ""
-
-msgid "Invalid language code"
-msgstr ""
-
-msgid "Blog has been successfully updated."
-msgstr ""
-
-msgid "Warning: except for special configurations, it is generally advised to have a trailing \"/\" in your blog URL in PATH_INFO mode."
-msgstr ""
-
-msgid "Warning: except for special configurations, it is generally advised to have a trailing \"?\" in your blog URL in QUERY_STRING mode."
-msgstr ""
-
-msgid "Blog has been successfully created."
-msgstr ""
-
-msgid "Parameters"
-msgstr ""
-
-msgid "Blog parameters"
-msgstr ""
-
-msgid "Blog details"
-msgstr ""
-
-msgid "Blog status:"
-msgstr ""
-
-msgid "Blog configuration"
-msgstr ""
-
-msgid "Blog editor name:"
-msgstr ""
-
-msgid "Default language:"
-msgstr ""
-
-msgid "Blog timezone:"
-msgstr ""
-
-msgid "Copyright notice:"
-msgstr ""
-
-msgid "Comments and trackbacks"
-msgstr ""
-
-msgid "Accept comments"
-msgstr ""
-
-msgid "Moderate comments"
-msgstr ""
-
->>>>>>> c382f7ec
 #, php-format
 msgid "Leave comments open for %s days"
 msgstr ""
 
-<<<<<<< HEAD
-#: src/Process/Backend/BlogPref.php:559 src/Process/Backend/BlogPref.php:587
 msgid "No limit: leave blank."
 msgstr ""
 
-#: src/Process/Backend/BlogPref.php:562
 msgid "Wiki syntax for comments"
 msgstr ""
 
-#: src/Process/Backend/BlogPref.php:565
 msgid "Preview of comment before submit is not mandatory"
 msgstr ""
 
-#: src/Process/Backend/BlogPref.php:571 src/Process/Backend/Post.php:686
 msgid "Accept trackbacks"
 msgstr ""
 
-#: src/Process/Backend/BlogPref.php:574
 msgid "Moderate trackbacks"
 msgstr ""
 
-#: src/Process/Backend/BlogPref.php:576
-=======
-msgid "No limit: leave blank."
-msgstr ""
-
-msgid "Wiki syntax for comments"
-msgstr ""
-
-msgid "Preview of comment before submit is not mandatory"
-msgstr ""
-
-msgid "Accept trackbacks"
-msgstr ""
-
-msgid "Moderate trackbacks"
-msgstr ""
-
->>>>>>> c382f7ec
 #, php-format
 msgid "Leave trackbacks open for %s days"
 msgstr ""
 
-<<<<<<< HEAD
-#: src/Process/Backend/BlogPref.php:590
 msgid "Add \"nofollow\" relation on comments and trackbacks links"
 msgstr ""
 
-#: src/Process/Backend/BlogPref.php:594
 msgid "Disable all comments and trackbacks on the blog after a period of time without new posts:"
 msgstr ""
 
-#: src/Process/Backend/BlogPref.php:601
 msgid "Blog presentation"
 msgstr ""
 
-#: src/Process/Backend/BlogPref.php:604
 msgid "Date format:"
 msgstr ""
 
-#: src/Process/Backend/BlogPref.php:606
 msgid "Pattern of date"
 msgstr ""
 
-#: src/Process/Backend/BlogPref.php:608 src/Process/Backend/BlogPref.php:614
-#: src/Process/Backend/BlogPref.php:861
 msgid "Sample:"
 msgstr ""
 
-#: src/Process/Backend/BlogPref.php:610
 msgid "Time format:"
 msgstr ""
 
-#: src/Process/Backend/BlogPref.php:612
 msgid "Pattern of time"
 msgstr ""
 
-#: src/Process/Backend/BlogPref.php:618
 msgid "Don't load standard stylesheet (used for media alignement)"
 msgstr ""
 
-#: src/Process/Backend/BlogPref.php:622
 msgid "Display smilies on entries and comments"
 msgstr ""
 
-#: src/Process/Backend/BlogPref.php:626
 msgid "Disable internal search system"
 msgstr ""
 
-#: src/Process/Backend/BlogPref.php:633
-=======
-msgid "Add \"nofollow\" relation on comments and trackbacks links"
-msgstr ""
-
-msgid "Disable all comments and trackbacks on the blog after a period of time without new posts:"
-msgstr ""
-
-msgid "Blog presentation"
-msgstr ""
-
-msgid "Date format:"
-msgstr ""
-
-msgid "Pattern of date"
-msgstr ""
-
-msgid "Sample:"
-msgstr ""
-
-msgid "Time format:"
-msgstr ""
-
-msgid "Pattern of time"
-msgstr ""
-
-msgid "Don't load standard stylesheet (used for media alignement)"
-msgstr ""
-
-msgid "Display smilies on entries and comments"
-msgstr ""
-
-msgid "Disable internal search system"
-msgstr ""
-
->>>>>>> c382f7ec
 #, php-format
 msgid "Display %s entries on first page"
 msgstr ""
 
-<<<<<<< HEAD
-#: src/Process/Backend/BlogPref.php:645
-=======
->>>>>>> c382f7ec
 #, php-format
 msgid "Display %s entries per page"
 msgstr ""
 
-<<<<<<< HEAD
-#: src/Process/Backend/BlogPref.php:657
-=======
->>>>>>> c382f7ec
 #, php-format
 msgid "Display %s entries per feed"
 msgstr ""
 
-<<<<<<< HEAD
-#: src/Process/Backend/BlogPref.php:669
-=======
->>>>>>> c382f7ec
 #, php-format
 msgid "Display %s comments per feed"
 msgstr ""
 
-<<<<<<< HEAD
-#: src/Process/Backend/BlogPref.php:682
 msgid "Truncate feeds"
 msgstr ""
 
-#: src/Process/Backend/BlogPref.php:686
 msgid "Include sub-categories in category page and category posts feed"
 msgstr ""
 
-#: src/Process/Backend/BlogPref.php:695
 msgid "Display an entry as static home page"
 msgstr ""
 
-#: src/Process/Backend/BlogPref.php:697
 msgid "Entry URL (its content will be used for the static home page):"
 msgstr ""
 
-#: src/Process/Backend/BlogPref.php:699
 msgid "Choose an entry"
 msgstr ""
 
-#: src/Process/Backend/BlogPref.php:701
 msgid "Leave empty to use the default presentation."
 msgstr ""
 
-#: src/Process/Backend/BlogPref.php:705
 msgid "Media and images"
 msgstr ""
 
-#: src/Process/Backend/BlogPref.php:707
 msgid "Please note that if you change current settings bellow, they will now apply to all new images in the media manager."
 msgstr ""
 
-#: src/Process/Backend/BlogPref.php:708
 msgid "Be carefull if you share it with other blogs in your installation."
 msgstr ""
 
-#: src/Process/Backend/BlogPref.php:709
 msgid "Set -1 to use the default size, set 0 to ignore this thumbnail size (images only)."
 msgstr ""
 
-#: src/Process/Backend/BlogPref.php:713
 msgid "Generated image sizes (max dimension in pixels)"
 msgstr ""
 
-#: src/Process/Backend/BlogPref.php:714
 msgid "Thumbnail"
 msgstr ""
 
-#: src/Process/Backend/BlogPref.php:722
 msgid "Small"
 msgstr ""
 
-#: src/Process/Backend/BlogPref.php:730
 msgid "Medium"
 msgstr ""
 
-#: src/Process/Backend/BlogPref.php:738
 msgid "Default size of the inserted video (in pixels)"
 msgstr ""
 
-#: src/Process/Backend/BlogPref.php:739
 msgid "Width"
 msgstr ""
 
-#: src/Process/Backend/BlogPref.php:747
 msgid "Height"
 msgstr ""
 
-#: src/Process/Backend/BlogPref.php:757
 msgid "Default image insertion attributes"
 msgstr ""
 
-#: src/Process/Backend/BlogPref.php:758
 msgid "Inserted image legend:"
 msgstr ""
 
-#: src/Process/Backend/BlogPref.php:762
 msgid "Use original media date if possible"
 msgstr ""
 
-#: src/Process/Backend/BlogPref.php:765
 msgid "Do not display date if alone in title"
 msgstr ""
 
-#: src/Process/Backend/BlogPref.php:766
 msgid "It is retrieved from the picture's metadata."
 msgstr ""
 
-#: src/Process/Backend/BlogPref.php:768
 msgid "Size of inserted image:"
 msgstr ""
 
-#: src/Process/Backend/BlogPref.php:775
 msgid "Image alignment:"
 msgstr ""
 
-#: src/Process/Backend/BlogPref.php:780
 msgid "Insert a link to the original image"
 msgstr ""
 
-#: src/Process/Backend/BlogPref.php:781
 msgid "Image legend and alternate text:"
 msgstr ""
 
-#: src/Process/Backend/BlogPref.php:790
 msgid "Advanced parameters"
 msgstr ""
 
-#: src/Process/Backend/BlogPref.php:798
 msgid "Please note that changing your blog ID may require changes in your public index.php file."
 msgstr ""
 
-#: src/Process/Backend/BlogPref.php:809
 msgid "URL scan method:"
 msgstr ""
 
-#: src/Process/Backend/BlogPref.php:832
-=======
-msgid "Truncate feeds"
-msgstr ""
-
-msgid "Include sub-categories in category page and category posts feed"
-msgstr ""
-
-msgid "Display an entry as static home page"
-msgstr ""
-
-msgid "Entry URL (its content will be used for the static home page):"
-msgstr ""
-
-msgid "Choose an entry"
-msgstr ""
-
-msgid "Leave empty to use the default presentation."
-msgstr ""
-
-msgid "Media and images"
-msgstr ""
-
-msgid "Please note that if you change current settings bellow, they will now apply to all new images in the media manager."
-msgstr ""
-
-msgid "Be carefull if you share it with other blogs in your installation."
-msgstr ""
-
-msgid "Set -1 to use the default size, set 0 to ignore this thumbnail size (images only)."
-msgstr ""
-
-msgid "Generated image sizes (max dimension in pixels)"
-msgstr ""
-
-msgid "Thumbnail"
-msgstr ""
-
-msgid "Small"
-msgstr ""
-
-msgid "Medium"
-msgstr ""
-
-msgid "Default size of the inserted video (in pixels)"
-msgstr ""
-
-msgid "Width"
-msgstr ""
-
-msgid "Height"
-msgstr ""
-
-msgid "Default image insertion attributes"
-msgstr ""
-
-msgid "Inserted image legend:"
-msgstr ""
-
-msgid "Use original media date if possible"
-msgstr ""
-
-msgid "Do not display date if alone in title"
-msgstr ""
-
-msgid "It is retrieved from the picture's metadata."
-msgstr ""
-
-msgid "Size of inserted image:"
-msgstr ""
-
-msgid "Image alignment:"
-msgstr ""
-
-msgid "Insert a link to the original image"
-msgstr ""
-
-msgid "Image legend and alternate text:"
-msgstr ""
-
-msgid "Advanced parameters"
-msgstr ""
-
-msgid "Please note that changing your blog ID may require changes in your public index.php file."
-msgstr ""
-
-msgid "URL scan method:"
-msgstr ""
-
->>>>>>> c382f7ec
 #, php-format
 msgid "The URL of blog or the URL scan method might not be well set (<code>%s</code> return a <strong>%s</strong> status)."
 msgstr ""
 
-<<<<<<< HEAD
-#: src/Process/Backend/BlogPref.php:843
-=======
->>>>>>> c382f7ec
 #, php-format
 msgid "The URL of blog or the URL scan method might not be well set (<code>%s</code> does not return an ATOM feed)."
 msgstr ""
 
-<<<<<<< HEAD
-#: src/Process/Backend/BlogPref.php:858
 msgid "New post URL format:"
 msgstr ""
 
-#: src/Process/Backend/BlogPref.php:861
 msgid "Dotclear"
 msgstr ""
 
-#: src/Process/Backend/BlogPref.php:864
 msgid "HTML tag for the title of the notes on the blog:"
 msgstr ""
 
-#: src/Process/Backend/BlogPref.php:871
 msgid "Search engines robots policy"
 msgstr ""
 
-#: src/Process/Backend/BlogPref.php:884
 msgid "jQuery javascript library"
 msgstr ""
 
-#: src/Process/Backend/BlogPref.php:887
 msgid "Load the jQuery library"
 msgstr ""
 
-#: src/Process/Backend/BlogPref.php:889
 msgid "jQuery version to be loaded for this blog:"
 msgstr ""
 
-#: src/Process/Backend/BlogPref.php:895
 msgid "Blog security"
 msgstr ""
 
-#: src/Process/Backend/BlogPref.php:899
 msgid "Protect the blog from Clickjacking (see <a href=\"https://en.wikipedia.org/wiki/Clickjacking\">Wikipedia</a>)"
 msgstr ""
 
-#: src/Process/Backend/BlogPref.php:907
 msgid "Plugins parameters"
 msgstr ""
 
-#: src/Process/Backend/BlogPref.php:931
 msgid "Only superadmin can delete a blog."
 msgstr ""
 
-#: src/Process/Backend/BlogPref.php:945
 msgid "Users on this blog"
 msgstr ""
 
-#: src/Process/Backend/BlogPref.php:948
 msgid "No users"
 msgstr ""
 
-#: src/Process/Backend/BlogPref.php:989
 msgid "Publications on this blog:"
 msgstr ""
 
-#: src/Process/Backend/BlogPref.php:996
-=======
-msgid "New post URL format:"
-msgstr ""
-
-msgid "Dotclear"
-msgstr ""
-
-msgid "HTML tag for the title of the notes on the blog:"
-msgstr ""
-
-msgid "Search engines robots policy"
-msgstr ""
-
-msgid "jQuery javascript library"
-msgstr ""
-
-msgid "Load the jQuery library"
-msgstr ""
-
-msgid "jQuery version to be loaded for this blog:"
-msgstr ""
-
-msgid "Blog security"
-msgstr ""
-
-msgid "Protect the blog from Clickjacking (see <a href=\"https://en.wikipedia.org/wiki/Clickjacking\">Wikipedia</a>)"
-msgstr ""
-
-msgid "Plugins parameters"
-msgstr ""
-
-msgid "Only superadmin can delete a blog."
-msgstr ""
-
-msgid "Users on this blog"
-msgstr ""
-
-msgid "No users"
-msgstr ""
-
-msgid "Publications on this blog:"
-msgstr ""
-
->>>>>>> c382f7ec
 #, php-format
 msgid "%1$s: %2$s"
 msgstr ""
 
-<<<<<<< HEAD
-#: src/Process/Backend/BlogPref.php:1001
 msgid "Permissions:"
 msgstr ""
 
-#: src/Process/Backend/BlogPref.php:1004 src/Process/Backend/User.php:320
 msgid "Super administrator"
 msgstr ""
 
-#: src/Process/Backend/BlogPref.php:1005
 msgid "All rights on all blogs."
 msgstr ""
 
-#: src/Process/Backend/BlogPref.php:1011
-#: src/Process/Backend/UsersActions.php:337
-=======
-msgid "Permissions:"
-msgstr ""
-
-msgid "Super administrator"
-msgstr ""
-
-msgid "All rights on all blogs."
-msgstr ""
-
->>>>>>> c382f7ec
 #, php-format
 msgid "[%s] (unreferenced permission)"
 msgstr ""
 
-<<<<<<< HEAD
-#: src/Process/Backend/BlogPref.php:1015
 msgid "All rights on this blog."
 msgstr ""
 
-#: src/Process/Backend/BlogPref.php:1026 src/Process/Backend/User.php:470
-=======
-msgid "All rights on this blog."
-msgstr ""
-
->>>>>>> c382f7ec
 msgid "Change permissions"
 msgstr ""
 
@@ -4413,11 +2784,6 @@
 msgid "total:"
 msgstr ""
 
-<<<<<<< HEAD
-#: src/Process/Backend/Categories.php:192 src/Process/Backend/Category.php:256
-#: src/Process/Backend/User.php:360 src/Process/Backend/UserPreferences.php:555
-=======
->>>>>>> c382f7ec
 msgid "URL:"
 msgstr ""
 
@@ -4461,10 +2827,6 @@
 msgid "Warning: If you set the URL manually, it may conflict with another category."
 msgstr ""
 
-<<<<<<< HEAD
-#: src/Process/Backend/Category.php:263 src/Process/Backend/MediaItem.php:1036
-=======
->>>>>>> c382f7ec
 msgid "Description:"
 msgstr ""
 
@@ -4712,10 +3074,6 @@
 msgid "Link language:"
 msgstr ""
 
-<<<<<<< HEAD
-#: src/Process/Backend/LinkPopup.php:73 src/Process/Backend/MediaItem.php:732
-=======
->>>>>>> c382f7ec
 msgid "Insert"
 msgstr ""
 
@@ -4782,11 +3140,6 @@
 msgid "Select files and click on <strong>%s</strong> button"
 msgstr ""
 
-<<<<<<< HEAD
-#: src/Process/Backend/Media.php:349 src/Process/Backend/Media.php:362
-#: src/Process/Backend/Media.php:375 src/Process/Backend/MediaItem.php:748
-=======
->>>>>>> c382f7ec
 msgid "or"
 msgstr ""
 
@@ -4842,10 +3195,6 @@
 msgid "Maximum file size allowed:"
 msgstr ""
 
-<<<<<<< HEAD
-#: src/Process/Backend/Media.php:520 src/Process/Backend/MediaItem.php:1053
-=======
->>>>>>> c382f7ec
 msgid "Private"
 msgstr ""
 
@@ -4865,28 +3214,15 @@
 msgid "Not a valid file"
 msgstr ""
 
-<<<<<<< HEAD
-#: src/Process/Backend/MediaItem.php:150 src/Process/Backend/MediaItem.php:207
-#: src/Process/Backend/MediaItem.php:452
 msgid "File has been successfully updated."
 msgstr ""
 
-#: src/Process/Backend/MediaItem.php:224 src/Process/Backend/MediaItem.php:455
-=======
-msgid "File has been successfully updated."
-msgstr ""
-
->>>>>>> c382f7ec
 msgid "Thumbnails have been successfully updated."
 msgstr ""
 
 msgid "Zip file has been successfully extracted."
 msgstr ""
 
-<<<<<<< HEAD
-#: src/Process/Backend/MediaItem.php:271 src/Process/Backend/MediaItem.php:458
-=======
->>>>>>> c382f7ec
 msgid "Default media insertion settings have been successfully updated."
 msgstr ""
 
@@ -4896,432 +3232,187 @@
 msgid "Media insertion settings have been successfully removed for this folder."
 msgstr ""
 
-<<<<<<< HEAD
-#: src/Process/Backend/MediaItem.php:487 src/Process/Backend/MediaItem.php:488
 msgid "Select media item"
 msgstr ""
 
-#: src/Process/Backend/MediaItem.php:499 src/Process/Backend/MediaItem.php:574
 msgid "Image size:"
 msgstr ""
 
-#: src/Process/Backend/MediaItem.php:526 src/Process/Upgrade/Attic.php:303
 msgid "Select"
 msgstr ""
 
-#: src/Process/Backend/MediaItem.php:561 src/Process/Backend/MediaItem.php:562
 msgid "Insert media item"
 msgstr ""
 
-#: src/Process/Backend/MediaItem.php:593
 msgid "Image legend and alternate text"
 msgstr ""
 
-#: src/Process/Backend/MediaItem.php:615
 msgid "Alternate text: "
 msgstr ""
 
-#: src/Process/Backend/MediaItem.php:622
 msgid "Image alignment"
 msgstr ""
 
-#: src/Process/Backend/MediaItem.php:642
 msgid "Image insertion"
 msgstr ""
 
-#: src/Process/Backend/MediaItem.php:645
 msgid "As a single image"
 msgstr ""
 
-#: src/Process/Backend/MediaItem.php:647
 msgid "As a link to the original image"
 msgstr ""
 
-#: src/Process/Backend/MediaItem.php:655
 msgid "MP3 disposition"
 msgstr ""
 
-#: src/Process/Backend/MediaItem.php:656
 msgid "Please note that you cannot insert mp3 files with visual editor."
 msgstr ""
 
-#: src/Process/Backend/MediaItem.php:684
 msgid "Please note that you cannot insert video files with visual editor."
 msgstr ""
 
-#: src/Process/Backend/MediaItem.php:688
 msgid "Video size"
 msgstr ""
 
-#: src/Process/Backend/MediaItem.php:689
 msgid "Width:"
 msgstr ""
 
-#: src/Process/Backend/MediaItem.php:691
 msgid "Height:"
 msgstr ""
 
-#: src/Process/Backend/MediaItem.php:698
 msgid "Video disposition"
 msgstr ""
 
-#: src/Process/Backend/MediaItem.php:727
 msgid "Media item will be inserted as a link."
 msgstr ""
 
-#: src/Process/Backend/MediaItem.php:747
 msgid "Make current settings as default"
 msgstr ""
 
-#: src/Process/Backend/MediaItem.php:748
 msgid "For the blog"
 msgstr ""
 
-#: src/Process/Backend/MediaItem.php:749
 msgid "For this folder only"
 msgstr ""
 
-#: src/Process/Backend/MediaItem.php:758
 msgid "Settings exist for this folder:"
 msgstr ""
 
-#: src/Process/Backend/MediaItem.php:759
 msgid "Remove them"
 msgstr ""
 
-#: src/Process/Backend/MediaItem.php:778 src/Process/Backend/MediaItem.php:781
-#: src/Process/Backend/MediaItem.php:869
 msgid "Media details"
 msgstr ""
 
-#: src/Process/Backend/MediaItem.php:813
 msgid "Available sizes:"
 msgstr ""
 
-#: src/Process/Backend/MediaItem.php:841
 msgid "Thumbnail details"
 msgstr ""
 
-#: src/Process/Backend/MediaItem.php:846 src/Process/Backend/MediaItem.php:877
 msgid "Image width:"
 msgstr ""
 
-#: src/Process/Backend/MediaItem.php:847 src/Process/Backend/MediaItem.php:878
 msgid "Image height:"
 msgstr ""
 
-#: src/Process/Backend/MediaItem.php:851 src/Process/Backend/MediaItem.php:882
 msgid "File size:"
 msgstr ""
 
-#: src/Process/Backend/MediaItem.php:854 src/Process/Backend/MediaItem.php:883
 msgid "File URL:"
 msgstr ""
 
-#: src/Process/Backend/MediaItem.php:871
 msgid "File owner:"
 msgstr ""
 
-#: src/Process/Backend/MediaItem.php:872
 msgid "File type:"
 msgstr ""
 
-#: src/Process/Backend/MediaItem.php:889
 msgid "Show entries containing this media"
 msgstr ""
 
-#: src/Process/Backend/MediaItem.php:892
 msgid "Entries containing this media"
 msgstr ""
 
-#: src/Process/Backend/MediaItem.php:929
 msgid "No entry seems contain this media."
 msgstr ""
 
-#: src/Process/Backend/MediaItem.php:936
 msgid "published"
 msgstr ""
 
-#: src/Process/Backend/MediaItem.php:937
 msgid "unpublished"
 msgstr ""
 
-#: src/Process/Backend/MediaItem.php:938
 msgid "scheduled"
 msgstr ""
 
-#: src/Process/Backend/MediaItem.php:939
 msgid "pending"
 msgstr ""
 
-#: src/Process/Backend/MediaItem.php:956
 msgid "Image details"
 msgstr ""
 
-#: src/Process/Backend/MediaItem.php:960
 msgid "Alternate text :"
 msgstr ""
 
-#: src/Process/Backend/MediaItem.php:974
 msgid "No detail"
 msgstr ""
 
-#: src/Process/Backend/MediaItem.php:981
 msgid "Updates and modifications"
 msgstr ""
 
-#: src/Process/Backend/MediaItem.php:987 src/Process/Backend/MediaItem.php:989
 msgid "Update thumbnails"
 msgstr ""
 
-#: src/Process/Backend/MediaItem.php:988
 msgid "This will create or update thumbnails for this image."
 msgstr ""
 
-#: src/Process/Backend/MediaItem.php:997 src/Process/Backend/MediaItem.php:1005
 msgid "Extract in a new directory"
 msgstr ""
 
-#: src/Process/Backend/MediaItem.php:998 src/Process/Backend/MediaItem.php:1007
 msgid "Extract in current directory"
 msgstr ""
 
-#: src/Process/Backend/MediaItem.php:1003
 msgid "Extract archive"
 msgstr ""
 
-#: src/Process/Backend/MediaItem.php:1006
 msgid "This will extract archive in a new directory that should not exist yet."
 msgstr ""
 
-#: src/Process/Backend/MediaItem.php:1008
 msgid "This will extract archive in current directory and will overwrite existing files or directory."
 msgstr ""
 
-#: src/Process/Backend/MediaItem.php:1010
 msgid "Extract mode:"
 msgstr ""
 
-#: src/Process/Backend/MediaItem.php:1012
 msgid "Extract"
 msgstr ""
 
-#: src/Process/Backend/MediaItem.php:1020
 msgid "Change media properties"
 msgstr ""
 
-#: src/Process/Backend/MediaItem.php:1021
 msgid "File name:"
 msgstr ""
 
-#: src/Process/Backend/MediaItem.php:1023
 msgid "Alternate text:"
 msgstr ""
 
-#: src/Process/Backend/MediaItem.php:1046
 msgid "File date:"
 msgstr ""
 
-#: src/Process/Backend/MediaItem.php:1054
 msgid "New directory:"
 msgstr ""
 
-#: src/Process/Backend/MediaItem.php:1062
 msgid "Change file"
 msgstr ""
 
-#: src/Process/Backend/MediaItem.php:1064
 msgid "Choose a file:"
 msgstr ""
 
-#: src/Process/Backend/MediaItem.php:1065
-=======
-msgid "Select media item"
-msgstr ""
-
-msgid "Image size:"
-msgstr ""
-
-msgid "Select"
-msgstr ""
-
-msgid "Insert media item"
-msgstr ""
-
-msgid "Image legend and alternate text"
-msgstr ""
-
-msgid "Alternate text: "
-msgstr ""
-
-msgid "Image alignment"
-msgstr ""
-
-msgid "Image insertion"
-msgstr ""
-
-msgid "As a single image"
-msgstr ""
-
-msgid "As a link to the original image"
-msgstr ""
-
-msgid "MP3 disposition"
-msgstr ""
-
-msgid "Please note that you cannot insert mp3 files with visual editor."
-msgstr ""
-
-msgid "Please note that you cannot insert video files with visual editor."
-msgstr ""
-
-msgid "Video size"
-msgstr ""
-
-msgid "Width:"
-msgstr ""
-
-msgid "Height:"
-msgstr ""
-
-msgid "Video disposition"
-msgstr ""
-
-msgid "Media item will be inserted as a link."
-msgstr ""
-
-msgid "Make current settings as default"
-msgstr ""
-
-msgid "For the blog"
-msgstr ""
-
-msgid "For this folder only"
-msgstr ""
-
-msgid "Settings exist for this folder:"
-msgstr ""
-
-msgid "Remove them"
-msgstr ""
-
-msgid "Media details"
-msgstr ""
-
-msgid "Available sizes:"
-msgstr ""
-
-msgid "Thumbnail details"
-msgstr ""
-
-msgid "Image width:"
-msgstr ""
-
-msgid "Image height:"
-msgstr ""
-
-msgid "File size:"
-msgstr ""
-
-msgid "File URL:"
-msgstr ""
-
-msgid "File owner:"
-msgstr ""
-
-msgid "File type:"
-msgstr ""
-
-msgid "Show entries containing this media"
-msgstr ""
-
-msgid "Entries containing this media"
-msgstr ""
-
-msgid "No entry seems contain this media."
-msgstr ""
-
-msgid "published"
-msgstr ""
-
-msgid "unpublished"
-msgstr ""
-
-msgid "scheduled"
-msgstr ""
-
-msgid "pending"
-msgstr ""
-
-msgid "Image details"
-msgstr ""
-
-msgid "Alternate text :"
-msgstr ""
-
-msgid "No detail"
-msgstr ""
-
-msgid "Updates and modifications"
-msgstr ""
-
-msgid "Update thumbnails"
-msgstr ""
-
-msgid "This will create or update thumbnails for this image."
-msgstr ""
-
-msgid "Extract in a new directory"
-msgstr ""
-
-msgid "Extract in current directory"
-msgstr ""
-
-msgid "Extract archive"
-msgstr ""
-
-msgid "This will extract archive in a new directory that should not exist yet."
-msgstr ""
-
-msgid "This will extract archive in current directory and will overwrite existing files or directory."
-msgstr ""
-
-msgid "Extract mode:"
-msgstr ""
-
-msgid "Extract"
-msgstr ""
-
-msgid "Change media properties"
-msgstr ""
-
-msgid "File name:"
-msgstr ""
-
-msgid "Alternate text:"
-msgstr ""
-
-msgid "File date:"
-msgstr ""
-
-msgid "New directory:"
-msgstr ""
-
-msgid "Change file"
-msgstr ""
-
-msgid "Choose a file:"
-msgstr ""
-
->>>>>>> c382f7ec
 #, php-format
 msgid "Maximum size %s"
 msgstr ""
 
-<<<<<<< HEAD
-#: src/Process/Backend/MediaItem.php:1076
-=======
->>>>>>> c382f7ec
 msgid "Delete this media"
 msgstr ""
 
@@ -5513,10 +3604,6 @@
 msgid "select this trackback"
 msgstr ""
 
-<<<<<<< HEAD
-#: src/Process/Backend/Post.php:1134
-=======
->>>>>>> c382f7ec
 msgid "Edit this comment"
 msgstr ""
 
@@ -5556,102 +3643,48 @@
 msgid "cancel"
 msgstr ""
 
-<<<<<<< HEAD
-#: src/Process/Backend/Rest.php:108
 msgid "Dotclear news not available"
 msgstr ""
 
-#: src/Process/Backend/Rest.php:122
 msgid "Dotclear news"
 msgstr ""
 
-#: src/Process/Backend/Rest.php:128
 msgid "%d %B %Y:"
 msgstr ""
 
-#: src/Process/Backend/Rest.php:160
 msgid "Dotclear update not available"
 msgstr ""
 
-#: src/Process/Backend/Rest.php:171
-=======
-msgid "Dotclear news not available"
-msgstr ""
-
-msgid "Dotclear news"
-msgstr ""
-
-msgid "%d %B %Y:"
-msgstr ""
-
-msgid "Dotclear update not available"
-msgstr ""
-
->>>>>>> c382f7ec
 #, php-format
 msgid "Dotclear %s is available!"
 msgstr ""
 
-<<<<<<< HEAD
-#: src/Process/Backend/Rest.php:172
 msgid "Upgrade now"
 msgstr ""
 
-#: src/Process/Backend/Rest.php:173
 msgid "Remind me later"
 msgstr ""
 
-#: src/Process/Backend/Rest.php:175 src/Process/Upgrade/Upgrade.php:244
-#: src/Process/Upgrade/Upgrade.php:245
 msgid "Information about this version"
 msgstr ""
 
-#: src/Process/Backend/Rest.php:180
-=======
-msgid "Upgrade now"
-msgstr ""
-
-msgid "Remind me later"
-msgstr ""
-
-msgid "Information about this version"
-msgstr ""
-
->>>>>>> c382f7ec
 #, php-format
 msgid "A new version of Dotclear is available but needs PHP version ≥ %s, your's is currently %s"
 msgstr ""
 
-<<<<<<< HEAD
-#: src/Process/Backend/Rest.php:195 src/Process/Backend/Update.php:140
-#: src/Process/Upgrade/Upgrade.php:210
-=======
->>>>>>> c382f7ec
 #, php-format
 msgid "The next versions of Dotclear will not support PHP version < %s, your's is currently %s"
 msgstr ""
 
-<<<<<<< HEAD
-#: src/Process/Backend/Rest.php:227
 msgid "No updates are available"
 msgstr ""
 
-#: src/Process/Backend/Rest.php:270
-=======
-msgid "No updates are available"
-msgstr ""
-
->>>>>>> c382f7ec
 #, php-format
 msgid "An update is available"
 msgid_plural "%s updates are available."
 msgstr[0] ""
 msgstr[1] ""
 
-<<<<<<< HEAD
-#: src/Process/Backend/Rest.php:833
-=======
->>>>>>> c382f7ec
 msgid "List options saved"
 msgstr ""
 
@@ -5685,24 +3718,6 @@
 msgstr[0] ""
 msgstr[1] ""
 
-<<<<<<< HEAD
-#: src/Process/Backend/Update.php:32 src/Process/Backend/Update.php:37
-#: src/Process/Backend/Update.php:50 src/Process/Backend/Update.php:55
-#: src/Process/Backend/Update.php:95 src/Process/Backend/Update.php:100
-#: src/Process/Backend/Update.php:121 src/Process/Backend/Update.php:126
-#: src/Process/Upgrade/Attic.php:78 src/Process/Upgrade/Attic.php:82
-#: src/Process/Upgrade/Attic.php:102 src/Process/Upgrade/Attic.php:106
-#: src/Process/Upgrade/Attic.php:340 src/Process/Upgrade/Attic.php:344
-#: src/Process/Upgrade/Backup.php:56 src/Process/Upgrade/Backup.php:60
-#: src/Process/Upgrade/Backup.php:211 src/Process/Upgrade/Cache.php:73
-#: src/Process/Upgrade/Digests.php:138 src/Process/Upgrade/Home.php:137
-#: src/Process/Upgrade/Langs.php:262 src/Process/Upgrade/Plugins.php:152
-#: src/Process/Upgrade/Replay.php:80 src/Process/Upgrade/Upgrade.php:50
-#: src/Process/Upgrade/Upgrade.php:54 src/Process/Upgrade/Upgrade.php:74
-#: src/Process/Upgrade/Upgrade.php:78 src/Process/Upgrade/Upgrade.php:287
-#: src/Process/Upgrade/Upgrade.php:293
-=======
->>>>>>> c382f7ec
 msgid "Dotclear update"
 msgstr ""
 
@@ -5774,95 +3789,45 @@
 msgid "Password change required to connect"
 msgstr ""
 
-<<<<<<< HEAD
-#: src/Process/Backend/User.php:323 src/Process/Backend/UserPreferences.php:520
-#: src/Process/Install/Install.php:459
 msgid "Last Name:"
 msgstr ""
 
-#: src/Process/Backend/User.php:330 src/Process/Backend/UserPreferences.php:527
-#: src/Process/Install/Install.php:453
 msgid "First Name:"
 msgstr ""
 
-#: src/Process/Backend/User.php:337 src/Process/Backend/UserPreferences.php:534
-=======
-msgid "Last Name:"
-msgstr ""
-
-msgid "First Name:"
-msgstr ""
-
->>>>>>> c382f7ec
 msgid "Display name:"
 msgstr ""
 
 msgid "Mandatory for password recovering procedure."
 msgstr ""
 
-<<<<<<< HEAD
-#: src/Process/Backend/User.php:353 src/Process/Backend/UserPreferences.php:548
 msgid "Alternate emails (comma separated list):"
 msgstr ""
 
-#: src/Process/Backend/User.php:358 src/Process/Backend/UserPreferences.php:553
 msgid "Invalid emails will be automatically removed from list."
 msgstr ""
 
-#: src/Process/Backend/User.php:368 src/Process/Backend/UserPreferences.php:563
 msgid "Alternate URLs (comma separated list):"
 msgstr ""
 
-#: src/Process/Backend/User.php:373 src/Process/Backend/UserPreferences.php:568
 msgid "Invalid URLs will be automatically removed from list."
 msgstr ""
 
-#: src/Process/Backend/User.php:379 src/Process/Backend/UserPreferences.php:627
-=======
-msgid "Alternate emails (comma separated list):"
-msgstr ""
-
-msgid "Invalid emails will be automatically removed from list."
-msgstr ""
-
-msgid "Alternate URLs (comma separated list):"
-msgstr ""
-
-msgid "Invalid URLs will be automatically removed from list."
-msgstr ""
-
->>>>>>> c382f7ec
 msgid "Interface"
 msgstr ""
 
 msgid "Timezone:"
 msgstr ""
 
-<<<<<<< HEAD
-#: src/Process/Backend/User.php:388 src/Process/Backend/UserPreferences.php:739
 msgid "Edition"
 msgstr ""
 
-#: src/Process/Backend/User.php:389 src/Process/Backend/UserPreferences.php:753
 msgid "Preferred format:"
 msgstr ""
 
-#: src/Process/Backend/User.php:393 src/Process/Backend/UserPreferences.php:756
 msgid "Default entry status:"
 msgstr ""
 
-#: src/Process/Backend/User.php:397 src/Process/Backend/UserPreferences.php:759
-=======
-msgid "Edition"
-msgstr ""
-
-msgid "Preferred format:"
-msgstr ""
-
-msgid "Default entry status:"
-msgstr ""
-
->>>>>>> c382f7ec
 msgid "Entry edit field height:"
 msgstr ""
 
@@ -5891,534 +3856,230 @@
 msgid "List of comments"
 msgstr ""
 
-<<<<<<< HEAD
-#: src/Process/Backend/UserPreferences.php:117
 msgid "Light"
 msgstr ""
 
-#: src/Process/Backend/UserPreferences.php:118
 msgid "Dark"
 msgstr ""
 
-#: src/Process/Backend/UserPreferences.php:119
 msgid "Automatic"
 msgstr ""
 
-#: src/Process/Backend/UserPreferences.php:124
 msgid "Smallest"
 msgstr ""
 
-#: src/Process/Backend/UserPreferences.php:125
 msgid "Smaller"
 msgstr ""
 
-#: src/Process/Backend/UserPreferences.php:127
 msgid "Larger"
 msgstr ""
 
-#: src/Process/Backend/UserPreferences.php:128
 msgid "Largest"
 msgstr ""
 
-#: src/Process/Backend/UserPreferences.php:140
 msgid "Blog description (in blog parameters)"
 msgstr ""
 
-#: src/Process/Backend/UserPreferences.php:141
 msgid "Category description"
 msgstr ""
 
-#: src/Process/Backend/UserPreferences.php:182
-#: src/Process/Backend/UserPreferences.php:199
 msgid "If you want to change your email or password you must provide your current password."
 msgstr ""
 
-#: src/Process/Backend/UserPreferences.php:230
 msgid "Personal information has been successfully updated."
 msgstr ""
 
-#: src/Process/Backend/UserPreferences.php:346
 msgid "Personal options has been successfully updated."
 msgstr ""
 
-#: src/Process/Backend/UserPreferences.php:373
 msgid "Dashboard options has been successfully updated."
 msgstr ""
 
-#: src/Process/Backend/UserPreferences.php:385
-#: src/Process/Backend/UserPreferences.php:409
 msgid "No favorite selected"
 msgstr ""
 
-#: src/Process/Backend/UserPreferences.php:396
 msgid "Favorites have been successfully added."
 msgstr ""
 
-#: src/Process/Backend/UserPreferences.php:422
 msgid "Favorites have been successfully removed."
 msgstr ""
 
-#: src/Process/Backend/UserPreferences.php:452
 msgid "Favorites have been successfully updated."
 msgstr ""
 
-#: src/Process/Backend/UserPreferences.php:464
 msgid "Default favorites have been successfully updated."
 msgstr ""
 
-#: src/Process/Backend/UserPreferences.php:478
 msgid "Dashboard items order have been successfully reset."
 msgstr ""
 
-#: src/Process/Backend/UserPreferences.php:515
-#: src/Process/Backend/UserPreferences.php:517
 msgid "My profile"
 msgstr ""
 
-#: src/Process/Backend/UserPreferences.php:570
 msgid "Language for my interface:"
 msgstr ""
 
-#: src/Process/Backend/UserPreferences.php:573
 msgid "My timezone:"
 msgstr ""
 
-#: src/Process/Backend/UserPreferences.php:578
 msgid "Change my password"
 msgstr ""
 
-#: src/Process/Backend/UserPreferences.php:588
 msgid "Confirm new password:"
 msgstr ""
 
-#: src/Process/Backend/UserPreferences.php:596
 msgid "Your current password:"
 msgstr ""
 
-#: src/Process/Backend/UserPreferences.php:607
 msgid "If you have changed your email or password you must provide your current password to save these modifications."
 msgstr ""
 
-#: src/Process/Backend/UserPreferences.php:613
 msgid "Update my profile"
 msgstr ""
 
-#: src/Process/Backend/UserPreferences.php:621
-#: src/Process/Backend/UserPreferences.php:624
 msgid "My options"
 msgstr ""
 
-#: src/Process/Backend/UserPreferences.php:629
 msgid "Theme:"
 msgstr ""
 
-#: src/Process/Backend/UserPreferences.php:634
 msgid "Activate enhanced uploader in media manager"
 msgstr ""
 
-#: src/Process/Backend/UserPreferences.php:638
 msgid "Preview the entry being edited in a blank window or tab (depending on your browser settings)."
 msgstr ""
 
-#: src/Process/Backend/UserPreferences.php:642
 msgid "Disable javascript powered drag and drop for ordering items"
 msgstr ""
 
-#: src/Process/Backend/UserPreferences.php:643
 msgid "If checked, numeric fields will allow to type the elements' ordering number."
 msgstr ""
 
-#: src/Process/Backend/UserPreferences.php:647
 msgid "Hide all secondary information and notes"
 msgstr ""
 
-#: src/Process/Backend/UserPreferences.php:651
 msgid "Hide help button"
 msgstr ""
 
-#: src/Process/Backend/UserPreferences.php:653
 msgid "Font size:"
 msgstr ""
 
-#: src/Process/Backend/UserPreferences.php:658
 msgid "Use operating system font"
 msgstr ""
 
-#: src/Process/Backend/UserPreferences.php:660
 msgid "Number of recent folders proposed in media manager:"
 msgstr ""
 
-#: src/Process/Backend/UserPreferences.php:662
 msgid "Leave empty to ignore, displayed only if Javascript is enabled in your browser."
 msgstr ""
 
-#: src/Process/Backend/UserPreferences.php:668
 msgid "Do not use standard favicon"
 msgstr ""
 
-#: src/Process/Backend/UserPreferences.php:669
 msgid "This will be applied for all users"
 msgstr ""
 
-#: src/Process/Backend/UserPreferences.php:676
 msgid "Disable Ad-blocker check"
 msgstr ""
 
-#: src/Process/Backend/UserPreferences.php:677
 msgid "Some ad-blockers (Ghostery, Adblock plus, uBloc origin, …) may interfere with some feature as inserting link or media in entries with CKEditor; in this case you should disable it for this Dotclear installation (backend only). Note that Dotclear do not add ads ot trackers in the backend."
 msgstr ""
 
-#: src/Process/Backend/UserPreferences.php:682
 msgid "Optional columns displayed in lists"
 msgstr ""
 
-#: src/Process/Backend/UserPreferences.php:701
 msgid "Options for lists"
 msgstr ""
 
-#: src/Process/Backend/UserPreferences.php:704
 msgid "Apply filters on the fly"
 msgstr ""
 
-#: src/Process/Backend/UserPreferences.php:744
-=======
-msgid "Light"
-msgstr ""
-
-msgid "Dark"
-msgstr ""
-
-msgid "Automatic"
-msgstr ""
-
-msgid "Smallest"
-msgstr ""
-
-msgid "Smaller"
-msgstr ""
-
-msgid "Larger"
-msgstr ""
-
-msgid "Largest"
-msgstr ""
-
-msgid "Blog description (in blog parameters)"
-msgstr ""
-
-msgid "Category description"
-msgstr ""
-
-msgid "If you want to change your email or password you must provide your current password."
-msgstr ""
-
-msgid "Personal information has been successfully updated."
-msgstr ""
-
-msgid "Personal options has been successfully updated."
-msgstr ""
-
-msgid "Dashboard options has been successfully updated."
-msgstr ""
-
-msgid "No favorite selected"
-msgstr ""
-
-msgid "Favorites have been successfully added."
-msgstr ""
-
-msgid "Favorites have been successfully removed."
-msgstr ""
-
-msgid "Favorites have been successfully updated."
-msgstr ""
-
-msgid "Default favorites have been successfully updated."
-msgstr ""
-
-msgid "Dashboard items order have been successfully reset."
-msgstr ""
-
-msgid "My profile"
-msgstr ""
-
-msgid "Language for my interface:"
-msgstr ""
-
-msgid "My timezone:"
-msgstr ""
-
-msgid "Change my password"
-msgstr ""
-
-msgid "Confirm new password:"
-msgstr ""
-
-msgid "Your current password:"
-msgstr ""
-
-msgid "If you have changed your email or password you must provide your current password to save these modifications."
-msgstr ""
-
-msgid "Update my profile"
-msgstr ""
-
-msgid "My options"
-msgstr ""
-
-msgid "Theme:"
-msgstr ""
-
-msgid "Activate enhanced uploader in media manager"
-msgstr ""
-
-msgid "Preview the entry being edited in a blank window or tab (depending on your browser settings)."
-msgstr ""
-
-msgid "Disable javascript powered drag and drop for ordering items"
-msgstr ""
-
-msgid "If checked, numeric fields will allow to type the elements' ordering number."
-msgstr ""
-
-msgid "Hide all secondary information and notes"
-msgstr ""
-
-msgid "Hide help button"
-msgstr ""
-
-msgid "Font size:"
-msgstr ""
-
-msgid "Use operating system font"
-msgstr ""
-
-msgid "Number of recent folders proposed in media manager:"
-msgstr ""
-
-msgid "Leave empty to ignore, displayed only if Javascript is enabled in your browser."
-msgstr ""
-
-msgid "Do not use standard favicon"
-msgstr ""
-
-msgid "This will be applied for all users"
-msgstr ""
-
-msgid "Disable Ad-blocker check"
-msgstr ""
-
-msgid "Some ad-blockers (Ghostery, Adblock plus, uBloc origin, …) may interfere with some feature as inserting link or media in entries with CKEditor; in this case you should disable it for this Dotclear installation (backend only). Note that Dotclear do not add ads ot trackers in the backend."
-msgstr ""
-
-msgid "Optional columns displayed in lists"
-msgstr ""
-
-msgid "Options for lists"
-msgstr ""
-
-msgid "Apply filters on the fly"
-msgstr ""
-
->>>>>>> c382f7ec
 #, php-format
 msgid "Preferred editor for %s:"
 msgstr ""
 
-<<<<<<< HEAD
-#: src/Process/Backend/UserPreferences.php:747
 msgid "Choose an editor"
 msgstr ""
 
-#: src/Process/Backend/UserPreferences.php:764
 msgid "Enable WYSIWYG mode"
 msgstr ""
 
-#: src/Process/Backend/UserPreferences.php:768
 msgid "Display editor's toolbar at bottom of textarea (if possible)"
 msgstr ""
 
-#: src/Process/Backend/UserPreferences.php:774
 msgid "Use HTML editor for:"
 msgstr ""
 
-#: src/Process/Backend/UserPreferences.php:784
 msgid "Other options"
 msgstr ""
 
-#: src/Process/Backend/UserPreferences.php:792
 msgid "Save my options"
 msgstr ""
 
-#: src/Process/Backend/UserPreferences.php:831
-=======
-msgid "Choose an editor"
-msgstr ""
-
-msgid "Enable WYSIWYG mode"
-msgstr ""
-
-msgid "Display editor's toolbar at bottom of textarea (if possible)"
-msgstr ""
-
-msgid "Use HTML editor for:"
-msgstr ""
-
-msgid "Other options"
-msgstr ""
-
-msgid "Save my options"
-msgstr ""
-
->>>>>>> c382f7ec
 #, php-format
 msgid "position of %s"
 msgstr ""
 
-<<<<<<< HEAD
-#: src/Process/Backend/UserPreferences.php:848
 msgid "Save order"
 msgstr ""
 
-#: src/Process/Backend/UserPreferences.php:851
 msgid "Delete selected favorites"
 msgstr ""
 
-#: src/Process/Backend/UserPreferences.php:853
 msgid "Are you sure you want to remove selected favorites?"
 msgstr ""
 
-#: src/Process/Backend/UserPreferences.php:858
 msgid "If you are a super administrator, you may define this set of favorites to be used by default on all blogs of this installation."
 msgstr ""
 
-#: src/Process/Backend/UserPreferences.php:859
 msgid "Define as default favorites"
 msgstr ""
 
-#: src/Process/Backend/UserPreferences.php:866
 msgid "Currently no personal favorites."
 msgstr ""
 
-#: src/Process/Backend/UserPreferences.php:880
 msgid "Other available favorites"
 msgstr ""
 
-#: src/Process/Backend/UserPreferences.php:908
 msgid "(default favorite)"
 msgstr ""
 
-#: src/Process/Backend/UserPreferences.php:919
 msgid "Add to my favorites"
 msgstr ""
 
-#: src/Process/Backend/UserPreferences.php:928
 msgid "Menu"
 msgstr ""
 
-#: src/Process/Backend/UserPreferences.php:931
 msgid "Display favorites at the top of the menu"
 msgstr ""
 
-#: src/Process/Backend/UserPreferences.php:934
 msgid "Dashboard icons"
 msgstr ""
 
-#: src/Process/Backend/UserPreferences.php:937
 msgid "Display dashboard icons"
 msgstr ""
 
-#: src/Process/Backend/UserPreferences.php:941
 msgid "Dashboard modules"
 msgstr ""
 
-#: src/Process/Backend/UserPreferences.php:945
 msgid "Display documentation links"
 msgstr ""
 
-#: src/Process/Backend/UserPreferences.php:949
 msgid "Display Dotclear news"
 msgstr ""
 
-#: src/Process/Backend/UserPreferences.php:953
 msgid "Display quick entry form"
 msgstr ""
 
-#: src/Process/Backend/UserPreferences.php:959
 msgid "Do not display Dotclear updates"
 msgstr ""
 
-#: src/Process/Backend/UserPreferences.php:972
 msgid "Save my dashboard options"
 msgstr ""
 
-#: src/Process/Backend/UserPreferences.php:979
 msgid "Dashboard items order"
 msgstr ""
 
-#: src/Process/Backend/UserPreferences.php:982
-=======
-msgid "Save order"
-msgstr ""
-
-msgid "Delete selected favorites"
-msgstr ""
-
-msgid "Are you sure you want to remove selected favorites?"
-msgstr ""
-
-msgid "If you are a super administrator, you may define this set of favorites to be used by default on all blogs of this installation."
-msgstr ""
-
-msgid "Define as default favorites"
-msgstr ""
-
-msgid "Currently no personal favorites."
-msgstr ""
-
-msgid "Other available favorites"
-msgstr ""
-
-msgid "(default favorite)"
-msgstr ""
-
-msgid "Add to my favorites"
-msgstr ""
-
-msgid "Menu"
-msgstr ""
-
-msgid "Display favorites at the top of the menu"
-msgstr ""
-
-msgid "Dashboard icons"
-msgstr ""
-
-msgid "Display dashboard icons"
-msgstr ""
-
-msgid "Dashboard modules"
-msgstr ""
-
-msgid "Display documentation links"
-msgstr ""
-
-msgid "Display Dotclear news"
-msgstr ""
-
-msgid "Display quick entry form"
-msgstr ""
-
-msgid "Do not display Dotclear updates"
-msgstr ""
-
-msgid "Save my dashboard options"
-msgstr ""
-
-msgid "Dashboard items order"
-msgstr ""
-
->>>>>>> c382f7ec
 msgid "Reset dashboard items order"
 msgstr ""
 
@@ -6684,141 +4345,65 @@
 msgid "Back to normal dashboard"
 msgstr ""
 
-<<<<<<< HEAD
-#: src/Process/Upgrade/Backup.php:61 src/Process/Upgrade/Backup.php:212
 msgid "Backups and restore"
 msgstr ""
 
-#: src/Process/Upgrade/Backup.php:104 src/Process/Upgrade/Backup.php:120
-=======
-msgid "Backups and restore"
-msgstr ""
-
->>>>>>> c382f7ec
 #, php-format
 msgid "Unable to delete file %s"
 msgstr ""
 
-<<<<<<< HEAD
-#: src/Process/Upgrade/Backup.php:108 src/Process/Upgrade/Backup.php:122
 msgid "Backup deleted."
 msgstr ""
 
-#: src/Process/Upgrade/Backup.php:130
 msgid "Backup restored."
 msgstr ""
 
-#: src/Process/Upgrade/Backup.php:144
 msgid "There are no backups available."
 msgstr ""
 
-#: src/Process/Upgrade/Backup.php:176
 msgid "Backups of previously updates"
 msgstr ""
 
-#: src/Process/Upgrade/Backup.php:187
 msgid "Revert to selected file"
 msgstr ""
 
-#: src/Process/Upgrade/Backup.php:188
 msgid "Delete selected file"
 msgstr ""
 
-#: src/Process/Upgrade/Backup.php:195
 msgid "Please note that reverting your Dotclear version may have some unwanted side-effects. Consider reverting only if you experience strong issues with this new version."
 msgstr ""
 
-#: src/Process/Upgrade/Backup.php:196
-=======
-msgid "Backup deleted."
-msgstr ""
-
-msgid "Backup restored."
-msgstr ""
-
-msgid "There are no backups available."
-msgstr ""
-
-msgid "Backups of previously updates"
-msgstr ""
-
-msgid "Revert to selected file"
-msgstr ""
-
-msgid "Delete selected file"
-msgstr ""
-
-msgid "Please note that reverting your Dotclear version may have some unwanted side-effects. Consider reverting only if you experience strong issues with this new version."
-msgstr ""
-
->>>>>>> c382f7ec
 #, php-format
 msgid "You should not revert to version prior to last one (%s)."
 msgstr ""
 
-<<<<<<< HEAD
-#: src/Process/Upgrade/Backup.php:200
 msgid "Delete all files but last"
 msgstr ""
 
-#: src/Process/Upgrade/Cache.php:46
-=======
-msgid "Delete all files but last"
-msgstr ""
-
->>>>>>> c382f7ec
 msgid "Templates cache directory emptied."
 msgstr ""
 
 msgid "Repositories cache directory emptied."
 msgstr ""
 
-<<<<<<< HEAD
-#: src/Process/Upgrade/Cache.php:56
 msgid "Dotclear versions cache directory emptied."
 msgstr ""
 
-#: src/Process/Upgrade/Cache.php:74
 msgid "Cache management"
 msgstr ""
 
-#: src/Process/Upgrade/Cache.php:89
 msgid "Cache folders"
 msgstr ""
 
-#: src/Process/Upgrade/Cache.php:94
 msgid "Empty templates cache directory"
 msgstr ""
 
-#: src/Process/Upgrade/Cache.php:96
 msgid "Empty repositories cache directory"
 msgstr ""
 
-#: src/Process/Upgrade/Cache.php:98
 msgid "Empty Dotclear versions cache directory"
 msgstr ""
 
-#: src/Process/Upgrade/Digests.php:106
-=======
-msgid "Dotclear versions cache directory emptied."
-msgstr ""
-
-msgid "Cache management"
-msgstr ""
-
-msgid "Cache folders"
-msgstr ""
-
-msgid "Empty templates cache directory"
-msgstr ""
-
-msgid "Empty repositories cache directory"
-msgstr ""
-
-msgid "Empty Dotclear versions cache directory"
-msgstr ""
-
->>>>>>> c382f7ec
 msgid "The updates have been performed."
 msgstr ""
 
