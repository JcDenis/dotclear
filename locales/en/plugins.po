--- conflicted
+++ resolved
@@ -3,11 +3,7 @@
 "Project-Id-Version: 06ca5b8973ea9e8a7cb2cb44509e3c72\n"
 "Report-Msgid-Bugs-To: \n"
 "POT-Creation-Date: 2023-12-11 15:13+0100\n"
-<<<<<<< HEAD
 "PO-Revision-Date: 2023-12-11 14:36\n"
-=======
-"PO-Revision-Date: 2023-11-25 06:45\n"
->>>>>>> c382f7ec
 "Last-Translator: \n"
 "Language-Team: English\n"
 "Language: en_US\n"
@@ -159,11 +155,6 @@
 msgid "Failed to delete related preferences"
 msgstr ""
 
-<<<<<<< HEAD
-#: plugins/Uninstaller/src/Cleaner/Settings.php:37
-#: plugins/dcCKEditor/tpl/index.php:18 plugins/dcLegacyEditor/tpl/index.php:15
-=======
->>>>>>> c382f7ec
 msgid "Settings"
 msgstr ""
 
@@ -481,10 +472,6 @@
 msgid "Value"
 msgstr ""
 
-<<<<<<< HEAD
-#: plugins/aboutConfig/src/Manage.php:203 plugins/userPref/src/Manage.php:189
-=======
->>>>>>> c382f7ec
 msgid "Goto:"
 msgstr ""
 
@@ -533,20 +520,10 @@
 msgid "Antispam"
 msgstr ""
 
-<<<<<<< HEAD
-#: plugins/antispam/src/BackendBehaviors.php:42
-#: plugins/antispam/src/Manage.php:196
-=======
->>>>>>> c382f7ec
 #, php-format
 msgid "All spam comments older than %s day(s) will be automatically deleted."
 msgstr ""
 
-<<<<<<< HEAD
-#: plugins/antispam/src/BackendBehaviors.php:43
-#: plugins/antispam/src/Manage.php:197
-=======
->>>>>>> c382f7ec
 #, php-format
 msgid "You can modify this duration in the %s"
 msgstr ""
@@ -683,125 +660,56 @@
 msgid "Filter has no user interface."
 msgstr ""
 
-<<<<<<< HEAD
-#: plugins/antispam/src/Manage.php:115 plugins/antispam/src/Manage.php:208
 msgid "Filters configuration has been successfully saved."
 msgstr ""
 
-#: plugins/antispam/src/Manage.php:132
-=======
-msgid "Filters configuration has been successfully saved."
-msgstr ""
-
->>>>>>> c382f7ec
 #, php-format
 msgid "%s configuration"
 msgstr ""
 
-<<<<<<< HEAD
-#: plugins/antispam/src/Manage.php:152
-=======
->>>>>>> c382f7ec
 #, php-format
 msgid "%s filter configuration"
 msgstr ""
 
-<<<<<<< HEAD
-#: plugins/antispam/src/Manage.php:156
 msgid "Back to filters list"
 msgstr ""
 
-#: plugins/antispam/src/Manage.php:180
 msgid "Information"
 msgstr ""
 
-#: plugins/antispam/src/Manage.php:182
 msgid "Junk comments:"
 msgstr ""
 
-#: plugins/antispam/src/Manage.php:184
 msgid "Published comments:"
 msgstr ""
 
-#: plugins/antispam/src/Manage.php:214
 msgid "Available spam filters"
 msgstr ""
 
-#: plugins/antispam/src/Manage.php:216
-#: plugins/pages/src/BackendDefaultActions.php:78
 msgid "Order"
 msgstr ""
 
-#: plugins/antispam/src/Manage.php:217 plugins/antispam/src/Manage.php:247
 msgid "Active"
 msgstr ""
 
-#: plugins/antispam/src/Manage.php:218 plugins/antispam/src/Manage.php:255
 msgid "Auto Del."
 msgstr ""
 
-#: plugins/antispam/src/Manage.php:219
 msgid "Filter name"
 msgstr ""
 
-#: plugins/antispam/src/Manage.php:228 plugins/antispam/src/Manage.php:229
 msgid "Filter configuration"
 msgstr ""
 
-#: plugins/antispam/src/Manage.php:239 plugins/blogroll/src/Manage.php:270
 msgid "position"
 msgstr ""
 
-#: plugins/antispam/src/Manage.php:285
 msgid "Syndication"
 msgstr ""
 
-#: plugins/antispam/src/Manage.php:287
 msgid "Junk comments RSS feed"
 msgstr ""
 
-#: plugins/antispam/src/Manage.php:288
-=======
-msgid "Back to filters list"
-msgstr ""
-
-msgid "Information"
-msgstr ""
-
-msgid "Junk comments:"
-msgstr ""
-
-msgid "Published comments:"
-msgstr ""
-
-msgid "Available spam filters"
-msgstr ""
-
-msgid "Order"
-msgstr ""
-
-msgid "Active"
-msgstr ""
-
-msgid "Auto Del."
-msgstr ""
-
-msgid "Filter name"
-msgstr ""
-
-msgid "Filter configuration"
-msgstr ""
-
-msgid "position"
-msgstr ""
-
-msgid "Syndication"
-msgstr ""
-
-msgid "Junk comments RSS feed"
-msgstr ""
-
->>>>>>> c382f7ec
 msgid "Published comments RSS feed"
 msgstr ""
 
@@ -837,17 +745,9 @@
 msgid "manage blogroll"
 msgstr ""
 
-<<<<<<< HEAD
-#: plugins/blogroll/src/Blogroll.php:164 plugins/blogroll/src/Blogroll.php:207
 msgid "You must provide a link title"
 msgstr ""
 
-#: plugins/blogroll/src/Blogroll.php:168 plugins/blogroll/src/Blogroll.php:211
-=======
-msgid "You must provide a link title"
-msgstr ""
-
->>>>>>> c382f7ec
 msgid "You must provide a link URL"
 msgstr ""
 
@@ -1080,29 +980,15 @@
 msgid "URL field cannot be empty."
 msgstr ""
 
-<<<<<<< HEAD
-#: plugins/dcCKEditor/src/BackendBehaviors.php:92
-#: plugins/dcLegacyEditor/src/BackendBehaviors.php:171
 msgid "Open the media"
 msgstr ""
 
-#: plugins/dcCKEditor/src/Manage.php:128
-#: plugins/dcLegacyEditor/src/Manage.php:43
-=======
-msgid "Open the media"
-msgstr ""
-
->>>>>>> c382f7ec
 msgid "The configuration has been updated."
 msgstr ""
 
 msgid "Note(s)"
 msgstr ""
 
-<<<<<<< HEAD
-#: plugins/dcCKEditor/tpl/index.php:23 plugins/dcLegacyEditor/tpl/index.php:18
-=======
->>>>>>> c382f7ec
 msgid "Plugin activation"
 msgstr ""
 
@@ -1166,26 +1052,12 @@
 msgid "Disables the built-in spell checker if the browser provides one"
 msgstr ""
 
-<<<<<<< HEAD
-#: plugins/dcCKEditor/tpl/index.php:136 plugins/dcLegacyEditor/tpl/index.php:30
-#: plugins/simpleMenu/src/Manage.php:635
 msgid "Save configuration"
 msgstr ""
 
-#: plugins/dcLegacyEditor/src/Backend.php:24
-#: plugins/dcLegacyEditor/tpl/index.php:12
 msgid "dcLegacyEditor"
 msgstr ""
 
-#: plugins/dcLegacyEditor/src/Backend.php:47
-=======
-msgid "Save configuration"
-msgstr ""
-
-msgid "dcLegacyEditor"
-msgstr ""
-
->>>>>>> c382f7ec
 msgid "Dotclear wiki"
 msgstr ""
 
@@ -1270,10 +1142,6 @@
 msgid "Remove text formating"
 msgstr ""
 
-<<<<<<< HEAD
-#: plugins/dcLegacyEditor/tpl/index.php:22
-=======
->>>>>>> c382f7ec
 msgid "Enable dcLegacyEditor plugin"
 msgstr ""
 
@@ -2539,58 +2407,26 @@
 msgid "Comments feed"
 msgstr ""
 
-<<<<<<< HEAD
-#: plugins/widgets/src/WidgetsElement.php:515
 msgid "Title (optional)"
 msgstr ""
 
-#: plugins/widgets/src/WidgetsElement.php:528
 msgid "All pages"
 msgstr ""
 
-#: plugins/widgets/src/WidgetsElement.php:529
 msgid "Home page only"
 msgstr ""
 
-#: plugins/widgets/src/WidgetsElement.php:530
 msgid "Except on home page"
 msgstr ""
 
-#: plugins/widgets/src/WidgetsElement.php:538
 msgid "Display on:"
 msgstr ""
 
-#: plugins/widgets/src/WidgetsElement.php:574
 msgid "Content only"
 msgstr ""
 
-#: plugins/widgets/src/WidgetsElement.php:586
 msgid "CSS class:"
 msgstr ""
 
-#: plugins/widgets/src/WidgetsElement.php:598
-=======
-msgid "Title (optional)"
-msgstr ""
-
-msgid "All pages"
-msgstr ""
-
-msgid "Home page only"
-msgstr ""
-
-msgid "Except on home page"
-msgstr ""
-
-msgid "Display on:"
-msgstr ""
-
-msgid "Content only"
-msgstr ""
-
-msgid "CSS class:"
-msgstr ""
-
->>>>>>> c382f7ec
 msgid "Offline"
 msgstr ""