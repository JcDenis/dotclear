--- conflicted
+++ resolved
@@ -56,19 +56,11 @@
   <li><strong>מחיקות:</strong> שני minuses <code>-- תמליל --</code></li>
   <li><strong>Link:</strong> <code>[url]</code>, <code>[name|url]</code>,
     <code>[name|url|language]</code> or <code>[name|url|language|title]</code></li>
-<<<<<<< HEAD
-  <li><strong>תמונה:</strong>
-    <code>((url|text text))</code>,
-    <code>((url|text|במיקום) <code> או</code> או
-    210-10108-012    <code>((url|text|position|הארוך ביותר))</code>.
-    <br>המיקום יכול להיות L (שמאל), R (ימין) או C (ממורכז).</li>
-=======
   <li><strong>Image:</strong>
     <code>((url|alternative text))</code>,
     <code>((url|alternative text|position))</code> or
     <code>((url|alternative text|position|long description))</code>.
     <br>The position can be either L (left), R (right) or C (centered).</li>
->>>>>>> a42500a9
   <li><strong>Anchor:</strong> <code>~ עוגן</code></li>
   <li><strong>ראשי תיבות:</strong> <code>? ?acronym|title?</code></li>
   <li><strong>Inline HTML:</strong> שני ציטוטים <code>קוד HTML</code></li>
