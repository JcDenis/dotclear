<html>
  <head>
    <title>Aggiorna</title>
  </head>
  <body>
    <h4>Aggiorna</h4>
    <p>Questa pagina ti permette di aggiornare Dotclear automaticamente. Se è disponibile una nuova versione, ti verrà chiesto se vuoi aggiornare. Prima di farlo, puoi verificare quali modifiche apportare a questo aggiornamento cliccando su <strong>Informazioni su questa versione</strong>.</p>

    <p>È possibile forzare il controllo della nuova versione facendo clic su <strong>Controllo di aggiornamento Forza Dotclear</strong>.</p>

    <p>Se tutto è OK, cioè se non hai modificato manualmente alcun file di installazione, la procedura di aggiornamento sarà:</p>
    <ul>
      <li>Crea un backup della tua installazione corrente nella directory di lavoro attuale denominata backup-x.y.z.zip (dove x.y.z sono i numeri di versione, ad esempio 2.5.3).</li>
      <li>Scarica la nuova versione.</li>
    </ul>
<<<<<<< HEAD
    <p>Una volta fatto, verrà visualizzato un messaggio come il seguente: "Congratulazioni, sei un clic lontano dalla fine dell'aggiornamento.<br>
      Clicca su <strong>Termina l'aggiornamento</strong>. Sarai disconnesso. Il database verrà aggiornato, se necessario, quando ti accederai nuovamente.</p>
=======
    <p>Una volta fatto questo, verrà visualizzato un messaggio come il seguente: "Complimenti, sei un click lontano dalla fine dell'aggiornamento".<br>
      Clicca su <strong>Fine l'aggiornamento</strong>. Ti verrà effettuato l'accesso. Il database verrà aggiornato, se necessario, quando ci si collega indietro.</p>
>>>>>>> a42500a9

    <p>Se hai modificato manualmente alcuni file, saranno elencati e ti verrà consigliato di aggiornarli manualmente.</p>

    <h4>Gestisci i file di backup</h4>
    <p>Da questa scheda, è possibile rimuovere i vecchi file di backup.</p>
    <p>È anche possibile eseguire il rollback su una versione precedente. Considera il rollback solo se hai gravi problemi con la nuova versione.</p>
  </body>
</html><|MERGE_RESOLUTION|>--- conflicted
+++ resolved
@@ -13,13 +13,8 @@
       <li>Crea un backup della tua installazione corrente nella directory di lavoro attuale denominata backup-x.y.z.zip (dove x.y.z sono i numeri di versione, ad esempio 2.5.3).</li>
       <li>Scarica la nuova versione.</li>
     </ul>
-<<<<<<< HEAD
-    <p>Una volta fatto, verrà visualizzato un messaggio come il seguente: "Congratulazioni, sei un clic lontano dalla fine dell'aggiornamento.<br>
-      Clicca su <strong>Termina l'aggiornamento</strong>. Sarai disconnesso. Il database verrà aggiornato, se necessario, quando ti accederai nuovamente.</p>
-=======
     <p>Una volta fatto questo, verrà visualizzato un messaggio come il seguente: "Complimenti, sei un click lontano dalla fine dell'aggiornamento".<br>
       Clicca su <strong>Fine l'aggiornamento</strong>. Ti verrà effettuato l'accesso. Il database verrà aggiornato, se necessario, quando ci si collega indietro.</p>
->>>>>>> a42500a9
 
     <p>Se hai modificato manualmente alcuni file, saranno elencati e ti verrà consigliato di aggiornarli manualmente.</p>
 
