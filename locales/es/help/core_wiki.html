<html>
<head>
  <title>Referencia de la sintaxis wiki</title>
</head>

<body>

<h4>Referencia sintáctica wiki</h4>

<p>La sintaxis wiki es una manera de escribir texto con un conjunto de etiquetas
reducido al mínimo, que permite cubrir las necesidades más habituales
(títulos, párrafos, citas, listas...).</p>

<dl>
<dt>Elementos de bloque</dt>
<dd>
<ul>
  <li>Deje una línea en blanco entre cada bloque de la misma naturaleza.</li>
  <li><strong>Párrafo</strong>: texto libre, terminado por una línea en blanco
  si va seguido de otro párrafo.</li>
  <li><strong>Título</strong>: <code>!!! título</code>, <code>!! título</code>
  o <code>! título</code> según los títulos sean más o menos importantes.</li>
  <li><strong>Línea horizontal</strong>: <code>----</code></li>
  <li><strong>Listas</strong>: Inicie cada línea con <code>*</code> para las
  listas no numeradas, o con <code>#</code> para las listas numeradas. Puede
  anidar listas mezclando los códigos de lista. Por ejemplo:
  <pre>
    <code>*</code> * elemento 1
** elemento 1.1
* elemento 2
*# elemento 2.1
...
  </pre>
  </li>
  <li><strong>Listas de definiciones:</strong> Comience cada línea con <code>=</code> para el término a definir y con <code>:</code> para la definición del término.
  <pre>
  <code>=</code> término
  <code>:</code> descripción del término
  </pre>
  </li>
  <li><strong>Bloque de cita</strong>: cada línea debe empezar con <code>&gt;</code>.</li>
  <li><strong>Cita en bloque:</strong> Cada línea debe empezar por <code>&gt;</code>.</li>
  <li><strong>Bloque lateral:</strong> Cada línea debe empezar por <code>)</code>.</li>
</ul>
</dd>

<dt>Elementos de formato</dt>
<dd>
<ul>
  <li><strong>Énfasis</strong>: dos apóstrofes <code>''texto''</code></li>
  <li><strong>Énfasis enérgico</strong>: dos guiones bajos <code>__texto__</code></li>
  <li><strong>Salto de línea</strong>:</li>
  <li><strong>Inserción</strong>: dos signos de más <code>++texto++</code> <code>%%%</code></li>
  <li><strong>Supresión</strong>: dos signos de menos <code>--texto--</code></li>
  <li><strong>Enlace</strong>: <code>[url]</code>, <code>[nombre|url]</code>,
    <code>[nombre|url|idioma]</code> o <code>[nombre|url|idioma|título]</code></li>
  <li><strong>Imagen</strong>:
    <code>((url|texto alternativo))</code>,
    <code>((url|texto alternativo|posición))</code> ou
    <code>((url|texto alternativo|posición|descripción larga))</code>.
<<<<<<< HEAD
    <br>La posición puede tomar los valores L o G (izquierda), R o D (derecha) o C (centrado).</li>
  <li><strong>Ancla</strong>: <code>~ancla~</code></li>
=======
    <br />La posición puede tomar los valores L o G (izquierda), R o D (derecha) o C (centrado).</li>
  <li><strong>Imagen:</strong>
    <code>((url|texto alternativo))</code>,
    <code>((url|texto alternativo|posición))</code> o
    <code>((url|texto alternativo|posición|descripción larga))</code>.
    <br>La posición puede ser L (izquierda), R (derecha) o C (centrado).</li>
>>>>>>> a42500a9
  <li><strong>Acrónimo</strong>: <code>??acrónimo|título??</code></li>
  <li><strong>Código HTML en línea</strong>: dos acentos graves <code>``código HTML``</code></li>
  <li><strong>Cita en línea</strong>: <code>{{cita}}</code>,
    <code>{{cita|idioma}}</code> o <code>{{cita|idioma|url}}</code></li>
  <li><strong>Código</strong>: <code>@@código@@</code></li>
  <li><strong>Nota a pie de página</strong>: <code>$$Cuerpo de la nota$$</code></li>
  <li><strong>Notas a pie de página:</strong> <code>$$footnote$$</code></li>
  <li><strong>Superíndice</strong>&nbsp;: <code>^superíndice^</code></li>
  <li><strong>Subíndice</strong>&nbsp;: <code>,,subíndice,,</code></li>
</ul>
</dd>

<dt>Texto no formateado</dt>
<dd>Para insertar un carácter sin que sea reconocido como un carácter de formato,
añada el carácter <code>\</code> antes de él. Por ejemplo:
<code>\[texto entre corchetes que no es un enlace\]</code>
</dd>

<dt>Inserción de código HTML</dt>
<dd>Puede que ocasionalmente necesite insertar código HTML en su texto en formato wiki.
Para ello, utilice el siguiente código:
<pre>
///html
&lt;p style="color:red"&gt;mi texto en rojo&lt;/p&gt;
///
</pre>
</dd>
</dl>

</body>
</html><|MERGE_RESOLUTION|>--- conflicted
+++ resolved
@@ -58,17 +58,12 @@
     <code>((url|texto alternativo))</code>,
     <code>((url|texto alternativo|posición))</code> ou
     <code>((url|texto alternativo|posición|descripción larga))</code>.
-<<<<<<< HEAD
-    <br>La posición puede tomar los valores L o G (izquierda), R o D (derecha) o C (centrado).</li>
-  <li><strong>Ancla</strong>: <code>~ancla~</code></li>
-=======
     <br />La posición puede tomar los valores L o G (izquierda), R o D (derecha) o C (centrado).</li>
   <li><strong>Imagen:</strong>
     <code>((url|texto alternativo))</code>,
     <code>((url|texto alternativo|posición))</code> o
     <code>((url|texto alternativo|posición|descripción larga))</code>.
     <br>La posición puede ser L (izquierda), R (derecha) o C (centrado).</li>
->>>>>>> a42500a9
   <li><strong>Acrónimo</strong>: <code>??acrónimo|título??</code></li>
   <li><strong>Código HTML en línea</strong>: dos acentos graves <code>``código HTML``</code></li>
   <li><strong>Cita en línea</strong>: <code>{{cita}}</code>,
