<html>
<head>
  <title></title> <!-- Leave the title empty -->
</head>

<body>

<div class="multi-part legible" id="first-step" title="Primeros pasos">
	<h3>Descubrimiento de interfaces</h3>
	<div class="fieldset">
		<h4>Primeros pasos</h4>
		<p>Además de las páginas de ayuda global, varias páginas de administración disponen de ayuda en línea. Si javascript está activado
<<<<<<< HEAD
		en su navegador, puede ver la ayuda en línea en la parte superior derecha de la página, haciendo clic en el enlace <img src="images/menu/help.svg" alt="" style="width: 14px; vertical-align: middle;"> <strong>¿Necesita ayuda?</strong> . Si Javascript está desactivado, la ayuda se muestra en la parte inferior de la página.</p>
=======
		en su navegador, puede ver la ayuda en línea en la parte superior derecha de la página, haciendo clic en el enlace <img src="images/menu/help.svg" alt="" style="width: 14px; vertical-align: middle;"> <strong>¿Necesita ayuda?</strong>. Si Javascript está desactivado, la ayuda se muestra en la parte inferior de la página.</p>
>>>>>>> a42500a9
	</div>

	<p>Cada página de administración mostrará el mismo encabezamiento superior, menú principal y pie de página. <em>(El orden aquí indicado es el que se muestra en la pantalla de un ordenador. En dispositivos móviles o tabletas, puede variar en función del espacio disponible).</em></p>

	<h4 class="pretty-title">Encabezamiento superior</h4>
	<p>El encabezamiento superior se compone de tres elementos:</p>
	<h5 class="as_h4">Logotipo</h5>
	<p>Por defecto, este logotipo es el de Dotclear y enlaza con la página de destino de administración. Sin embargo, un gestor de la plataforma
	puede elegir otro logotipo y redirigir hacia otra cosa (generalmente, la página de destino del servicio).</p>

	<h5 class="as_h4">Blog(s)</h5>
	<p>El primer elemento situado después del logotipo muestra el blog <em>activo</em> , es decir, el blog en el que está actuando. Si su instalación
	se compone de varios blogs, estas informaciones están disponibles en un menú combinado, que le permite pasar a otro blog.</p>
	<p>El enlace que sigue al nombre del blog abre tu blog actual en otra ventana o en otra pestaña.</p>

	<h5 class="as_h4">Usuario</h5>
	<p>El enlace <em>Mi panel de control</em> le devuelve a la página de administración del blog.</p>
	<p>El enlace <em>Mis preferencias</em> lleva a la página donde puedes modificar tus datos personales, configurar el panel de control y elegir tu interfaz y opciones de edición.</p>
	<p>Sorprendentemente, el enlace <em>Disconnect [your login]</em> te desconecta de la administración de tu blog (¡en Dotclear's, somos campeones de la ergonomía!).</p>

	<h4 class="pretty-title">Menú principal</h4>
	<p>El menú principal se encuentra en la parte izquierda de la pantalla. Puede desplegarse pulsando sobre su borde derecho (y desplegarse pulsando de nuevo sobre él).</p>
	<p>Lleva a las diferentes páginas de administración, según tus permisos en el blog actual. Se compone de cuatro bloques:</p>
	<ul>
		<li><strong>Mis favoritos</strong> enumera las páginas que ha seleccionado como favoritas en la pestaña <em>Mis preferencias</em>/<em>Mi panel</em> . Si aún no ha seleccionado ningún favorito, esta lista contendrá el conjunto predeterminado de Dotclear, o el conjunto que haya definido el administrador de la plataforma. Si no desea mostrar este bloque, puede desmarcar la casilla correspondiente en las opciones de su panel de control.</li>
		<li><strong>Blog</strong> enumera todas las páginas que permiten alimentar y configurar el blog actual, desde editar una entrada, gestionar medios, elegir la apariencia del blog u otros parámetros.<br>
<<<<<<< HEAD
		<em>Si no tiene derechos de administrador en el blog actual, no habrá ningún otro bloque debajo de éste en el menú principal.</em></li>
=======
		<em>Si no tienes derechos de administrador en el blog actual, no habrá ningún otro bloque debajo de ese en el menú principal.</em></li>
>>>>>>> a42500a9
		<li><strong>Configuración del sistema</strong> enlaces a las páginas que permiten gestionar la instalación de Dotclear: gestión de blogs, usuarios e idiomas disponibles, instalación de plugins, configuración del sistema. Si tienes derechos sobre varios blogs, pero no derechos de superadministrador, sólo verás la entrada <em>Blogs</em> .</li>
		<li><strong>Plugins</strong> permite configurar los plugins instalados. Si la configuración de los plugins solo afecta a un blog a la vez, su página de administración está disponible desde el bloque <em>Blog</em> , pero si afectan a toda la instalación, se encuentran aquí, y solo están disponibles para los usuarios superadministradores.</li>
	</ul>

	<h4 class="pretty-title">Pie de página</h4>
	<p>Se ofrecerá una versión gratuita de Dotclear a cualquier usuario que descubra el secreto oculto en el pie de página.</p>

	<h3>Ayuda para grandes principiantes</h3>
	<p>Si no está familiarizado con los blogs, le recomendamos que eche un vistazo a nuestra documentación (todo el índice está disponible en la pestaña <strong>Documentation</strong> de esta página), así como a tutoriales como:
	<ul>
		<li><a href="https://dotclear.org/documentation/2.0/usage/beginners">Mi primera entrada, paso a paso.</a></li>
	</ul>

	<p>El foro <a href="https://dotclear.org/forum/">Dotclear</a> es un lugar acogedor donde no existe <em>una pregunta estúpida</em>. No dudes en participar si necesitas ayuda y, por qué no, en ayudar a la gente a cambio.</p>

	<p class="info">Hacemos todo lo posible por utilizar un vocabulario fácil de entender sin conocimientos específicos. No obstante, si acabamos utilizando un término técnico, probablemente encontrará su definición en el glosario <a href="https://dotclear.org/documentation/glossary"></a> de nuestra documentación en línea.</p>
</div>

<div class="multi-part" id="users-doc" title="Manual del usuario">
	<h3>Manual del usuario</h3>
	<div class="three-boxes">
		<h4 class="pretty-title">Gestión de contenidos</h4>
			<ul class="from-left">
				<li><a href="https://dotclear.org/documentation/2.0/usage/entries">Entradas</a>
					<ul>
						<li>Creación y edición</li>
						<li>Detalles de la inscripción</li>
						<li>Acciones relacionadas con la entrada</li>
						<li>Comentarios y retroenlaces</li>
						<li>Gestión de entradas por lotes</li>
					</ul>
				</li>
				<li><a href="https://dotclear.org/documentation/2.0/usage/comments-trackbacks">Comentarios y retroenlaces</a>
					<ul>
						<li>Seguimiento</li>
						<li>Gestión</li>
					</ul>
				</li>
				<li><a href="https://dotclear.org/documentation/2.0/usage/categories">Categorías</a>
					<ul>
						<li>Crear una categoría</li>
						<li>Editar una categoría</li>
						<li>Suprimir una categoría</li>
						<li>Sotring la lista de categorías</li>
					</ul>
				</li>
				<li><a href="https://dotclear.org/documentation/2.0/usage/tags">Etiquetas (palabras clave)</a>
					<ul>
						<li>Añadir etiquetas</li>
						<li>Gestión de etiquetas</li>
					</ul>
				</li>
				<li><a href="https://dotclear.org/documentation/2.0/usage/media">Soportes y archivos adjuntos</a>
					<ul>
						<li>Crear un subdirectorio</li>
						<li>Añadir archivos</li>
						<li>Descarga de un archivo zip del directorio actual</li>
						<li>Modificación de los datos del expediente</li>
						<li>Añadir archivos directamente</li>
						<li>Tipos de archivos especiales</li>
						<li>Adjuntos</li>
					</ul>
				</li>
				<li><a href="https://dotclear.org/documentation/2.0/usage/widgets">Contenido del menú del blog (widgets)</a>
					<ul>
						<li>Barra lateral de navegación, Barra lateral extra</li>
						<li>Widgets por defecto</li>
						<li>Añadir/eliminar un widget</li>
						<li>Opciones de widgets</li>
					</ul>
				</li>
				<li><a href="https://dotclear.org/documentation/2.0/usage/blogroll">Enlaces</a>
					<ul>
						<li>Enlaces</li>
						<li>Añadir un enlace</li>
						<li>Añadir una categoría</li>
						<li>XFN</li>
						<li>Importar enlaces desde un archivo OPML o XBEL</li>
					</ul>
				</li>
			</ul>
	</div>
	<div class="three-boxes">
		<h4 class="pretty-title">Ajustes y personalización</h4>
			<ul class="from-left">
				<li><a href="https://dotclear.org/documentation/2.0/usage/blog-parameters">Ajustes del blog</a>
					<ul>
						<li>Detalles del blog</li>
						<li>Configuración del blog</li>
						<li>Comentarios y retroenlaces</li>
						<li>Presentación del blog</li>
						<li>Medios e imágenes</li>
						<li>Política de robots de los motores de búsqueda</li>
						<li>Antispam</li>
						<li>Caja de luz</li>
						<li>Guardar</li>
					</ul>
				</li>
				<li><a href="https://dotclear.org/documentation/2.0/usage/user-preferences">Preferencias del usuario</a>
					<ul>
						<li>Mi perfil</li>
						<li>Mis opciones</li>
						<li>Mi cuadro de mandos</li>
					</ul>
				</li>
				<li><a href="https://dotclear.org/documentation/2.0/admin/themes">Aspecto del blog</a>
					<ul>
						<li>Elija un tema</li>
						<li>Instalar un tema</li>
						<li>Personalizar un tema</li>
						<li>Editor de temas</li>
					</ul>
				</li>
			</ul>
	</div>
	<div class="three-boxes fieldset">
			<h4 class="smart-title">Lecturas complementarias</h4>
				<h5>Glosario</h5>
				<ul><li><a href="https://dotclear.org/documentation/glossary">Todas estas palabras misteriosas utilizadas en la Web y en Dotclear</a></li></ul>
				<h5>Sintaxis de entrada</h5>
					<ul>
						<li><a href="https://dotclear.org/documentation/2.0/usage/syntaxes">Sintaxis wiki y equivalente HTML</a></li>
						<li><a href="https://dotclear.org/documentation/2.0/usage/syntaxes#to-go-further">Para ir más lejos</a></li>
					</ul>
				<h5>Suscripción (RSS, Atom...)</h5>
					<ul>
						<li><a href="https://dotclear.org/documentation/2.0/usage/feeds">¿Qué es eso?</a></li>
						<li><a href="https://dotclear.org/documentation/2.0/usage/feeds#how-do-i-make-it-available-on-my-blog">¿Cómo puedo publicarlo en mi blog?</a></li>
						<li><a href="https://dotclear.org/documentation/2.0/usage/feeds#how-do-i-suscribe-to-a-feed">¿Cómo me suscribo a un feed?</a></li>
						<li><a href="https://dotclear.org/documentation/2.0/usage/feeds#to-go-further">Para ir más lejos</a></li>
					</ul>
			<h4 class="smart-title">Ayuda</h4>
				<ul>
					<li><a href="https://dotclear.org/forum">El foro Dotclear</a></li>
					<li><a href="https://dotclear.org/documentation/2.0/faq">Preguntas frecuentes</a></li>
				</ul>
	</div>
</div>

	<div class="multi-part" id="admin-doc" title="Documentación para administradores">
	<h3>Documentación para administradores</h3>
		<div class="three-boxes">
		<h4 class="pretty-title">Instalación y actualización</h4>
			<ul class="from-left">
				<li><a href="https://dotclear.org/documentation/2.0/admin/install">Instalación</a>
					<ul>
						<li>Requisitos previos</li>
						<li>Instalación automática</li>
						<li>Instalación estándar</li>
						<li>Instalación mediante el asistente</li>
						<li>Instalación desde el archivo config.php</li>
						<li>Finalización del proceso de instalación</li>
						<li>Próximos pasos</li>
					</ul>
					</li>
				<li><a href="https://dotclear.org/documentation/2.0/admin/upgrade">Actualización de</a>
					<ul>
						<li>Preparativos para la actualización</li>
						<li>Actualización automática</li>
						<li>Actualización del programa</li>
						<li>Actualización de la base de datos</li>
						<li>Apéndice: actualización de una copia mercurial</li>
					</ul>
				</li>
				<li><a href="https://dotclear.org/documentation/2.0/admin/config">Archivo de configuración (config.php) Parámetros</a>
					<ul>
						<li>Introducción</li>
						<li>Parámetros</li>
						<li>Añadir información al expediente</li>
					</ul>
				</li>
				<li><a href="https://dotclear.org/documentation/2.0/admin/1-to-2">Actualización de Dotclear 1.2 a Dotclear 2</a>
				</li>
				<li><a href="https://dotclear.org/documentation/2.0/admin/migrate">Migrar de otro software de blogging a Dotclear</a></li>
				<li><a href="https://dotclear.org/documentation/2.0/admin/local-install">Instalación local</a>
					<ul>
						<li>Windows</li>
						<li>Mac OS X</li>
						<li>Linux</li>
					</ul>
				</li>
				<li><a href="https://dotclear.org/documentation/2.0/admin/install/iis">Instalación de Dotclear con IIS7</a></li>
			</ul>

			<h5>Anexo de alojamiento</h5>
			<ul class="from-left">
				<li><a href="https://dotclear.org/documentation/2.0/hosting">Alojamiento</a>
				</li>
			</ul>
		</div>
		<div class="three-boxes">
			<h4 class="pretty-title">Administración</h4>
			<ul class="from-left">
				<li><a href="https://dotclear.org/documentation/2.0/admin/users">Gestión de usuarios</a>
					<ul>
						<li>Lista de usuarios existentes</li>
						<li>Crear un usuario</li>
						<li>Modificar un usuario</li>
						<li>Permisos de usuario</li>
					</ul>
				</li>
				<li><a href="https://dotclear.org/documentation/2.0/admin/clean-install">Instalación limpia</a>
				</li>
				<li><a href="https://dotclear.org/documentation/2.0/admin/multiblog">Instalación multiblog</a></li>
				<li><a href="https://dotclear.org/documentation/2.0/admin/plugins">Gestión de plugins</a>
					<ul>
						<li>Instalación de un plugin</li>
						<li>Configuración de plugins</li>
						<li>Eliminar un plugin</li>
						<li>Actualizar un plugin</li>
					</ul>
				</li>
				<li><a href="https://dotclear.org/documentation/2.0/admin/themes/blowup">El tema por defecto Blowup</a>
				</li>
				<li><a href="https://dotclear.org/documentation/2.0/admin/themes">Temas de blog</a>
					<ul>
						<li>Elegir un tema</li>
						<li>Instalar un tema</li>
						<li>Personalizar un tema</li>
						<li>Editor de temas</li>
					</ul>
				</li>
				<li><a href="https://dotclear.org/documentation/2.0/admin/aboutconfig">Configuración avanzada</a></li>
			</ul>
		</div>
		<div class="three-boxes">
			<h4 class="pretty-title">Mantenimiento</h4>
			<ul class="from-left">
				<li><a href="https://dotclear.org/documentation/2.0/admin/backup">Copia de seguridad y restauración</a>
					<ul>
						<li>Importar/exportar</li>
						<li>Archivos</li>
						<li>Base de datos</li>
					</ul>
				</li>
				<li><a href="https://dotclear.org/documentation/2.0/admin/antispam">Filtros de comentarios spam</a>
					<ul>
						<li>Organización del filtro</li>
						<li>Configuración del filtro</li>
					</ul>
				</li>
			</ul>
			<div class="fieldset vertical-separator">
				<h4 class="smart-title">Ayuda</h4>
				<ul>
					<li><a href="https://dotclear.org/forum">El foro Dotclear</a></li>
					<li><a href="https://dotclear.org/documentation/2.0/faq#administration">Preguntas frecuentes (Administradores)</a></li>
				</ul>
			</div>
		</div>

	</div>

	<div class="multi-part" id="guide-dev" title="Documentación para desarrolladores">
	<h3>Recursos para desarrolladores y diseñadores</h3>

		<div class="three-boxes first-child">
			<h4 class="pretty-title">Diseño &amp; Temas</h4>
			<ul class="from-left">
				<li><a href="https://dotclear.org/documentation/2.0/resources/themes">Temas</a>
					<ul>
						<li>Guía del usuario para temas</li>
						<li>Las etiquetas de plantilla</li>
						<li>Anexo</li>
					</ul>
				</li>
				<li><a href="https://dotclear.org/documentation/2.0/resources/themes/inheritance">Temas herencia</a>
					<ul>
						<li>Principio</li>
						<li>Limitaciones</li>
						<li>Puesta en marcha</li>
					</ul>
					</li>
				<li><a href="https://dotclear.org/documentation/2.0/resources/themes/tags">Etiquetas de plantilla</a>
					<ul>
						<li>Generalidades / utilidades</li>
						<li>Blog</li>
						<li>Entradas</li>
						<li>Paginación de entradas</li>
						<li>Comentarios</li>
						<li>Avance de comentarios</li>
						<li>Pings</li>
						<li>Adjuntos</li>
						<li>Categorías</li>
						<li>Etiquetas</li>
						<li>Archivos</li>
						<li>Idiomas</li>
						<li>Sistema</li>
						<li>Componentes</li>
					</ul>
				</li>
			</ul>
		</div>

		<div class="three-boxes first-child">
			<h4 class="pretty-title">Código &amp; Plugins</h4>
			<ul class="from-left">
				<li><a href="https://dotclear.org/documentation/2.0/resources/tpl">Creación de una etiqueta tpl para un plugin o un tema</a>
					<ul>
						<li>Introducción</li>
						<li>Valores</li>
						<li>Bloques de instrucciones</li>
						<li>Demostración de la influencia de la caché de plantillas</li>
					</ul>
				</li>
				<li><a href="https://dotclear.org/documentation/2.0/resources/plugins">Complementos</a>
					<ul>
						<li>Escribir un plugin</li>
						<li>Anexo</li>
					</ul>
				</li>
				<li><a href="https://dotclear.org/documentation/2.0/resources/plugins/help">Creación de la ayuda contextual del plugin</a></li>
				<li><a href="https://dotclear.org/documentation/2.0/resources/authentication">Autenticación externa</a>
					<ul>
						<li>Preámbulo</li>
						<li>Una nueva clase de autenticación</li>
						<li>Escenario</li>
						<li>Aplicación</li>
					</ul>
				</li>
				<li><a href="https://dotclear.org/documentation/2.0/resources/xml-rpc">Interfaz XML/RPC</a></li>
				<li><a href="https://dev.dotclear.org/code/2/">Documentación API</a></li>
			</ul>
		</div>

		<div class="three-boxes">
			<h4 class="pretty-title">Contribución &amp; Apoyo</h4>
			<ul class="from-left">
				<li><a href="https://dotclear.org/documentation/2.0/resources/contribute">Contribuir</a>
					<ul>
						<li>Editar esta documentación</li>
						<li>Comparta sus creaciones</li>
						<li>Informar de errores o sugerir nuevas funciones</li>
						<li>Localización</li>
				</ul>
			</li>
				<li><a href="https://git.dotclear.org/dev/dotclear">Repositorio de código fuente de Dotclear</a></li>
				<li><a href="https://dotclear.org/forum">Foro Dotclear</a></li>
			</ul>

			<div class="fieldset">
				<h4 class="smart-title">Convenciones</h4>
				<ul>
					<li><a href="https://dotclear.org/documentation/2.0/resources/coding-standards">Normas de codificación</a></li>
					<li><a href="index.php?process=HelpCharte">Cuadro de páginas de la Administración</a></li>
				</ul>
			</div>
		</div>
	</div>
	<div class="multi-part legible" id="a11y-ergo" title="Accesibilidad y ergonomía">
	<h3>Accesibilidad y ergonomía</h3>
	<p>La interfaz de Dotclear cumple casi todos los criterios <a href="http://www.w3.org/TR/WCAG20/">WCAG 2.0</a> . Estamos trabajando para que Dotclear sea compatible con las directrices <a href="http://www.w3.org/TR/ATAG20/">ATAG 2.0</a> .</p>
	<p>La accesibilidad y la ergonomía son una de nuestras principales preocupaciones. Realizamos análisis periódicos con la ayuda de expertos y aportamos continuamente correcciones y mejoras.</p>
	<p>Puede ayudarnos abriendo <a href="https://git.dotclear.org/dev/dotclear/issues">tickets</a> o participando en el foro <a href="https://dotclear.org/forum/"></a>. También puedes participar en las pruebas de usuarios o unirte a nuestro equipo.</p>
	</div>

</body>
</html><|MERGE_RESOLUTION|>--- conflicted
+++ resolved
@@ -10,11 +10,7 @@
 	<div class="fieldset">
 		<h4>Primeros pasos</h4>
 		<p>Además de las páginas de ayuda global, varias páginas de administración disponen de ayuda en línea. Si javascript está activado
-<<<<<<< HEAD
-		en su navegador, puede ver la ayuda en línea en la parte superior derecha de la página, haciendo clic en el enlace <img src="images/menu/help.svg" alt="" style="width: 14px; vertical-align: middle;"> <strong>¿Necesita ayuda?</strong> . Si Javascript está desactivado, la ayuda se muestra en la parte inferior de la página.</p>
-=======
 		en su navegador, puede ver la ayuda en línea en la parte superior derecha de la página, haciendo clic en el enlace <img src="images/menu/help.svg" alt="" style="width: 14px; vertical-align: middle;"> <strong>¿Necesita ayuda?</strong>. Si Javascript está desactivado, la ayuda se muestra en la parte inferior de la página.</p>
->>>>>>> a42500a9
 	</div>
 
 	<p>Cada página de administración mostrará el mismo encabezamiento superior, menú principal y pie de página. <em>(El orden aquí indicado es el que se muestra en la pantalla de un ordenador. En dispositivos móviles o tabletas, puede variar en función del espacio disponible).</em></p>
@@ -41,11 +37,7 @@
 	<ul>
 		<li><strong>Mis favoritos</strong> enumera las páginas que ha seleccionado como favoritas en la pestaña <em>Mis preferencias</em>/<em>Mi panel</em> . Si aún no ha seleccionado ningún favorito, esta lista contendrá el conjunto predeterminado de Dotclear, o el conjunto que haya definido el administrador de la plataforma. Si no desea mostrar este bloque, puede desmarcar la casilla correspondiente en las opciones de su panel de control.</li>
 		<li><strong>Blog</strong> enumera todas las páginas que permiten alimentar y configurar el blog actual, desde editar una entrada, gestionar medios, elegir la apariencia del blog u otros parámetros.<br>
-<<<<<<< HEAD
-		<em>Si no tiene derechos de administrador en el blog actual, no habrá ningún otro bloque debajo de éste en el menú principal.</em></li>
-=======
 		<em>Si no tienes derechos de administrador en el blog actual, no habrá ningún otro bloque debajo de ese en el menú principal.</em></li>
->>>>>>> a42500a9
 		<li><strong>Configuración del sistema</strong> enlaces a las páginas que permiten gestionar la instalación de Dotclear: gestión de blogs, usuarios e idiomas disponibles, instalación de plugins, configuración del sistema. Si tienes derechos sobre varios blogs, pero no derechos de superadministrador, sólo verás la entrada <em>Blogs</em> .</li>
 		<li><strong>Plugins</strong> permite configurar los plugins instalados. Si la configuración de los plugins solo afecta a un blog a la vez, su página de administración está disponible desde el bloque <em>Blog</em> , pero si afectan a toda la instalación, se encuentran aquí, y solo están disponibles para los usuarios superadministradores.</li>
 	</ul>
