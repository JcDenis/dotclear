<html>
  <head>
    <title>Aktualizuj</title>
  </head>
  <body>
    <h4>Aktualizuj</h4>
    <p>Ta strona pozwala na automatyczną aktualizację Dotcleara. Jeśli nowa wersja jest dostępna, zostaniesz poproszony o aktualizację. Zanim to zrobisz, możesz sprawdzić, jakie zmiany przyniosły tę aktualizację, klikając na <strong>Informacje o tej wersji</strong>.</p>

    <p>Możesz wymusić sprawdzenie nowej wersji klikając <strong>Wymuś sprawdzanie aktualizacji Dotclear</strong>.</p>

    <p>Jeśli wszystko jest w porządku, tzn. jeśli nie zmodyfikowałeś ręcznie żadnych plików instalacyjnych, procedura aktualizacji:</p>
    <ul>
      <li>Utwórz kopię zapasową bieżącej instalacji w bieżącym katalogu roboczym o nazwie backup-x.y.z.zip (gdzie x.y.z są numerami wersji, np. 2.5.3).</li>
      <li>Pobierz nową wersję.</li>
    </ul>
<<<<<<< HEAD
    <p>Gdy to zrobisz, wyświetlona zostanie wiadomość taka jak następująca: "Gratulacje, jesteś jednym kliknięciem od końca aktualizacji.<br>
      Kliknij <strong>Zakończ aktualizację</strong>. Zostaniesz wylogowany. Baza danych zostanie w razie potrzeby zaktualizowana, kiedy zalogujesz się ponownie.</p>
=======
    <p>Po wykonaniu tej czynności zostanie wyświetlony komunikat taki jak poniższy: "Gratulacje, jesteś o jedno kliknięcie od zakończenia aktualizacji".<br>
      Kliknij na <strong>Zakończ aktualizację</strong>. Nastąpi wylogowanie. Baza danych zostanie zaktualizowana w razie potrzeby po ponownym zalogowaniu.</p>
>>>>>>> a42500a9

    <p>Jeśli ręcznie zmodyfikowałeś niektóre pliki, będą one wyświetlane i zostaniesz poinformowany o ich ręcznej aktualizacji.</p>

    <h4>Zarządzaj plikami kopii zapasowych</h4>
    <p>Z tej karty można usunąć stare pliki kopii zapasowej.</p>
    <p>Możesz również powrócić do poprzedniej wersji. Rozważ cofnięcie tylko wtedy, gdy masz poważne problemy z nową wersją.</p>
  </body>
</html><|MERGE_RESOLUTION|>--- conflicted
+++ resolved
@@ -13,13 +13,8 @@
       <li>Utwórz kopię zapasową bieżącej instalacji w bieżącym katalogu roboczym o nazwie backup-x.y.z.zip (gdzie x.y.z są numerami wersji, np. 2.5.3).</li>
       <li>Pobierz nową wersję.</li>
     </ul>
-<<<<<<< HEAD
-    <p>Gdy to zrobisz, wyświetlona zostanie wiadomość taka jak następująca: "Gratulacje, jesteś jednym kliknięciem od końca aktualizacji.<br>
-      Kliknij <strong>Zakończ aktualizację</strong>. Zostaniesz wylogowany. Baza danych zostanie w razie potrzeby zaktualizowana, kiedy zalogujesz się ponownie.</p>
-=======
     <p>Po wykonaniu tej czynności zostanie wyświetlony komunikat taki jak poniższy: "Gratulacje, jesteś o jedno kliknięcie od zakończenia aktualizacji".<br>
       Kliknij na <strong>Zakończ aktualizację</strong>. Nastąpi wylogowanie. Baza danych zostanie zaktualizowana w razie potrzeby po ponownym zalogowaniu.</p>
->>>>>>> a42500a9
 
     <p>Jeśli ręcznie zmodyfikowałeś niektóre pliki, będą one wyświetlane i zostaniesz poinformowany o ich ręcznej aktualizacji.</p>
 
