<html>
  <head>
    <title>Kategorie</title>
  </head>
  <body>
    <h4>Lista kategorii</h4>
    <dl>
      <dt>Create a new category</dt>
      <dd>Wybierz kategorię, którą chcesz usunąć, klikając na <strong>Usuń kategorię</strong>. Pojawi się wyskakujące okienko z prośbą o potwierdzenie tej czynności.<br>
	Kategorię można usunąć tylko wtedy, gdy nie zawiera ona żadnego artykułu.<br>
  Aby opróżnić kategorię, można przenieść wpisy, wybierając (z listy rozwijanej) nową kategorię, do której zostaną przeniesione. Kliknij <strong>OK</strong>, aby potwierdzić ten wybór.
      </dd>

      <dt>Change category order</dt>
      <dd>Kolejność kategorii można modyfikować metodą "przeciągnij i upuść". Można także przenieść kategorię do kategorii nadrzędnej.<br>
        Po wybraniu odpowiedniej kolejności kliknij przycisk <strong>Zapisz kolejność kategorii</strong>.</dd>
      
      <dt>Zmień kolejność wszystkich kategorii na najwyższym poziomie</dt>
<<<<<<< HEAD
      <dd>Użyj tej opcji, aby przenieść wszystkie kategorie do najwyższego poziomu.<br>
        Jeśli chcesz bardziej precyzyjnie zmodyfikować kolejność kategorii, możesz:
=======
      <dd>Użyj tej opcji, aby przenieść wszystkie kategorie z powrotem na najwyższy poziom.<br>
        Jeśli chcesz dokładniej zmodyfikować kolejność kategorii, możesz :
>>>>>>> a42500a9
	<ul>
	  <li>albo przesuń je za pomocą przeciągnij i upuść,</li>
	  <li>kliknij na każdą nazwę kategorii i wybierz jej kategorię nadrzędną lub pozycję do jej rodzeństwa.</li>
	</ul>
      </dd>
    </dl>

  </body>
</html><|MERGE_RESOLUTION|>--- conflicted
+++ resolved
@@ -16,13 +16,8 @@
         Po wybraniu odpowiedniej kolejności kliknij przycisk <strong>Zapisz kolejność kategorii</strong>.</dd>
       
       <dt>Zmień kolejność wszystkich kategorii na najwyższym poziomie</dt>
-<<<<<<< HEAD
-      <dd>Użyj tej opcji, aby przenieść wszystkie kategorie do najwyższego poziomu.<br>
-        Jeśli chcesz bardziej precyzyjnie zmodyfikować kolejność kategorii, możesz:
-=======
       <dd>Użyj tej opcji, aby przenieść wszystkie kategorie z powrotem na najwyższy poziom.<br>
         Jeśli chcesz dokładniej zmodyfikować kolejność kategorii, możesz :
->>>>>>> a42500a9
 	<ul>
 	  <li>albo przesuń je za pomocą przeciągnij i upuść,</li>
 	  <li>kliknij na każdą nazwę kategorii i wybierz jej kategorię nadrzędną lub pozycję do jej rodzeństwa.</li>
