--- conflicted
+++ resolved
@@ -111,11 +111,7 @@
 
 # in Dotclear\Core\Task
 msgid "<p>We apologize for this temporary unavailability.<br>Thank you for your understanding.</p>"
-<<<<<<< HEAD
-msgstr "<p>Przepraszamy za tymczasową niedostępność.<br>Dziękujemy za zrozumienie.</p>"
-=======
 msgstr "<p>Przepraszamy za tę tymczasową niedostępność.<br>Dziękujemy za zrozumienie.</p>"
->>>>>>> a42500a9
 
 # in Dotclear\Core\Task
 #, php-format
