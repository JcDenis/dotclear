--- conflicted
+++ resolved
@@ -9,12 +9,7 @@
 	<h3>Liitännän löytäminen</h3>
 	<div class="fieldset">
 		<h4>Ensimmäiset vaiheet</h4>
-<<<<<<< HEAD
-		<p>Yleisten ohjesivujen lisäksi useilla hallintasivuilla on online-ohje. Jos selaimessasi on otettu käyttöön javascript
-		, näet online-ohjeen sivun oikeassa yläkulmassa klikkaamalla <img src="images/menu/help.svg" alt="" style="width: 14px; vertical-align: middle;"> <strong>Need Help?</strong> -linkkiä. Jos Javascript on poistettu käytöstä, ohje näkyy sivun alareunassa.</p>
-=======
 		<p>Yleisten ohjesivujen lisäksi useilla hallintasivuilla on online-ohje. Jos selaimessasi on otettu käyttöön javascript, näet online-ohjeen sivun oikeassa yläkulmassa klikkaamalla <img src="images/menu/help.svg" alt="" style="width: 14px; vertical-align: middle;"> <strong>Need Help?</strong> -linkkiä. Jos Javascript on poistettu käytöstä, ohje näkyy sivun alareunassa.</p>
->>>>>>> a42500a9
 	</div>
 
 	<p>Jokaisella hallintasivulla on sama yläotsikko, päävalikko ja alatunniste. <em>(Tässä esitetty järjestys on se, joka näkyy tietokoneen näytöllä.) Mobiililaitteissa tai tableteissa järjestys voi vaihdella käytettävissä olevan tilan mukaan).</em></p>
