<html>
<head>
  <title>Referencia de la sintaxis wiki</title>
</head>

<body>

<h4>Referencia sintáctica wiki</h4>

<p>The wiki syntax is a way to enhance your text with a minimal set
of tags, studied to cover the basic needs (titles, paragraphs, quotes,
lists...)</p>

<dl>
<dt>Elementos de bloque</dt>
<dd>
<ul>
  <li>Deje una línea en blanco entre cada bloque de la misma naturaleza.</li>
  <li><strong>Paragraph</strong>: free text, ended by an empty line if
  another paragraph is to follow.</li>
  <li><strong>Title</strong>: <code>!!! title</code>, <code>!! title</code>
  or <code>! title</code>, allowing you to use three  different levels of
  heading.</li>
  <li><strong>Horizontal line</strong>: <code>----</code></li>
  <li><strong>Lists</strong>: Start each line with
  <code>*</code> or <code>#</code> for unnumbered or numbered lists respectively.
  List imbrication is done by mixing list markers this way:
  <pre>
    <code>*</code> * item 1
** item 1.1
* item 2
*# item 2.1
...
  </pre>
  </li>
  <li><strong>Listas de definiciones:</strong> Comience cada línea con <code>=</code> para el término a definir y con <code>:</code> para la definición del término.
  <pre>
  <code>=</code> término
  <code>:</code> descripción del término
  </pre>
  </li>
  <li><strong>Block quote</strong>: each line must start with a semicolon (<code>&gt;</code>).</li>
  <li><strong>Cita en bloque:</strong> Cada línea debe empezar por <code>&gt;</code>.</li>
  <li><strong>Bloque lateral:</strong> Cada línea debe empezar por <code>)</code>.</li>
</ul>
</dd>

<dt>Elementos de formato</dt>
<dd>
<ul>
  <li><strong>Emphasis</strong>: two quotes <code>''text''</code></li>
  <li><strong>Strong emphasis</strong>: two underscore <code>__text__</code></li>
  <li><strong>New line</strong>:</li>
  <li><strong>Insertion</strong>: two plusses <code>++text++</code> <code>%%%</code></li>
  <li><strong>Deletion</strong>: two minuses <code>--text--</code></li>
  <li><strong>Link</strong>: <code>[url]</code>, <code>[name|url]</code>,
    <code>[name|url|language]</code> or <code>[name|url|languagee|title]</code></li>
  <li><strong>Image</strong>:
    <code>((url|alternative text))</code>,
    <code>((url|alternative text|position))</code> or
    <code>((url|alternative text|position|long description))</code>.
<<<<<<< HEAD
    <br>The position can be either L or G (left), R or D (right) or C (centered).</li>
  <li><strong>Anchor</strong>: <code>~anchor~</code></li>
=======
    <br />The position can be either L or G (left), R or D (right) or C (centered).</li>
  <li><strong>Imagen:</strong>
    <code>((url|texto alternativo))</code>,
    <code>((url|texto alternativo|posición))</code> o
    <code>((url|texto alternativo|posición|descripción larga))</code>.
    <br>La posición puede ser L (izquierda), R (derecha) o C (centrado).</li>
>>>>>>> a42500a9
  <li><strong>Acronym</strong>: <code>??acronym|title??</code></li>
  <li><strong>Inline HTML</strong>: two backquotes <code>``HTML code``</code></li>
  <li><strong>Inline quote</strong>: <code>{{quote}}</code>,
    <code>{{quote|language}}</code> or <code>{{quote|language|url}}</code></li>
  <li><strong>Code</strong>: <code>@@code@@</code></li>
  <li><strong>Footnotes</strong>: <code>$$footnote$$</code></li>
  <li><strong>Notas a pie de página:</strong> <code>$$footnote$$</code></li>
  <li><strong>Superíndice</strong>&nbsp;: <code>^superíndice^</code></li>
  <li><strong>Subíndice</strong>&nbsp;: <code>,,subíndice,,</code></li>
</ul>
</dd>

<dt>Texto no formateado</dt>
<dd>If you don't want one formatting character to be interpreted as such, add a
<code>\</code> just before it. This way:
<code>\[text in brackets without being a link\]</code>
</dd>

<dt>HTML Code</dt>
<dd>Even if you chose the wiki syntax, you may sometimes need a more
powerful formatting, i.e. HTML syntax. Do it the following way:
<pre>
///html
&lt;p style="color:red"&gt;mi texto en rojo&lt;/p&gt;
///
</pre>
</dd>
</dl>

</body>
</html><|MERGE_RESOLUTION|>--- conflicted
+++ resolved
@@ -59,17 +59,12 @@
     <code>((url|alternative text))</code>,
     <code>((url|alternative text|position))</code> or
     <code>((url|alternative text|position|long description))</code>.
-<<<<<<< HEAD
-    <br>The position can be either L or G (left), R or D (right) or C (centered).</li>
-  <li><strong>Anchor</strong>: <code>~anchor~</code></li>
-=======
     <br />The position can be either L or G (left), R or D (right) or C (centered).</li>
   <li><strong>Imagen:</strong>
     <code>((url|texto alternativo))</code>,
     <code>((url|texto alternativo|posición))</code> o
     <code>((url|texto alternativo|posición|descripción larga))</code>.
     <br>La posición puede ser L (izquierda), R (derecha) o C (centrado).</li>
->>>>>>> a42500a9
   <li><strong>Acronym</strong>: <code>??acronym|title??</code></li>
   <li><strong>Inline HTML</strong>: two backquotes <code>``HTML code``</code></li>
   <li><strong>Inline quote</strong>: <code>{{quote}}</code>,
