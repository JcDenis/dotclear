--- conflicted
+++ resolved
@@ -380,11 +380,7 @@
 				<h4 class="smart-title">Lectures complémentaires</h4>
 				<ul>
 					<li><a href="https://dotclear.org/documentation/2.0/resources/coding-standards">Normes de programmation</a></li>
-<<<<<<< HEAD
-					<li><a href="_charte.php">Charte des pages d'administration</a></li>
-=======
 					<li><a href="index.php?process=HelpCharte">Charte des pages d'administration</a></li>
->>>>>>> 4104f025
 				</ul>
 			</div>
 		</div>
