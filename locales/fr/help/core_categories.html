--- conflicted
+++ resolved
@@ -13,7 +13,6 @@
 	dans laquelle ils seront déplacés. Cliquez sur <strong>OK</strong> pour confirmer ce choix.
       </dd>
 
-<<<<<<< HEAD
       <dt>Modifier l'ordre des catégories</dt>
       <dd>Par glisser-déposer vous pouvez modifier l'ordre des catégories. Vous pouvez aussi 
 	déplacer une catégorie dans une catégorie parente.<br>
@@ -31,36 +30,6 @@
 	</ul>
       </dd>
     </dl>
-=======
-<body>
-<h4>Liste des catégories</h4>
-<dl>
-  <dt>Supprimer une catégorie</dt>
-  <dd>Choisissez la catégorie que vous voulez supprimer en cliquant sur Supprimer 
-    la catégorie. Une popup vous demandera de confirmer cette action.<br>
-    Une catégorie ne peut être supprimée que si elle ne contient aucun billet.<br>
-    Pour vider une catégorie, vous pouvez choisir (liste de sélection) la nouvelle catégorie
-    dans laquelle ils seront déplacés. Cliquez sur OK pour confirmer ce choix.
-  </dd>
 
-  <dt>Modifier l'ordre des catégories</dt>
-  <dd>Par glisser-déposer vous pouvez modifier l'ordre des catégories. Vous pouvez aussi 
-    déplacer une catégorie dans une catégorie parente.<br>
-    Quand l'ordre vous convient cliquez sur Enregistrer l'ordre des catégories</dd>
-  
-  <dt>Replacer toutes les catégories au premier niveau</dt>
-  <dd>Utilisez cette option pour placer toutes les catégories au premier niveau.<br />
-  Si vous voulez modifier l'ordre des catégories plus précisément, vous pouvez
-  <ul>
-    <li>soit les déplacer par glisser-déposer</li>
-    <li>soit cliquer sur le nom de chacune d'entre elles 
-      et ensuite choisissez sa catégorie parente ou sa
-      position par rapport à ses voisines.
-    </li>
-  </ul>
-  </dd>
-</dl>
->>>>>>> 4587e1f1
-
-  </body>
+</body>
 </html>