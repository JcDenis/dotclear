# French translation of DotClear
# Copyright (C) 2006.
# Olivier Meunier <olivier@dotclear.net>, 2006.
#
# Translators:
# Franck  <carnet.franck.paul@gmail.com>, 2011.
# Stéphane Aulery <lkppo@free.fr>, 2012.
# xave <xave@dotclear.net>, 2012.
msgid ""
msgstr ""
"Project-Id-Version: Dotclear\n"
"Report-Msgid-Bugs-To: \n"
"POT-Creation-Date: 2012-08-13 09:59+0200\n"
"PO-Revision-Date: 2012-08-13 07:13+0000\n"
"Last-Translator: xave <xave@dotclear.net>\n"
"Language-Team: French (http://www.transifex.com/projects/p/dotclear/language/fr/)\n"
"MIME-Version: 1.0\n"
"Content-Type: text/plain; charset=UTF-8\n"
"Content-Transfer-Encoding: 8bit\n"
"Language: fr\n"
"Plural-Forms: nplurals=2; plural=(n > 1)\n"

msgid "Dotclear has been upgraded."
msgstr "Dotclear a été mis à jour."

msgid "Password reset"
msgstr "Réinitialisation du mot de passe"

msgid "Someone has requested to reset the password for the following site and username."
msgstr "Quelqu'un a demandé la réinitialisation du mot de passe pour le site et l'utilisateur suivants."

msgid "Username:"
msgstr "Nom d'utilisateur :"

msgid "To reset your password visit the following address, otherwise just ignore this email and nothing will happen."
msgstr "Pour réinitialiser votre mot de passe, rendez-vous à l'adresse suivante. Sinon ignorez simplement ce message et rien ne se passera."

#, php-format
msgid "The e-mail was sent successfully to %s."
msgstr "Message envoyé avec succès à %s."

msgid "Your new password"
msgstr "Votre nouveau mot de passe"

msgid "Password:"
msgstr "Mot de passe :"

msgid "Your new password is in your mailbox."
msgstr "Votre nouveau mot de passe est dans votre boîte à lettres."

msgid "Passwords don't match"
msgstr "Les mots de passe ne correspondent pas"

msgid "You didn't change your password."
msgstr "Vous n'avez pas changé votre mot de passe."

msgid "You have to change your password before you can login."
msgstr "Vous devez changer de mot de passe avant de vous connecter."

msgid "In order to login, you have to change your password now."
msgstr "Afin de vous connecter, vous devez changer votre mot de passe."

msgid "Safe Mode can only be used for super administrators."
msgstr "Le mode sans échec ne peut être utilisé que par un super administrateur."

msgid "Wrong username or password"
msgstr "Nom d'utilisateur ou mot de passe incorrect"

msgid "Back to login screen"
msgstr "Retour à l'écran de connexion"

msgid "Request a new password"
msgstr "Demander un nouveau mot de passe"

msgid "Email:"
msgstr "Email :"

msgid "recover"
msgstr "récupérer"

msgid "Change your password"
msgstr "Changer votre mot de passe"

msgid "Change my password"
msgstr "Changer mon mot de passe"

msgid "New password:"
msgstr "Nouveau mot de passe :"

msgid "Confirm password:"
msgstr "Confirmer le mot de passe :"

msgid "change"
msgstr "changer"

msgid "Safe mode login"
msgstr "Connexion en mode sans échec"

msgid "This mode allows you to login without activating any of your plugins. This may be useful to solve compatibility problems"
msgstr "Ce mode vous permet de vous connecter sans activer de plugins. Il peut être utile pour résoudre un problème de compatibilité"

msgid "Disable or delete any plugin suspected to cause trouble, then log out and log back in normally."
msgstr "Désactivez ou supprimez les plugins semblant en être la cause, puis déconnectez-vous et connectez-vous à nouveau normalement."

msgid "Remember my ID on this computer"
msgstr "Se souvenir de mon identifiant sur cet ordinateur"

msgid "log in"
msgstr "Se connecter"

msgid "You must accept cookies in order to use the private area."
msgstr "Vous devez accepter les cookies pour utiliser l'interface privée."

msgid "Get back to normal authentication"
msgstr "Retour à l'écran de connexion normal"

msgid "Connection issue?"
msgstr "Problème de connexion ?"

msgid "I forgot my password"
msgstr "J'ai oublié mon mot de passe"

msgid "I want to log in in safe mode"
msgstr "Me connecter en mode sans échec"

msgid "%d %B %Y:"
msgstr "%d %B %Y :"

msgid "New blog"
msgstr "Nouveau blog"

msgid "Blogs"
msgstr "Blogs"

msgid "Blog ID:"
msgstr "Identifiant du blog :"

msgid "Required field"
msgstr "Champ obligatoire"

msgid "At least 2 characters using letters, numbers or symbols."
msgstr "Au moins 2 caractères, composés de lettres non accentuées, chiffres ou symboles."

msgid "Please note that changing your blog ID may require changes in your public index.php file."
msgstr "Veuillez noter que changer l'identifiant de votre blog peut nécessiter des modifications de votre fichier index.php public."

msgid "Blog name:"
msgstr "Nom du blog :"

msgid "Blog URL:"
msgstr "URL du blog :"

msgid "Blog description:"
msgstr "Description du blog :"

msgid "Create"
msgstr "Créer"

msgid "No such blog ID"
msgstr "Identifiant de blog inconnu"

msgid "Password verification failed"
msgstr "La vérification du mot de passe a échoué"

msgid "Delete a blog"
msgstr "Supprimer un blog"

msgid "Warning"
msgstr "Attention"

#, php-format
msgid "You are about to delete the blog %s. Every entry, comment and category will be deleted."
msgstr "Vous êtes sur le point de supprimer le blog %s. Tous ses billets, pages, commentaires et catégories seront supprimés."

msgid "Please give your password to confirm the blog deletion."
msgstr "Veuillez indiquer votre mot de passe pour confirmer la suppression du blog."

msgid "Your password:"
msgstr "Votre mot de passe :"

msgid "Delete this blog"
msgstr "Supprimer ce blog"

msgid "No given blog id."
msgstr "Pas d'identifiant de blog."

msgid "No such blog."
msgstr "Blog inexistant."

msgid "year/month/day/title"
msgstr "année/mois/jour/titre"

msgid "year/month/title"
msgstr "année/mois/titre"

msgid "year/title"
msgstr "année/titre"

msgid "title"
msgstr "titre"

msgid "post id/title"
msgstr "identificateur du billet/titre"

msgid "post id"
msgstr "identificateur du billet"

msgid "(none)"
msgstr "(aucun)"

msgid "Title"
msgstr "Titre"

msgid "Title, Date"
msgstr "Titre, date"

msgid "Title, Country, Date"
msgstr "Titre, pays, date"

msgid "Title, City, Country, Date"
msgstr "Titre, ville, pays, date"

msgid "I would like search engines and archivers to index and archive my blog's content."
msgstr "Je souhaite que mon blog soit indexé et archivé par les moteurs de recherche et archiveurs."

msgid "I would like search engines and archivers to index but not archive my blog's content."
msgstr "Je souhaite que mon blog soit indexé mais pas archivé par les moteurs de recherche et archiveurs."

msgid "I would like to prevent search engines and archivers from indexing or archiving my blog's content."
msgstr "Je souhaite que mon blog ne soit ni indexé ni archivé par les moteurs de recherche et archiveurs."

msgid "This blog ID is already used."
msgstr "Cet identifiant est déjà utilisé."

msgid "Invalid language code"
msgstr "Code langue invalide"

msgid "Blog settings"
msgstr "Paramètres du blog"

msgid "Warning: except for special configurations, it is generally advised to have a trailing \"/\" in your blog URL in PATH_INFO mode."
msgstr "Attention : sauf cas particulier, il est généralement conseillé de terminer l'URL de votre blog par \"/\" en mode PATH_INFO."

msgid "Warning: except for special configurations, it is generally advised to have a trailing \"?\" in your blog URL in QUERY_STRING mode."
msgstr "Attention: sauf cas particulier, il est généralement conseillé de terminer l'URL de votre blog par \\\"?\\\" en mode QUERY_STRING."

msgid "Blog has been successfully created."
msgstr "Blog créé avec succès."

msgid "Blog has been successfully updated."
msgstr "Blog mis à jour avec succès."

msgid "Parameters"
msgstr "Paramètres"

msgid "Blog details"
msgstr "Informations du blog"

msgid "URL scan method:"
msgstr "Méthode de lecture de l'URL :"

msgid "Blog status:"
msgstr "État du blog :"

msgid "Blog configuration"
msgstr "Configuration du blog"

msgid "Blog editor name:"
msgstr "Nom de l'auteur du blog :"

msgid "Default language:"
msgstr "Langue par défaut :"

msgid "Blog timezone:"
msgstr "Fuseau horaire du blog :"

msgid "Copyright notice:"
msgstr "Note de copyright :"

msgid "New post URL format:"
msgstr "Format d'URL des nouveaux billets :"

msgid "Note title HTML tag:"
msgstr "Balise HTML pour le titre des notes :"

msgid "Note"
msgstr "Note"

msgid "Notes"
msgstr "Notes"

msgid "Enable XML/RPC interface"
msgstr "Activer l'interface XML/RPC"

msgid "more information"
msgstr "plus d'informations"

msgid "Comments and trackbacks"
msgstr "Commentaires et rétroliens"

msgid "Accept comments"
msgstr "Accepter les commentaires"

msgid "Moderate comments"
msgstr "Modérer les commentaires"

#, php-format
msgid "Leave comments open for %s days"
msgstr "Laisser les commentaires ouverts durant %s jours"

msgid "Leave blank to disable this feature."
msgstr "Laissez vide pour annuler ce comportement."

msgid "Wiki syntax for comments"
msgstr "Syntaxe wiki pour les commentaires"

msgid "Accept trackbacks"
msgstr "Accepter les rétroliens"

msgid "Moderate trackbacks"
msgstr "Modérer les rétroliens"

#, php-format
msgid "Leave trackbacks open for %s days"
msgstr "Laisser les rétroliens ouverts durant %s jours"

msgid "Add \"nofollow\" relation on comments and trackbacks links"
msgstr "Ajouter la relation \"nofollow\" aux liens des commentaires et rétroliens"

msgid "Blog presentation"
msgstr "Présentation du blog"

msgid "Date format:"
msgstr "Format des dates :"

msgid "Time format:"
msgstr "Format des heures :"

msgid "Display smilies on entries and comments"
msgstr "Afficher des émoticônes dans les billets, pages et commentaires"

#, php-format
msgid "Display %s entries per page"
msgstr "Afficher %s billets par page"

#, php-format
msgid "Display %s entries per feed"
msgstr "Afficher %s billets par flux de syndication"

#, php-format
msgid "Display %s comments per feed"
msgstr "Afficher %s commentaires par flux de syndication"

msgid "Truncate feeds"
msgstr "Tronquer les flux de syndication"

msgid "Media and images"
msgstr "Médias et images"

msgid "Generated image sizes (in pixels)"
msgstr "Tailles des images générées (en pixels)"

msgid "Thumbnails:"
msgstr "Miniatures :"

msgid "Small:"
msgstr "Petites :"

msgid "Medium:"
msgstr "Moyennes :"

msgid "Inserted image title"
msgstr "Titres des images insérées"

msgid "This defines image tag title when you insert it in a post from the media manager. It is retrieved from the picture's metadata."
msgstr "Ceci définit le titre de la balise d'une image insérée depuis la médiathèque. Les informations sont obtenues depuis les métadonnées de l'image."

msgid "Use original media date if possible"
msgstr "Utiliser la date originale du média si possible"

msgid "Search engines robots policy"
msgstr "Paramètres d'indexation par les moteurs de recherche"

msgid "Save"
msgstr "Enregistrer"

msgid "XML/RPC interface"
msgstr "Interface XML/RPC"

msgid "XML/RPC interface allows you to edit your blog with an external client."
msgstr "L'interface XML/RPC vous permet de publier sur votre blog avec un client externe."

msgid "XML/RPC interface is not active. Change settings to enable it."
msgstr "L'interface XML/RPC n'est pas active. Changez vos paramètres pour l'activer."

msgid "XML/RPC interface is active. You should set the following parameters on your XML/RPC client:"
msgstr "L'interface XML/RPC est active. Vous êtes invités à indiquer les paramètres suivants dans votre client XML/RPC :"

msgid "Server URL:"
msgstr "URL du serveur :"

msgid "Blogging system:"
msgstr "Système de blog :"

msgid "User name:"
msgstr "Nom d'utilisateur :"

msgid "your password"
msgstr "votre mot de passe"

msgid "Users"
msgstr "Utilisateurs"

msgid "Users on this blog"
msgstr "Utilisateurs de ce blog"

msgid "No users"
msgstr "Aucun utilisateur"

msgid "Super administrator"
msgstr "Super administrateur"

msgid "Change permissions"
msgstr "Changer les permissions"

msgid "You can't remove default theme."
msgstr "Vous ne pouvez pas supprimer le thème par défaut."

msgid "Theme does not exist."
msgstr "Ce thème n'existe pas."

msgid "Unable to move uploaded file."
msgstr "Impossible de déplacer le fichier téléchargé."

msgid "An error occurred while downloading the file."
msgstr "Une erreur est survenue pendant le téléchargement du fichier."

#, php-format
msgid "by %s"
msgstr "par %s"

#, php-format
msgid "version %s"
msgstr "version %s"

#, php-format
msgid "(built on \"%s\")"
msgstr "(basé sur \"%s\")"

#, php-format
msgid "(requires \"%s\")"
msgstr "(nécessite \"%s\")"

msgid "Stylesheet"
msgstr "Feuille de style"

msgid "Configure theme"
msgstr "Configurer le thème"

msgid "Blog appearance"
msgstr "Apparence du blog"

msgid "Theme has been successfully changed."
msgstr "Thème changé avec succès."

msgid "Theme has been successfully installed."
msgstr "Thème installé avec succès."

msgid "Theme has been successfully upgraded"
msgstr "Thème mis à jour avec succès."

msgid "Theme has been successfully deleted."
msgstr "Thème supprimé avec succès."

#, php-format
msgid "You can find additional themes for your blog on %s."
msgstr "Vous pouvez trouver d'autres thèmes pour votre blog sur %s."

msgid "To install or upgrade a theme you generally just need to upload it in \"Install or upgrade a theme\" section."
msgstr "Tout ce que vous avez à faire pour installer ou mettre à jour un thème est généralement de le déposer dans la section \"Installer ou mettre à jour un thème\"."

msgid "Themes"
msgstr "Thèmes"

#, php-format
msgid "You are currently using <strong>%s</strong>"
msgstr "Vous utilisez actuellement <strong>%s</strong>"

msgid "Use selected theme"
msgstr "Utiliser le thème sélectionné"

msgid "Delete selected theme"
msgstr "Supprimer le thème sélectionné"

msgid "Install or upgrade a theme"
msgstr "Installer ou mettre à jour un thème"

msgid "You can install themes by uploading or downloading zip files."
msgstr "Vous pouvez installer des thèmes en déposant ou téléchargeant des fichiers zip."

msgid "Upload a zip file"
msgstr "Déposer un fichier zip"

msgid "Theme zip file:"
msgstr "Fichier zip du thème :"

msgid "Upload theme"
msgstr "Déposer un thème"

msgid "Download a zip file"
msgstr "Télécharger un fichier zip"

msgid "Theme zip file URL:"
msgstr "URL du fichier zip du thème :"

msgid "Download theme"
msgstr "Télécharger le thème"

msgid "To enable this function, please give write access to your themes directory."
msgstr "Pour activer cette fonction, donnez un accès en écriture à votre répertoire de thèmes."

msgid "Theme configuration"
msgstr "Configuration du thème"

msgid "back"
msgstr "retour"

msgid "Last update"
msgstr "Dernière mise à jour"

msgid "Blog name"
msgstr "Nom du blog"

msgid "Blog ID"
msgstr "Identifiant du blog"

msgid "Descending"
msgstr "Décroissant"

msgid "Ascending"
msgstr "Croissant"

msgid "List of blogs"
msgstr "Liste des blogs"

msgid "Blog has been successfully deleted."
msgstr "Blog supprimé avec succès."

msgid "Create a new blog"
msgstr "Créer un nouveau blog"

msgid "Filters"
msgstr "Filtres"

msgid "Order by:"
msgstr "Trier par :"

msgid "Sort:"
msgstr "Ordre :"

msgid "Search:"
msgstr "Chercher :"

msgid "Blogs per page"
msgstr "Blogs par page"

msgid "Apply filters"
msgstr "Appliquer les filtres"

msgid "No blog"
msgstr "Pas de blog"

msgid "Page(s)"
msgstr "Page(s)"

msgid "Entries"
msgstr "Billets"

msgid "Entries (all types)"
msgstr "Entrées"

msgid "Status"
msgstr "État"

#, php-format
msgid "Edit blog %s"
msgstr "Modifier le blog %s"

msgid "edit"
msgstr "modifier"

#, php-format
msgid "Switch to blog %s"
msgstr "Passer au blog %s"

msgid "This category does not exist."
msgstr "Cette catégorie n'existe pas."

msgid "Categories"
msgstr "Catégories"

msgid "The category has been successfully created."
msgstr "Catégorie créée avec succès."

msgid "The category has been successfully removed."
msgid_plural "The categories have been successfully removed."
msgstr[0] "Catégorie supprimée avec succès."
msgstr[1] "Catégories supprimées avec succès."

msgid "Categories have been successfully reordered."
msgstr "Catégories réordonnées avec succès."

msgid "The category has been successfully moved."
msgstr "Catégorie déplacée avec succès."

msgid "No category so far."
msgstr "Pas de catégorie pour le moment."

msgid "List of blog\'s categories"
msgstr "Liste des catégories du blog"

#, php-format
msgid "%d entries"
msgstr "%d billets"

#, php-format
msgid "%d entry"
msgstr "%d billet"

msgid "total:"
msgstr "total :"

msgid "URL:"
msgstr "URL :"

msgid "Add a new category"
msgstr "Créer une nouvelle catégorie"

msgid "Title:"
msgstr "Titre :"

msgid "Parent:"
msgstr "Parent :"

msgid "Top level"
msgstr "Premier niveau"

msgid "Remove a category"
msgstr "Supprimer une catégorie"

msgid "Choose a category to remove:"
msgstr "Choisissez une catégorie à supprimer :"

msgid "Categories order"
msgstr "Ordonnancement des catégories"

msgid "Save categories order"
msgstr "Enregistrer l'ordre des catégories"

msgid "Choose the category which will receive its entries:"
msgstr "Sélectionnez la catégorie qui recevra ses éventuels billets :"

msgid "The entries cannot be moved to the category you choose to delete."
msgstr "Vous ne pouvez déplacer les billets vers la catégorie que vous voulez supprimer."

msgid "Delete"
msgstr "Supprimer"

msgid "Reorder all categories on the top level"
msgstr "Replacer toutes les catégories au premier niveau"

msgid "This will relocate all categories on the top level"
msgstr "Ceci va déplacer toutes les catégories au premier niveau"

msgid "To rearrange categories order, move items by drag and drop, then click on “Save categories order” button."
msgstr "Pour modifier l\'ordre des catégories, déplacez les items par glisser-déposer puis cliquez sur le bouton \"Enregistrer l\'ordre des catégories\"."

msgid "Reorder"
msgstr "Réordonner"

msgid "New category"
msgstr "Nouvelle catégorie"

msgid "Category has been successfully updated."
msgstr "Catégorie mise à jour avec succès."

msgid "Category information"
msgstr "Détails de la catégorie"

msgid "Warning: If you set the URL manually, it may conflict with another category."
msgstr "Attention : si vous indiquez l'URL manuellement, celle-ci peut entrer en conflit avec une autre catégorie."

msgid "Description:"
msgstr "Description :"

msgid "Move this category"
msgstr "Déplacer cette catégorie"

msgid "Category parent"
msgstr "Catégorie parente"

msgid "Category sibling"
msgstr "Catégorie voisine"

msgid "Move current category"
msgstr "Déplacer la catégorie"

msgid "after"
msgstr "après"

msgid "before"
msgstr "avant"

msgid "position: "
msgstr "position : "

msgid "Entry does not exist."
msgstr "Ce billet n'existe pas."

msgid "No comment"
msgstr "Aucun commentaire"

msgid "You can't edit this comment."
msgstr "Vous ne pouvez pas modifier ce commentaire."

msgid "Edit comment"
msgstr "Modifier le commentaire"

msgid "Comment has been successfully updated."
msgstr "Commentaire mis à jour avec succès."

#, php-format
msgid "Your comment on my blog %s"
msgstr "Votre commentaire sur mon blog %s"

#, php-format
msgid ""
"Hi!\n"
"\n"
"You wrote a comment on:\n"
"%s\n"
"\n"
"\n"
msgstr ""
"Bonjour,\n"
"\n"
"Vous avez déposé un commentaire sur :\n"
"%s\n"
"\n"
"\n"

msgid "Send an e-mail"
msgstr "Envoyer un email"

msgid "IP address:"
msgstr "Adresse IP :"

msgid "Date:"
msgstr "Date :"

msgid "Author:"
msgstr "Auteur :"

msgid "Web site:"
msgstr "Site web :"

msgid "Status:"
msgstr "État :"

msgid "Comment:"
msgstr "Commentaire :"

msgid "comment"
msgstr "commentaire"

msgid "trackback"
msgstr "rétrolien"

msgid "Date"
msgstr "Date"

msgid "Entry title"
msgstr "Titre de l'entrée"

msgid "Author"
msgstr "Auteur"

msgid "publish"
msgstr "publier"

msgid "unpublish"
msgstr "mettre hors ligne"

msgid "mark as pending"
msgstr "mettre en attente"

msgid "mark as junk"
msgstr "mettre en indésirable"

msgid "Type:"
msgstr "Type :"

msgid "Comments per page"
msgstr "Commentaires par page"

msgid "Comment author:"
msgstr "Auteur du commentaire :"

msgid "You have one spam comment."
msgstr "Vous avez un commentaire indésirable."

msgid "Show it."
msgstr "L'afficher."

#, php-format
msgid "You have %s spam comments."
msgstr "Vous avez %s commentaires indésirables."

msgid "Show them."
msgstr "Les afficher."

msgid "Selected comments action:"
msgstr "Action sur les commentaires sélectionnés :"

msgid "action: "
msgstr "action : "

msgid "ok"
msgstr "ok"

msgid "Comments"
msgstr "Commentaires"

#, php-format
msgid "%d comment"
msgstr "%d commentaire"

#, php-format
msgid "%d comments"
msgstr "%d commentaires"

msgid "New entry"
msgstr "Nouveau billet"

msgid "My preferences"
msgstr "Mes préférences"

msgid "Documentation and support"
msgstr "Documentation et support"

msgid "Latest news"
msgstr "Actualités"

msgid "(external link)"
msgstr "(lien externe)"

msgid "Dashboard"
msgstr "Tableau de bord"

msgid "Make this blog my default blog"
msgstr "Définir comme blog par défaut"

msgid "This blog is offline"
msgstr "Ce blog est hors ligne"

msgid "This blog is removed"
msgstr "Ce blog est retiré de la publication"

msgid "%s is not defined, you should edit your configuration file."
msgstr "%s n'est pas défini, vous devriez corriger votre fichier de configuration."

msgid "See <a href=\"http://dotclear.org/documentation/2.0/admin/config\">documentation</a> for more information."
msgstr "Voir <a href=\"http://fr.dotclear.org/documentation/2.0/admin/config\">la documentation</a> pour plus d'information."

msgid "Following plugins have been installed:"
msgstr "Les plugins suivants ont été installés :"

msgid "Following plugins have not been installed:"
msgstr "Les plugins suivants n'ont pas été installés :"

#, php-format
msgid "Dotclear %s is available!"
msgstr "Dotclear %s est disponible !"

msgid "Upgrade now"
msgstr "Mettre à jour maintenant"

msgid "Remind me later"
msgstr "Me le rappeler plus tard"

#, php-format
msgid "<a href=\"%s\">Information about this version</a>."
msgstr "<a href=\"%s\">Information à propos de cette version</a>."

msgid "Some plugins are installed twice:"
msgstr "Ces plugins sont installés en double :"

msgid "Quick entry"
msgstr "Billet rapide"

msgid "Content:"
msgstr "Contenu :"

msgid "Category:"
msgstr "Catégorie :"

msgid "Save and publish"
msgstr "Enregister et publier"

#, php-format
msgid "PHP version is %s (5.0 or earlier needed)."
msgstr "La version de PHP est %s (5.0 ou plus récente nécessaire.)"

msgid "Multibyte string module (mbstring) is not available."
msgstr "Le support des chaînes multi-octets (mbstring) n'est pas disponible."

msgid "Iconv module is not available."
msgstr "Le module iconv n'est pas disponible."

msgid "Output control functions are not available."
msgstr "Les fonctions de bufferisation de sortie ne sont pas disponibles."

msgid "SimpleXML module is not available."
msgstr "Le module SimpleXML n'est pas disponible."

msgid "DOM XML module is not available."
msgstr "Le module DOM XML n'est pas disponible."

msgid "PCRE engine does not support UTF-8 strings."
msgstr "Le moteur d'expressions rationnelles PCRE n'accepte pas les chaînes UTF-8."

msgid "SPL module is not available."
msgstr "Le module SPL n'est pas disponible."

#, php-format
msgid "MySQL version is %s (4.1 or earlier needed)."
msgstr "La version de MySQL est %s (4.1 ou plus récente nécessaire)."

msgid "MySQL InnoDB engine is not available."
msgstr "Le gestionnaire de stockage InnoDB de MySQL n'est pas disponible."

#, php-format
msgid "PostgreSQL version is %s (8.0 or earlier needed)."
msgstr "La version de PostgreSQL est %s (8.0 ou plus récente nécessaire)."

msgid "Please set a master key (DC_MASTER_KEY) in configuration file."
msgstr "Veuillez indiquer une clé de référence (DC_MASTER_KEY) dans le fichier de configuration."

msgid "Dotclear is already installed."
msgstr "Dotclear est déjà installé."

msgid "Dotclear cannot be installed."
msgstr "Dotclear ne peut pas être installé."

msgid "No user ID given"
msgstr "Aucun identifiant utilisateur spécifié"

msgid "User ID must contain at least 2 characters using letters, numbers or symbols."
msgstr "L'identifiant utilisateur doit contenir au moins 2 caractères composés de lettres, chiffres ou symboles."

msgid "Invalid email address"
msgstr "Adresse email incorrecte"

msgid "No password given"
msgstr "Aucun mot de passe spécifié"

msgid "Password must contain at least 6 characters."
msgstr "Le mot de passe doit contenir au moins 6 caractères."

msgid "My first blog"
msgstr "Mon premier blog"

msgid "%A, %B %e %Y"
msgstr "%A %e %B %Y"

msgid "Welcome to Dotclear!"
msgstr "Bienvenue sur Dotclear !"

msgid "This is your first entry. When you're ready to blog, log in to edit or delete it."
msgstr "Ceci est votre premier billet. Quand vous serez prêt à bloguer, connectez-vous pour le modifier ou le supprimer."

msgid "Dotclear Team"
msgstr "L'équipe Dotclear"

msgid ""
"<p>This is a comment.</p>\n"
"<p>To delete it, log in and view your blog's comments. Then you might remove or edit it.</p>"
msgstr ""
"<p>Ceci est un commentaire</p>\n"
"<p>Pour le supprimer, connectez-vous et affichez les commentaires de votre blog. Vous pourrez alors le supprimer ou le modifier.</p>"

msgid "Dotclear Install"
msgstr "Installation de Dotclear"

msgid "show"
msgstr "voir"

msgid "Dotclear installation"
msgstr "Installation de Dotclear"

#, php-format
msgid "Cache directory %s is not writable."
msgstr "Le répertoire de cache %s n'est pas accessible en écriture."

msgid "Errors:"
msgstr "Erreurs :"

msgid "Configuration file has been successfully created."
msgstr "Le fichier de configuration a été créé avec succès."

msgid "User information"
msgstr "Informations utilisateur"

msgid "Please provide the following information needed to create the first user."
msgstr "Merci de fournir les informations suivantes pour créer le premier utilisateur."

msgid "First Name:"
msgstr "Prénom :"

msgid "Last Name:"
msgstr "Nom :"

msgid "Username and password"
msgstr "Identifiant et mot de passe"

msgid "All done!"
msgstr "C'est terminé !"

msgid "Dotclear has been successfully installed. Here is some useful information you should keep."
msgstr "Dotclear a été installé avec succès. Conservez les informations suivantes précieusement."

msgid "Your account"
msgstr "Votre compte"

msgid "Your blog"
msgstr "Votre blog"

msgid "Blog address:"
msgstr "Adresse du blog :"

msgid "Administration interface:"
msgstr "Interface d'administration :"

msgid "Manage your blog now"
msgstr "Gérez votre blog"

msgid "Installation can not be completed"
msgstr "L'installation ne peut pas être terminée"

msgid "For the said reasons, Dotclear can not be installed. Please refer to <a href=\"http://dotclear.org/documentation/2.0/admin/install\">the documentation</a> to learn how to correct the problem."
msgstr "Pour les raisons ci-dessus, Dotclear ne peut pas être installé. Référez-vous à <a href=\"http://fr.dotclear.org/documentation/2.0/admin/install\">la documentation</a> pour savoir comment corriger le problème."

#, fuzzy, php-format
msgid "Path <strong>%s</strong> is not writable."
msgstr "Le répertoire de cache <strong>%s</strong> n'est pas accessible en écriture."

#, fuzzy
msgid "Dotclear installation wizard could not create configuration file for you. You must change folder right or create the <strong>config.php</strong> file manually, please refer to <a href=\"http://dotclear.org/documentation/2.0/admin/install\">the documentation</a> to learn how to do this."
msgstr "Pour les raisons ci-dessus, Dotclear ne peut pas être installé. Référez-vous à <a href=\"http://fr.dotclear.org/documentation/2.0/admin/install\">la documentation</a> pour savoir comment corriger le problème."

#, php-format
msgid "File %s does not exist."
msgstr "Le fichier %s n'existe pas."

#, php-format
msgid "Cannot write %s file."
msgstr "Impossible d'écrire le fichier %s."

msgid "Dotclear installation wizard"
msgstr "Assistant d'installation de Dotclear"

msgid "Welcome"
msgstr "Bienvenue"

msgid "To complete your Dotclear installation and start writing on your blog, we just need to know how to access your database and who you are. Just fill this two steps wizard with this information and we will be done."
msgstr "Pour achever votre installation de Dotclear, il ne manque plus que les informations concernant votre base de données, puis vos informations personnelles. Remplissez simplement les deux formulaires suivants et vous pourrez commencer à utiliser votre blog."

msgid "Attention:"
msgstr "Attention :"

msgid "this wizard may not function on every host. If it does not work for you, please refer to <a href=\"http://dotclear.org/documentation/2.0/admin/install\">the documentation</a> to learn how to create the <strong>config.php</strong> file manually."
msgstr "cet assistant peut ne pas fonctionner chez tous les hébergeurs. Si vous rencontrez un problème, vous trouverez comment créer le fichier de configuration dans <a href=\"http://fr.dotclear.org/documentation/2.0/admin/install\">la documentation</a>."

msgid "System information"
msgstr "Informations système"

msgid "Please provide the following information needed to create your configuration file."
msgstr "Merci de fournir les informations suivantes qui sont nécessaires pour créer votre fichier de configuration."

msgid "Database type:"
msgstr "Type de base de données :"

msgid "Database Host Name:"
msgstr "Nom d'hôte de la base de données :"

msgid "Database Name:"
msgstr "Nom de la base de données :"

msgid "Database User Name:"
msgstr "Nom d'utilisateur de la base de données :"

msgid "Database Password:"
msgstr "Mot de passe de la base de données :"

msgid "Database Tables Prefix:"
msgstr "Préfixe des tables de la base de données :"

msgid "Continue"
msgstr "Continuer"

msgid "No such installed language"
msgstr "Cette langue n'est pas installée"

msgid "You can't remove English language."
msgstr "Vous ne pouvez pas supprimer la langue anglaise."

msgid "Permissions to delete language denied."
msgstr "Permission de supprimer la langue refusée."

msgid "Invalid language file URL."
msgstr "URL de fichier de langue invalide."

msgid "Languages management"
msgstr "Gestion des langues"

msgid "Language has been successfully deleted."
msgstr "Langue supprimée avec succès."

msgid "Language has been successfully installed."
msgstr "Langue installée avec succès."

msgid "Language has been successfully upgraded"
msgstr "Langue mise à jour avec succès."

msgid "Here you can install, upgrade or remove languages for your Dotclear installation."
msgstr "Sur cette page, vous pouvez installer, mettre à jour ou supprimer des langues de votre installation de Dotclear."

#, php-format
msgid "You can change your user language in your <a href=\"%1$s\">preferences</a> or change your blog's main language in your <a href=\"%2$s\">blog settings</a>."
msgstr "Vous pouvez changer votre langue d'utilisateur dans vos <a href=\"%1$s\">préférences</a> ou changer la langue principale de votre blog dans vos <a href=\"%2$s\">Paramètres du blog</a>."

msgid "Installed languages"
msgstr "Langues installées"

msgid "No additional language is installed."
msgstr "Aucune langue supplémentaire n'est installée."

msgid "Language"
msgstr "Langue"

msgid "Action"
msgstr "Action"

msgid "Install or upgrade languages"
msgstr "Installer ou mettre à jour une langue"

#, php-format
msgid "You can install or remove a language by adding or removing the relevant directory in your %s folder."
msgstr "Vous pouvez installer ou supprimer une langue en ajoutant ou supprimant le répertoire correspondant dans votre répertoire %s."

msgid "Available languages"
msgstr "Langues disponibles"

#, php-format
msgid "You can download and install a additional language directly from Dotclear.net. Proposed languages are based on your version: %s."
msgstr "Vous pouvez télécharger et installer une langue supplémentaire directement depuis Dotclear.net. Les langues proposées sont basées sur votre version : %s."

msgid "Language:"
msgstr "Langue :"

msgid "Install language"
msgstr "Installer la langue"

msgid "You can install languages by uploading zip files."
msgstr "Vous pouvez installer des langues en déposant des fichiers zip."

msgid "Language zip file:"
msgstr "Fichier zip de la langue :"

msgid "Upload language"
msgstr "Déposer la langue"

msgid "Invalid language zip file."
msgstr "Fichier zip de langue invalide."

msgid "The zip file does not appear to be a valid Dotclear language pack."
msgstr "Le fichier zip ne semble pas être un fichier de langue Dotclear valide."

msgid "An error occurred during language upgrade."
msgstr "Une erreur est survenue durant la mise à jour de la langue."

msgid "Error:"
msgstr "Erreur :"

msgid "By names, in ascending order"
msgstr "Par noms croissants"

msgid "By names, in descending order"
msgstr "Par noms décroissants"

msgid "By dates, in ascending order"
msgstr "Par dates croissantes"

msgid "By dates, in descending order"
msgstr "Par dates décroissantes"

msgid "Media manager"
msgstr "Médiathèque"

msgid "Go to %s folder"
msgstr "Aller au dossier %s"

msgid "Media details of %s"
msgstr "Détails du média %s"

msgid "confirm removal"
msgstr "Confirmer la suppression"

#, php-format
msgid "Are you sure you want to remove %s?"
msgstr "Êtes-vous certain de vouloir supprimer %s ?"

msgid "Cancel"
msgstr "Annuler"

msgid "Yes"
msgstr "oui"

msgid "Directory has been successfully created."
msgstr "Répertoire créé avec succès."

msgid "Files have been successfully uploaded."
msgstr "Fichier chargé avec succès."

msgid "File has been successfully removed."
msgstr "Fichier supprimé avec succès."

msgid "Directory has been successfully removed."
msgstr "Répertoire supprimé avec succès."

msgid "Directory has been successfully rebuilt."
msgstr "Répertoire reconstruit avec succès."

msgid "Zip file has been successfully extracted."
msgstr "Le fichier zip a été extrait avec succès."

#, php-format
msgid "Choose a file to attach to entry %s by clicking on %s."
msgstr "Choisissez un fichier à attacher au billet %s en cliquant sur %s."

msgid "Attach this file to entry"
msgstr "Attacher ce fichier au billet"

#, php-format
msgid "Choose a file to insert into entry by clicking on %s."
msgstr "Choisissez un fichier à insérer dans le billet en cliquant sur %s."

msgid "No file."
msgstr "Aucun fichier."

msgid "Sort files:"
msgstr "Trier les fichiers :"

msgid "Sort"
msgstr "Trier"

msgid "Add files"
msgstr "Ajouter des fichiers"

msgid "Please take care to publish media that you own and that are not protected by copyright."
msgstr "Veuillez prendre garde à ne publier que des médias que vous possédez ou qui ne sont pas protégés par le droit d'auteur."

msgid "Choose a file:"
msgstr "Choisir un fichier :"

#, php-format
msgid "Maximum size %s"
msgstr "Taille maximale %s"

msgid "maximum size %s"
msgstr "taille maximale %s"

msgid "Private"
msgstr "Privé"

msgid "To send several files at the same time, you can activate the enhanced uploader in"
msgstr "Pour envoyer plusieurs fichiers à la fois, vous pouvez activer l'interface avancée dans"

msgid "Send"
msgstr "Envoyer"

msgid "New directory"
msgstr "Nouveau répertoire"

msgid "Directory Name:"
msgstr "Nom du répertoire :"

msgid "Download this directory as a zip file"
msgstr "Télécharger ce répertoire dans un fichier zip"

msgid "open"
msgstr "ouvrir"

msgid "Insert this file into entry"
msgstr "Insérer ce fichier dans le billet"

msgid "delete"
msgstr "supprimer"

msgid "Not a valid file"
msgstr "Fichier invalide"

msgid "File has been successfully updated."
msgstr "Fichier mis à jour avec succès."

msgid "Thumbnails have been successfully updated."
msgstr "Les miniatures mises à jour avec succès."

msgid "Insert media item"
msgstr "Insérer un média"

msgid "Image size:"
msgstr "Taille de l'image :"

msgid "original"
msgstr "originale"

msgid "Image alignment"
msgstr "Alignement de l'image"

msgid "None"
msgstr "Aucun"

msgid "Left"
msgstr "Gauche"

msgid "Right"
msgstr "Droite"

msgid "Center"
msgstr "Centre"

msgid "Image insertion"
msgstr "Insertion de l'image"

msgid "As a single image"
msgstr "En tant qu'image uniquement"

msgid "As a link to original image"
msgstr "En tant que lien vers l'image originale"

msgid "MP3 disposition"
msgstr "Disposition du MP3"

msgid "Please note that you cannot insert mp3 files with visual editor."
msgstr "Merci de noter que vous ne pouvez pas insérer de fichier mp3 avec l'éditeur visuel."

msgid "Please note that you cannot insert video files with visual editor."
msgstr "Merci de noter que vous ne pouvez pas insérer de fichier vidéo avec l'éditeur visuel."

msgid "Video size"
msgstr "Taille de la vidéo"

msgid "Width:"
msgstr "Largeur :"

msgid "Height:"
msgstr "Hauteur :"

msgid "Video disposition"
msgstr "Disposition de la vidéo"

msgid "Media item will be inserted as a link."
msgstr "Le média sera inséré en tant que lien."

msgid "Insert"
msgstr "Insérer"

msgid "Media details"
msgstr "Détails du média"

msgid "Available sizes:"
msgstr "Tailles disponibles :"

msgid "File owner:"
msgstr "Propriétaire du fichier :"

msgid "File type:"
msgstr "Type de fichier :"

msgid "File size:"
msgstr "Taille du fichier :"

msgid "File URL:"
msgstr "URL du fichier :"

msgid "Show entries containing this media"
msgstr "Afficher les entrées contenant ce média"

msgid "Entries containing this media"
msgstr "Entrées contenant ce média"

msgid "No entry seems contain this media."
msgstr "Aucune entrée ne semble contenir ce média."

msgid "Image details"
msgstr "Détails de l'image"

msgid "No detail"
msgstr "Aucun détail"

msgid "Update thumbnails"
msgstr "Mettre à jour les miniatures"

msgid "This will create or update thumbnails for this image."
msgstr "Ceci va créer ou mettre à jour les miniatures pour cette image."

msgid "Extract in a new directory"
msgstr "Extraire dans un nouveau répertoire"

msgid "Extract in current directory"
msgstr "Extraire dans le répertoire actuel"

msgid "Extract archive"
msgstr "Extraire l'archive"

msgid "This will extract archive in a new directory that should not exist yet."
msgstr "Ceci va extraire l'archive dans un nouveau répertoire qui ne doit pas encore exister."

msgid "This will extract archive in current directory and will overwrite existing files or directory."
msgstr "Ceci va extraire l'archive dans le répertoire actuel et écrasera les fichiers ou répertoires existants."

msgid "Extract mode:"
msgstr "Mode d'extraction :"

msgid "Extract"
msgstr "Extraire"

msgid "Change media properties"
msgstr "Changer les propriétés du média"

msgid "File name:"
msgstr "Nom du fichier :"

msgid "File title:"
msgstr "Titre du fichier :"

msgid "File date:"
msgstr "Date du fichier :"

msgid "New directory:"
msgstr "Nouveau répertoire :"

msgid "Delete this media"
msgstr "Supprimer ce média"

msgid "Are you sure to delete this media?"
msgstr "Êtes-vous sûr de vouloir supprimer ce média ?"

msgid "Change file"
msgstr "Changer le fichier"

msgid "No content found on this plugin."
msgstr "Aucun contenu pour ce plugin."

msgid "Plugin not found"
msgstr "Plugin introuvable"

msgid "The plugin you reached does not exist or does not have an admin page."
msgstr "Le plugin que vous essayez d'atteindre n'existe pas ou n'a pas de page d'administration."

msgid "No such plugin."
msgstr "Plugin inexistant."

msgid "You don't have permissions to delete this plugin."
msgstr "Vous n'avez pas les permissions pour supprimer ce plugin."

msgid "You don't have permissions to deactivate this plugin."
msgstr "Vous n'avez pas les permissions pour désactiver ce plugin."

msgid "Plugins management"
msgstr "Gestion des plugins"

msgid "Plugin has been successfully deleted."
msgstr "Plugin supprimé avec succès."

msgid "Plugin has been successfully installed."
msgstr "Plugin installé avec succès."

msgid "Plugin has been successfully upgraded"
msgstr "Plugin mis à jour avec succès."

msgid "Plugins add new functionalities to Dotclear. Here you can activate or deactivate installed plugins."
msgstr "Les plugins ajoutent de nouvelles fonctionnalités à Dotclear. Ici, vous pouvez activer ou désactiver les plugins installés."

#, php-format
msgid "You can find additional plugins for your blog on %s."
msgstr "Vous pouvez trouver d'autres plugins pour votre blog sur %s."

msgid "You can find additional plugins for your blog on %s or using the %s."
msgstr "Vous pouvez trouver d'autres plugins pour votre blog sur %s ou en utilisant l'%s."

msgid "To install or upgrade a plugin you generally just need to upload it in \"Install or upgrade a plugin\" section."
msgstr "Pour installer ou mettre à jour un plugin il suffit de le déposer grâce au formulaire de la section \"Installer ou mettre à jour un plugin\"."

msgid "To install or upgrade a plugin you just need to extract it in your plugins directory."
msgstr "Pour installer un plugin il suffit de l'extraire dans votre répertoire de plugins."

msgid "Plugins"
msgstr "Plugins"

msgid "Activated plugins"
msgstr "Plugins activés"

msgid "Plugin"
msgstr "Plugin"

msgid "Version"
msgstr "Version"

msgid "Details"
msgstr "Détails"

msgid "Deactivate"
msgstr "Désactiver"

msgid "Deactivated plugins"
msgstr "Plugins désactivés"

msgid "Activate"
msgstr "Activer"

msgid "Install or upgrade a plugin"
msgstr "Installer ou mettre à jour un plugin"

msgid "You can install plugins by uploading or downloading zip files."
msgstr "Vous pouvez installer des plugins en déposant ou téléchargeant des fichiers zip."

msgid "Plugin zip file:"
msgstr "Fichier zip de du plugin :"

msgid "Upload plugin"
msgstr "Déposer le plugin"

msgid "Plugin zip file URL:"
msgstr "URL du fichier zip du plugin :"

msgid "Download plugin"
msgstr "Télécharger le plugin"

msgid "To enable this function, please give write access to your plugins directory."
msgstr "Pour activer cette fonction, donnez un accès en écriture à votre répertoire de plugins."

msgid "Plugin from official distribution"
msgstr "Plugin de la distribution officielle"

msgid "Add a link"
msgstr "Ajouter un lien"

msgid "Available"
msgstr "Disponible"

msgid "Most used"
msgstr "Plus utilisées"

msgid "Link URL:"
msgstr "URL du lien :"

msgid "Link title:"
msgstr "Titre du lien :"

msgid "Link language:"
msgstr "Langue du lien :"

msgid "Add a link to an entry"
msgstr "Ajouter un lien vers une entrée"

msgid "Search entry:"
msgstr "Rechercher une entrée :"

msgid "Entry type:"
msgstr "Type d'entrées :"

msgid "post"
msgstr "billet"

msgid "Search"
msgstr "Rechercher"

msgid "cancel"
msgstr "annuler"

msgid "This entry does not exist."
msgstr "Ce billet n'existe pas."

msgid "Edit entry"
msgstr "Modifier le billet"

msgid "Edit entry &ldquo;%s&rdquo;"
msgstr "Modifier le billet &ldquo;%s&rdquo;"

msgid "next entry"
msgstr "billet suivant"

msgid "previous entry"
msgstr "billet précédent"

msgid "Entry has been successfully updated."
msgstr "Billet mis à jour avec succès."

msgid "Entry has been successfully created."
msgstr "Billet créé avec succès."

msgid "File has been successfully attached."
msgstr "Fichier attaché avec succès."

msgid "Attachment has been successfully removed."
msgstr "Annexe retirée avec succès."

msgid "Comment has been successfully created."
msgstr "Commentaire créé avec succès."

msgid "Don't forget to validate your XHTML conversion by saving your post."
msgstr "Enregistrez votre billet pour valider la transformation en XHTML."

msgid "Go to this entry on the site"
msgstr "Voir ce billet sur le site"

msgid "new window"
msgstr "nouvelle fenêtre"

msgid "Excerpt:"
msgstr "Extrait :"

msgid "Notes:"
msgstr "Notes :"

msgid "Preview"
msgstr "Prévisualiser"

msgid "Entry status:"
msgstr "État du billet :"

msgid "Published on:"
msgstr "Publié le :"

msgid "Text formating:"
msgstr "Syntaxe de saisie :"

msgid "Convert to XHTML"
msgstr "Convertir en XHTML"

msgid "Warning: Comments are not more accepted for this entry."
msgstr "Attention : les commentaires ne sont plus acceptés pour ce billet."

msgid "Warning: Comments are not accepted on this blog."
msgstr "Les commentaires sont fermés sur ce blog pour le moment."

msgid "Warning: Trackbacks are not more accepted for this entry."
msgstr "Attention : les rétroliens ne sont plus acceptés pour ce billet."

msgid "Trackbacks are not accepted on this blog so far."
msgstr "Les rétroliens sont fermés sur ce blog pour le moment."

msgid "Selected entry"
msgstr "Billet sélectionné"

msgid "Entry lang:"
msgstr "Langue du billet :"

msgid "Entry password:"
msgstr "Mot de passe du billet :"

msgid "Basename:"
msgstr "URL spécifique :"

msgid "Warning: If you set the URL manually, it may conflict with another entry."
msgstr "Attention : si vous indiquez l'URL manuellement, celle-ci peut entrer en conflit avec un autre billet."

msgid "Ping blogs"
msgstr "Envoyer des rétroliens"

msgid "Trackbacks"
msgstr "Rétroliens"

msgid "No trackback"
msgstr "Aucun rétrolien"

msgid "Add a comment"
msgstr "Ajouter un commentaire"

msgid "Name:"
msgstr "Nom :"

msgid "IP address"
msgstr "Adresse IP"

msgid "published"
msgstr "publié"

msgid "unpublished"
msgstr "non publié"

msgid "pending"
msgstr "en attente"

msgid "junk"
msgstr "indésirable"

msgid "select this comment"
msgstr "Sélectionner ce commentaire"

msgid "select this trackback"
msgstr "Sélectionner ce rétrolien"

msgid "Edit this comment"
msgstr "Modifier ce commentaire"

msgid "This attachment does not exist"
msgstr "Cette annexe n'existe pas"

msgid "Remove attachment"
msgstr "Supprimer l'annexe"

msgid "Attachment"
msgstr "Annexe"

msgid "Are you sure you want to remove this attachment?"
msgstr "Êtes-vous certain de vouloir supprimer cette annexe ?"

msgid "selected"
msgstr "sélectionné"

msgid "not selected"
msgstr "non sélectionné"

msgid "Category"
msgstr "Catégorie"

msgid "Selected"
msgstr "Sélectionné"

msgid "Publish"
msgstr "Publier"

msgid "Unpublish"
msgstr "Mettre hors ligne"

msgid "Schedule"
msgstr "Programmer"

msgid "Mark as pending"
msgstr "Mettre en attente"

msgid "Mark"
msgstr "Marquer"

msgid "Mark as selected"
msgstr "Sélectionner"

msgid "Mark as unselected"
msgstr "Désélectionner"

msgid "Change"
msgstr "Changer"

msgid "Change category"
msgstr "Changer la catégorie"

msgid "Change language"
msgstr "Changer la langue"

msgid "Change author"
msgstr "Changer l'auteur"

msgid "Selected:"
msgstr "Sélectionné :"

msgid "Month:"
msgstr "Mois :"

msgid "Lang:"
msgstr "Langue :"

msgid "Entries per page"
msgstr "Billets par page"

msgid "Selected entries action:"
msgstr "Action sur les billets sélectionnés :"

msgid "This user does not exist"
msgstr "Cet utilisateur n'existe pas"

msgid "Change category for this selection"
msgstr "Changer la catégorie de cette sélection"

msgid "Change language for this selection"
msgstr "Changer la langue de cette sélection"

msgid "Change author for this selection"
msgstr "Changer l'auteur de cette sélection"

msgid "Author ID:"
msgstr "Identifiant de l'utilisateur :"

msgid "Default"
msgstr "Défaut"

msgid "If you have changed your email or password you must provide your current password to save these modifications."
msgstr "Si vous avez modifié votre adresse email ou votre mot de passe, vous devez indiquer votre mot de passe actuel pour enregistrer ces modifications."

msgid "No favorite selected"
msgstr "Aucun favori sélectionné"

msgid "Personal information has been successfully updated."
msgstr "Informations personnelles mises à jour avec succès."

msgid "Personal options has been successfully updated."
msgstr "Vos options personnelles ont été enregistrées avec succès."

msgid "Favorites have been successfully added."
msgstr "Les favoris ont été ajoutés avec succès."

msgid "Favorites have been successfully updated."
msgstr "Les favoris ont été mis à jour avec succès."

msgid "Favorites have been successfully removed."
msgstr "Les favoris ont été retirés avec succès."

msgid "Default favorites have been successfully updated."
msgstr "Les favoris par défaut ont été enregistrés avec succès."

msgid "My profile"
msgstr "Mon profil"

msgid "Display name:"
msgstr "Pseudonyme :"

msgid "User language:"
msgstr "Langue de l'utilisateur :"

msgid "Language for my interface:"
msgstr "Langue de mon interface :"

msgid "User timezone:"
msgstr "Fuseau horaire de l'utilisateur :"

msgid "My timezone:"
msgstr "Mon fuseau horaire :"

msgid "If you have changed this user email or password you must provide your current password to save these modifications."
msgstr "Si vous voulez changer votre adresse email ou votre mot de passe, vous devez indiquer votre mot de passe actuel pour enregistrer ces modifications."

msgid "My options"
msgstr "Mes options"

msgid "Preferred format:"
msgstr "Format d'édition préféré :"

msgid "Default entry status:"
msgstr "État des billets par défaut :"

msgid "Entry edit field height:"
msgstr "Taille de la zone d'édition :"

msgid "Enable WYSIWYG mode"
msgstr "Activer l'éditeur visuel"

msgid "Activate enhanced uploader in media manager"
msgstr "Activer l'interface avancée de la médiathèque"

#, fuzzy
msgid "Hide My favorites menu"
msgstr "Cacher le menu « Mes favoris »"

msgid "Iconset:"
msgstr "Jeu d'icônes :"

msgid "Do not use standard favicon"
msgstr "Ne pas utiliser le favicon standard de Dotclear"

msgid "This will be applied for all users"
msgstr "Ce choix sera appliqué pour tous les utilisateurs"

msgid "Accessibility options"
msgstr "Options d'accessibilité"

msgid "Disable javascript powered drag and drop for ordering items"
msgstr "Désactiver le glisser-déposer pour ordonnancer les éléments"

msgid "Numeric fields will allow to type the elements' ordering number."
msgstr "Des champs numériques permettront d'indiquer la position des éléments."

msgid "Dashboard modules"
msgstr "Modules du tableau de bord"

msgid "Display documentation links"
msgstr "Afficher les liens vers la documentation"

msgid "Display Dotclear news"
msgstr "Afficher les nouvelles de Dotclear"

msgid "Display quick entry form"
msgstr "Afficher le formulaire de billet rapide"

msgid "My favorites"
msgstr "Mes favoris"

#, php-format
msgid "position of %s"
msgstr "position de %s"

msgid "Save order"
msgstr "Enregistrer l'ordre"

msgid "Delete selected favorites"
msgstr "Retirer les favoris sélectionnés"

msgid "Your current password:"
msgstr "Votre mot de passe actuel :"

msgid "Update my profile"
msgstr "Mettre à jour mon profil"

msgid "Are you sure you want to remove selected favorites?"
msgstr "Êtes-vous sûr de vouloir retirer les favoris sélectionnés ?"

msgid "If you are a super administrator, you may define this set of favorites to be used by default on all blogs of this installation:"
msgstr "Si vous êtes super administrateur, vous pouvez définir ce jeu de favoris comme l'ensemble par défaut pour tous les blogs de l'installation :"

msgid "Define as default favorites"
msgstr "Définir comme favoris par défaut"

msgid "Currently no personal favorites."
msgstr "La liste de vos favoris est vide pour le moment."

msgid "Default favorites"
msgstr "Favoris par défaut"

msgid "Those favorites are displayed when My Favorites list is empty."
msgstr "Favoris affichés quand la liste Mes Favoris est vide."

msgid "Available favorites"
msgstr "Favoris disponibles"

msgid "Add to my favorites"
msgstr "Ajouter à mes favoris"

msgid "Search options"
msgstr "Options de recherche"

msgid "Query:"
msgstr "Requête :"

msgid "Search in entries"
msgstr "Rechercher dans les billets"

msgid "Search in comments"
msgstr "Rechercher dans les commentaires"

msgid "schedule"
msgstr "programmer"

msgid "change category"
msgstr "changer la catégorie"

msgid "change author"
msgstr "changer l'auteur"

#, php-format
msgid "%d entries found"
msgstr "%d billets trouvés"

#, php-format
msgid "%d entry found"
msgstr "%d billet trouvé"

#, php-format
msgid "%d comment found"
msgstr "%d commentaire trouvé"

#, php-format
msgid "%d comments found"
msgstr "%d commentaires trouvés"

msgid "This entry does not exist or is not published"
msgstr "Ce billet n'existe pas ou n'est pas publié"

msgid "All pings sent."
msgstr "Tous les rétroliens ont été envoyés."

#, php-format
msgid "Back to \"%s\""
msgstr "Retour à \"%s\""

msgid "Auto discover ping URLs"
msgstr "Découverte automatique des URL à rétrolier"

msgid "URLs to ping:"
msgstr "URLs à rétrolier :"

msgid "Send excerpt:"
msgstr "Envoyer l'extrait :"

msgid "Previously sent pings"
msgstr "Rétroliens déjà envoyés"

msgid "Dotclear update"
msgstr "Mise à jour de Dotclear"

msgid "Manage backup files"
msgstr "Gestion des fichiers de sauvegarde"

#, php-format
msgid "Unable to delete file %s"
msgstr "Impossible de supprimer le fichier %s"

#, php-format
msgid "Downloaded Dotclear archive seems to be corrupted. Try <a %s>download it</a> again."
msgstr "L'archive de Dotclear téléchargée semble être corrompue. Essayer de la <a %s>télécharger</a> à nouveau."

msgid "If this problem persists try to <a href="http://dotclear.org/download">update manually</a>."
msgstr "Si le problème persiste essayer de <a href="http://dotclear.org/download">mettre à jour manuellement</a>."

msgid "The following files of your Dotclear installation have been modified so we won't try to update your installation. Please try to <a href=\"http://dotclear.org/download\">update manually</a>."
msgstr "Comme les fichiers suivants de votre installation de Dotclear ont été modifiés, votre installation ne peut être mise à jour. Merci de <a href=\"http://fr.dotclear.org/download\">mettre à jour manuellement</a>."

#, php-format
msgid "The following files of your Dotclear installation are not readable. Please fix this or try to make a backup file named %s manually."
msgstr "Les fichiers suivants de votre installation de Dotclear ne peuvent pas être lus. Veuillez corriger ceci ou créer un fichier de backup nommé %s manuellement."

msgid "The following files of your Dotclear installation cannot be written. Please fix this or try to <a href=\"http://dotclear.org/download\">update manually</a>."
msgstr "Les fichiers suivants de votre installation de Dotclear ne peuvent pas être écrits. Veuillez corriger la situation ou <a href=\"http://fr.dotclear.org/download\">mettre à jour manuellement</a>."

msgid "Manual checking of update done successfully."
msgstr "Vérification manuelle de mise à jour effectuée avec succès."

msgid "No newer Dotclear version available."
msgstr "Aucune nouvelle version de Dotclear n'est disponible."

msgid "Force checking update Dotclear"
msgstr "Forcer la vérification de mise à jour de Dotclear"

#, php-format
msgid "Dotclear %s is available."
msgstr "Dotclear %s est disponible."

msgid "To upgrade your Dotclear installation simply click on the following button. A backup file of your current installation will be created in your root directory."
msgstr "Pour mettre à jour votre installation de Dotclear, cliquez sur le bouton suivant. Un fichier de sauvegarde de votre installation actuelle sera créé dans votre répertoire principal."

msgid "Update Dotclear"
msgstr "Mettre à jour Dotclear"

msgid "Update backup files"
msgstr "Sauvegardes des mises à jour"

msgid "The following files are backups of previously updates. You can revert your previous installation or delete theses files."
msgstr "Les fichiers suivants sont des sauvegardes de mises à jour précédentes. Vous pouvez rétablir votre installation précédente ou supprimer ces fichiers."

msgid "Please note that reverting your Dotclear version may have some unwanted side-effects. Consider reverting only if you experience strong issues with this new version."
msgstr "Merci de noter que rétablir votre version de Dotclear peut avoir des effets indésirables. N'envisagez ceci que si vous rencontrez d'importantes difficultés avec cette nouvelle version."

#, php-format
msgid "You should not revert to version prior to last one (%s)."
msgstr "Vous ne devez pas rétablir une version précédant la dernière (%s)."

msgid "Delete selected file"
msgstr "Supprimer le fichier sélectionné"

msgid "Revert to selected file"
msgstr "Rétablir le fichier sélectionné"

msgid "Congratulations, you're one click away from the end of the update."
msgstr "Félicitations, vous êtes à un clic de la fin de la mise à jour."

msgid "Finish the update."
msgstr "Finir la mise à jour."

msgid "new user"
msgstr "nouvel utilisateur"

#, php-format
msgid "User \"%s\" already exists."
msgstr "L'utilisateur \"%s\" existe déjà."

msgid "User has been successfully updated."
msgstr "Utilisateur mis à jour avec succès."

msgid "User has been successfully created."
msgstr "Utilisateur créé avec succès."

msgid "Warning:"
msgstr "Attention :"

msgid "If you change your username, you will have to log in again."
msgstr "Si vous changez votre login, vous devrez vous identifier à nouveau."

msgid "Mandatory for password recovering procedure."
msgstr "Indispensable pour la procédure de récupération de mot de passe."

msgid "Password change required to connect"
msgstr "Changement de mot de passe requis à la prochaine connexion"

msgid "Save and create another"
msgstr "Enregistrer et créer un nouveau"

msgid "Permissions"
msgstr "Permissions"

msgid "Add new permissions"
msgstr "Ajouter de nouvelles permissions"

msgid "No permissions."
msgstr "Aucune permission."

msgid "Username"
msgstr "Identifiant"

msgid "Last Name"
msgstr "Nom"

msgid "First Name"
msgstr "Prénom"

msgid "Display name"
msgstr "Pseudonyme"

msgid "Number of entries"
msgstr "Nombre d'entrées"

msgid "Set permissions"
msgstr "Définir les permissions"

msgid "User has been successfully removed."
msgstr "Utilisateur supprimé avec succès."

msgid "The permissions have been successfully updated."
msgstr "Permissions mises à jour avec succès."

msgid "Create a new user"
msgstr "Créer un nouvel utilisateur"

msgid "Users per page"
msgstr "Utilisateurs par page"

msgid "Selected users action:"
msgstr "Action sur les utilisateurs sélectionnés :"

msgid "No blog or user given."
msgstr "Vous n'avez pas indiqué de blog ou d'utilisateur"

msgid "Not delete yourself."
msgstr ""

#, php-format
msgid "Choose one or more blogs to which you want to give permissions to users %s."
msgstr "Choisissez un ou plusieurs blogs pour lesquels les utilisateurs suivants auront des permissions : %s."

msgid "select"
msgstr "sélectionner"

#, php-format
msgid "You are about to change permissions on the following blogs for users %s."
msgstr "Vous allez changer les permissions des utilisateurs %s pour ces blogs."

msgid "Validate permissions"
msgstr "Valider les permissions"

msgid "Blog:"
msgstr "Blog :"

msgid "Change blog"
msgstr "Changer de blog"

msgid "Blogs:"
msgstr "Blogs :"

#, fuzzy
msgid "Go to the content"
msgstr "Aller au contenu"

#, fuzzy
msgid "Go to the menu"
msgstr "Aller au menu"

msgid "Go to search"
msgstr "Aller à la recherche"

msgid "Go to site"
msgstr "Aller sur le site"

msgid "My dashboard"
msgstr "Mon tableau de bord"

#, php-format
msgid "Logout %s"
msgstr "Déconnecter %s"

msgid "Safe mode"
msgstr "Mode de secours"

msgid "You are in safe mode. All plugins have been temporarily disabled. Remind to log out then log in again normally to get back all functionalities"
msgstr "Vous êtes en mode de secours. Tous les plugins ont été temporairement désactivés. N'oubliez-pas de vous déconnecter puis de vous reconnecter normalement pour retrouver toutes les fonctionnalités"

#, php-format
msgid "Thank you for using %s."
msgstr "Merci d'utiliser %s."

msgid "Help"
msgstr "Aide"

msgid "Help about this page"
msgstr "Aide pour cette page"

msgid "uncover"
msgstr "dévoiler"

msgid "hide"
msgstr "cacher"

msgid "help"
msgstr "aide"

msgid "Select:"
msgstr "Sélectionner :"

msgid "no selection"
msgstr "aucun"

msgid "select all"
msgstr "tous"

msgid "Invert selection"
msgstr "Inverser la sélection"

msgid "view entry"
msgstr "voir le billet"

#, php-format
msgid "Are you sure you want to delete selected entries (%s)?"
msgstr "Êtes-vous certain de vouloir supprimer les billets sélectionnés (%s) ?"

msgid "Are you sure you want to delete this entry?"
msgstr "Êtes-vous certain de vouloir supprimer ce billet ?"

#, php-format
msgid "Are you sure you want to delete selected comments (%s)?"
msgstr "Êtes-vous certain de vouloir supprimer les commentaires sélectionnés (%s) ?"

msgid "Are you sure you want to delete this comment?"
msgstr "Êtes-vous certain de vouloir supprimer ce commentaire ?"

msgid "Users with posts cannot be deleted."
msgstr "Les utilisateurs ayant écrit des entrées ne peuvent être supprimés."

#, php-format
msgid "Are you sure you want to delete selected users (%s)?"
msgstr "Êtes-vous certain de vouloir supprimer les utilisateurs sélectionnés (%s) ?"

#, php-format
msgid "Are you sure you want to delete category \"%s\"?"
msgstr "Êtes-vous certain de vouloir supprimer la catégorie \"%s\" ?"

#, php-format
msgid "Are you sure you want to delete selected categories (%s)?"
msgstr "Êtes-vous certain de vouloir supprimer les categories sélectionnées (%s) ?"

msgid "Are you sure you want to reorder all categories?"
msgstr "Êtes-vous certain de vouloir réinitialiser l'ordre des catégories ?"

#, php-format
msgid "Are you sure you want to remove media \"%s\"?"
msgstr "Êtes-vous certain de vouloir supprimer le média \"%s\" ?"

msgid "Are you sure you want to extract archive in current directory?"
msgstr "Êtes-vous certain de vouloir extraire l'archive dans le répertoire actuel ?"

#, php-format
msgid "Are you sure you want to remove attachment \"%s\"?"
msgstr "Êtes-vous certain de vouloir supprimer l'annexe \"%s\" ?"

#, php-format
msgid "Are you sure you want to delete \"%s\" language?"
msgstr "Êtes-vous certain de vouloir supprimer la langue \"%s\" ?"

#, php-format
msgid "Are you sure you want to delete \"%s\" plugin?"
msgstr "Êtes-vous certain de vouloir supprimer le plugin \"%s\" ?"

msgid "Use this theme"
msgstr "Utiliser ce thème"

msgid "Remove this theme"
msgstr "Supprimer ce thème"

#, php-format
msgid "Are you sure you want to delete \"%s\" theme?"
msgstr "Êtes-vous certain de vouloir supprimer le thème \"%s\" ?"

msgid "Are you sure you want to delete this backup?"
msgstr "Êtes-vous certain de vouloir supprimer cette sauvegarde ?"

msgid "Zip file content"
msgstr "Contenu du fichier zip"

msgid "XHTML markup validator"
msgstr "Vérifier la validité XHTML"

msgid "XHTML content is valid."
msgstr "Le contenu XHTML est valide."

msgid "There are XHTML markup errors."
msgstr "Il y a des erreurs XHTML."

msgid "You have unsaved changes. Switch post format will loose these changes. Proceed anyway?"
msgstr "Vous avez des modifications non sauvegardées. Changer de format vous fera perdre ces modifications. Continuer ?"

msgid "Warning: post format change will not convert existing content. You will need to apply new format by yourself. Proceed anyway?"
msgstr "Attention : le changement de syntaxe ne transformera pas les balises des contenus déjà saisis. Pensez à les réadapter après cette opération. Confirmez-vous ce changement de syntaxe ?"

msgid "Loading enhanced uploader, please wait."
msgstr "Chargement de l'interface avancée."

msgid "You have unsaved changes."
msgstr "Vous n'avez pas enregistré vos modifications."

msgid "close"
msgstr "fermer"

msgid "now"
msgstr "maintenant"

msgid "visual"
msgstr "visuel"

msgid "source"
msgstr "source"

msgid "You can use the following shortcuts to format your text."
msgstr "Vous pouvez utiliser les raccourcis suivants pour formater votre texte."

msgid "-- none --"
msgstr "-- aucun --"

msgid "-- block format --"
msgstr "-- format bloc --"

msgid "Paragraph"
msgstr "Paragraphe"

msgid "Level 1 header"
msgstr "Titre de niveau 1"

msgid "Level 2 header"
msgstr "Titre de niveau 2"

msgid "Level 3 header"
msgstr "Titre de niveau 3"

msgid "Level 4 header"
msgstr "Titre de niveau 4"

msgid "Level 5 header"
msgstr "Titre de niveau 5"

msgid "Level 6 header"
msgstr "Titre de niveau 6"

msgid "Strong emphasis"
msgstr "Forte emphase"

msgid "Emphasis"
msgstr "Emphase"

msgid "Inserted"
msgstr "Insertion"

msgid "Deleted"
msgstr "Suppression"

msgid "Inline quote"
msgstr "Citation en ligne"

msgid "Code"
msgstr "Code"

msgid "Line break"
msgstr "Passage à la ligne"

msgid "Blockquote"
msgstr "Bloc de citation"

msgid "Preformated text"
msgstr "Texte préformaté"

msgid "Unordered list"
msgstr "Liste à puces"

msgid "Ordered list"
msgstr "Liste numérotée"

msgid "Link"
msgstr "Lien"

msgid "URL?"
msgstr "URL ?"

msgid "Language?"
msgstr "Langue ?"

msgid "External image"
msgstr "Image externe"

msgid "Media chooser"
msgstr "Sélecteur de média"

msgid "Link to an entry"
msgstr "Lien vers une entrée"

msgid "Temporarily activate enhanced uploader"
msgstr "Activer temporairement l'interface avancée"

msgid "Temporarily disable enhanced uploader"
msgstr "Désactiver temporairement l'interface avancée"

msgid "File successfully uploaded."
msgstr "Fichier envoyé avec succès."

msgid "Maximum file size allowed:"
msgstr "Taille maximale de fichier autorisée :"

msgid "Limit exceeded."
msgstr "Limite dépassée."

msgid "File size exceeds allowed limit."
msgstr "La taille du fichier dépasse la limite autorisée."

msgid "Canceled."
msgstr "Annulé."

msgid "HTTP Error:"
msgstr "Erreur HTTP :"

msgid "Choose file"
msgstr "Choisir un fichier"

msgid "Choose files"
msgstr "Choisir des fichiers"

msgid "Refresh"
msgstr "Actualiser"

msgid "Upload"
msgstr "Envoyer"

msgid "Clear all"
msgstr "Tout annuler"

msgid "No file in queue."
msgstr "Aucun fichier en file d'attente."

msgid "1 file in queue."
msgstr "1 fichier en attente."

#, php-format
msgid "%d files in queue."
msgstr "%d fichiers en attente."

msgid "Queue error:"
msgstr "Erreur de file d'attente :"

msgid "&#171; prev."
msgstr "&#171; préc."

msgid "next &#187;"
msgstr "suiv. &#187;"

msgid "No entry"
msgstr "Pas de billet"

msgid "scheduled"
msgstr "programmé"

msgid "protected"
msgstr "protégé"

#, php-format
msgid "%d attachment"
msgstr "%d annexe"

#, php-format
msgid "%d attachments"
msgstr "%d annexes"

msgid "Type"
msgstr "Type"

msgid "No user"
msgstr "Aucun utilisateur"

msgid "admin"
msgstr "Administrateur"

msgid "superadmin"
msgstr "Super administrateur"

msgid "Database error"
msgstr "Erreur de base de données"

msgid "There seems to be no Session table in your database. Is Dotclear completly installed?"
msgstr "Il semble de la table Session n'existe pas dans votre base de données. Dotclear est-il bien installé correctement?"

msgid "System"
msgstr "Système"

msgid "Blog"
msgstr "Blog"

msgid "Update"
msgstr "Mise à jour"

msgid "Languages"
msgstr "Langues"

msgid "administrator"
msgstr "administrateur"

msgid "manage their own entries and comments"
msgstr "gérer ses propres billets et commentaires"

msgid "publish entries and comments"
msgstr "publier des billets et des commentaires"

msgid "delete entries and comments"
msgstr "supprimer des billets et des commentaires"

msgid "manage all entries and comments"
msgstr "gérer tous les billets et commentaires"

msgid "manage categories"
msgstr "gérer les catégories"

msgid "manage their own media items"
msgstr "gérer ses propres médias"

msgid "manage all media items"
msgstr "gérer tous les médias"

msgid "That user does not exist in the database."
msgstr "Cet utilisateur n'existe pas dans la base de données."

msgid "That key does not exist in the database."
msgstr "Cette clé n'existe pas dans la base de données."

msgid "You are not allowed to add categories"
msgstr "Vous n'êtes pas autorisé à créer des catégories"

msgid "You are not allowed to update categories"
msgstr "Vous n'êtes pas autorisé à modifier des catégories"

msgid "You are not allowed to delete categories"
msgstr "Vous n'êtes pas autorisé à supprimer des catégories"

msgid "This category is not empty."
msgstr "Cette catégorie n'est pas vide."

#, fuzzy
msgid "You are not allowed to reset categories order"
msgstr "Vous n'êtes pas autorisé à réinitialiser l'ordre des catégories"

msgid "Category URL must be unique."
msgstr "L'URL de chaque catégorie doit être unique."

msgid "You must provide a category title"
msgstr "Vous devez indiquer un titre de catégorie"

msgid "You must provide a category URL"
msgstr "Vous devez indiquer une URL de catégorie"

msgid "You are not allowed to create an entry"
msgstr "Vous n'êtes pas autorisé à créer des billets"

msgid "You are not allowed to update entries"
msgstr "Vous n'êtes pas autorisé à modifier les billets"

msgid "No such entry ID"
msgstr "Identifiant de billet inconnu"

msgid "You are not allowed to edit this entry"
msgstr "Vous n'êtes pas autorisé à modifier ce billet"

msgid "You are not allowed to change this entry status"
msgstr "Vous n'êtes pas autorisé à modifier l'état de ce billet"

msgid "You are not allowed to change this entry category"
msgstr "Vous n'êtes pas autorisé à modifier la catégorie de ce billet"

msgid "You are not allowed to mark this entry as selected"
msgstr "Vous n'êtes pas autorisé à marquer ce billet comme sélectionné"

msgid "You are not allowed to delete entries"
msgstr "Vous n'êtes pas autorisé à supprimer des billets"

msgid "You are not allowed to delete this entry"
msgstr "Vous n'êtes pas autorisé à supprimer ce billet"

msgid "No entry title"
msgstr "Pas de titre de billet"

msgid "No entry content"
msgstr "Pas de contenu de billet"

msgid "Empty entry URL"
msgstr "URL du billet vide"

msgid "You are not allowed to update comments"
msgstr "Vous n'êtes pas autorisé à modifier des commentaires"

msgid "No such comment ID"
msgstr "Identifiant de commentaire inconnu"

msgid "You are not allowed to update this comment"
msgstr "Vous n'êtes pas autorisé à modifier ce commentaire"

msgid "You are not allowed to change this comment's status"
msgstr "Vous n'êtes pas autorisé à changer l'état de ce commentaire"

msgid "You are not allowed to delete comments"
msgstr "Vous n'êtes pas autorisé à supprimer des commentaires"

msgid "You are not allowed to delete this comment"
msgstr "Vous n'êtes pas autorisé à supprimer ce commentaire"

msgid "You must provide a comment"
msgstr "Vous devez écrire un commentaire"

msgid "You must provide an author name"
msgstr "Vous devez indiquer un nom"

msgid "Email address is not valid."
msgstr "Adresse email invalide."

msgid "online"
msgstr "en ligne"

msgid "offline"
msgstr "hors ligne"

msgid "removed"
msgstr "retiré"

msgid "You are not an administrator"
msgstr "Vous n'êtes pas administrateur"

msgid "Invalid user language code"
msgstr "Code langue de l'utilisateur invalide"

msgid "Blog ID must contain at least 2 characters using letters, numbers or symbols."
msgstr "L'identifiant du blog doit contenir au moins 2 caractères composés de lettres, chiffres ou symboles."

msgid "No blog name"
msgstr "Pas de nom de blog"

msgid "No blog URL"
msgstr "Pas d'URL de blog"

msgid "No log message"
msgstr "Pas de message dans le journal"

msgid "unknown"
msgstr "inconnu"

msgid "No blog defined."
msgstr "Aucun blog défini."

#, php-format
msgid "Directory %s does not exist."
msgstr "Le répertoire %s n'existe pas."

msgid "You are not a super administrator."
msgstr "Vous n'êtes pas super administrateur."

msgid "Permission denied."
msgstr "Permission refusée."

msgid "You are not the file owner."
msgstr "Vous n'êtes pas le propriétaire de ce fichier."

msgid "This file is not allowed."
msgstr "Ce fichier n'est pas autorisé."

msgid "New file already exists."
msgstr "Le nouveau fichier existe déjà."

msgid "File does not exist in the database."
msgstr "Ce fichier n'existe pas dans la base de données."

#, php-format
msgid "Extract destination directory %s already exists."
msgstr "Le répertoire de destination d'extraction %s existe déjà."

msgid "Embedded Audio Player"
msgstr "Lecteur audio intégré"

msgid "Embedded Video Player"
msgstr "Lecteur vidéo intégré"

#, php-format
msgid "%s: in [%s] and [%s]"
msgstr "%s : dans [%s] et [%s]"

msgid "Empty module zip file."
msgstr "Fichier zip de module vide."

msgid "The zip file does not appear to be a valid Dotclear module."
msgstr "Le fichier zip ne semble pas être un fichier de module Dotclear valide."

msgid "An error occurred during module deletion."
msgstr "Une erreur est survenue durant la suppression du module."

#, php-format
msgid "Unable to upgrade \"%s\". (same version)"
msgstr "Impossible de mettre à jour \"%s\" (même version)."

msgid "Unable to read new _define.php file"
msgstr "Impossible de lire le nouveau fichier _define.php."

msgid "No such module."
msgstr "Module inexistant."

msgid "Cannot remove module files"
msgstr "Impossible de supprimer les fichiers du module"

msgid "Cannot deactivate plugin."
msgstr "Le plugin ne peut pas être désactivé."

msgid "Cannot activate plugin."
msgstr "Le plugin ne peut pas être activé."

#, php-format
msgid "Invalid setting dcNamespace: %s"
msgstr "Espace de nom du paramètre invalide : %s"

msgid "Unable to retrieve settings:"
msgstr "Impossible d'obtenir les paramètres :"

#, php-format
msgid "%s is not a valid setting id"
msgstr "%s n'est pas un identifiant de paramètre valide"

msgid "No namespace specified"
msgstr "Aucun espace de nom spécifié"

msgid "Unable to retrieve workspaces:"
msgstr "Impossible d'obtenir les espaces de travail :"

msgid "Unable to retrieve namespaces:"
msgstr "Impossible d'obtenir les espaces de nom :"

#, php-format
msgid "Invalid setting namespace: %s"
msgstr "Espace de nom du paramètre invalide : %s"

#, php-format
msgid "%s has still been pinged"
msgstr "Un rétrolien vers %s a déjà été fait"

msgid "Unable to ping URL"
msgstr "Impossible de réaliser le rétrolien"

#, php-format
msgid "%s is not a ping URL"
msgstr "%s n'est pas une URL de rétrolien"

#, php-format
msgid "%s, ping error:"
msgstr "%s, erreur de rétrolien :"

msgid "Digests file not found."
msgstr "Fichier de contrôle introuvable."

msgid "No file to download"
msgstr "Aucun fichier à télécharger"

msgid "Root directory is not writable."
msgstr "Le répertoire principal n'est pas accessible en écriture."

msgid "An error occurred while downloading archive."
msgstr "Une erreur est survenue lors du téléchargement de l'archive."

msgid "Archive not found."
msgstr "Archive introuvable."

msgid "Unable to read current digests file."
msgstr "Impossible de lire le fichier de contrôle actuel."

msgid "Downloaded file does not seem to be a valid archive."
msgstr "Le fichier téléchargé ne semble pas être une archive valide."

msgid "Incomplete archive."
msgstr "Archive incomplète."

msgid "Unable to read digests file."
msgstr "Impossible de lire le fichier de contrôle."

msgid "Invalid digests file."
msgstr "Fichier de contrôle invalide."

#, php-format
msgid "Invalid dcWorkspace: %s"
msgstr "Espace de travail de la préférence invalide : %s"

msgid "Unable to retrieve prefs:"
msgstr "Impossible d'obtenir les préférences :"

#, php-format
msgid "%s is not a valid pref id"
msgstr "%s n'est pas un identifiant de préférence valide"

msgid "No workspace specified"
msgstr "Aucun espace de travail spécifié"

msgid "SQLite Database Schema cannot be upgraded."
msgstr "Le schema de base de données SQLite ne peut pas être mis à jour."

msgid "Something went wrong with auto upgrade:"
msgstr "Une erreur est survenue durant la mise à jour automatique :"

msgid "Unable to open directory."
msgstr "Impossible d'ouvrir le répertoire."

msgid "Unable to create directory."
msgstr "Impossible de créer le répertoire."

msgid "File is not writable."
msgstr "Le fichier n'est pas accessible en écriture."

msgid "Unable to open file."
msgstr "Impossible d'ouvrir le fichier."

msgid "Not an uploaded file."
msgstr "N'est pas un fichier déposé."

msgid "The uploaded file exceeds the maximum file size allowed."
msgstr "Le fichier déposé est plus grand que la taille maximale autorisée."

msgid "The uploaded file was only partially uploaded."
msgstr "Le fichier n'a été chargé qu'en partie."

msgid "No file was uploaded."
msgstr "Aucun fichier chargé."

msgid "Missing a temporary folder."
msgstr "Il manque un répertoire temporaire."

msgid "Failed to write file to disk."
msgstr "Impossible d'écrire le fichier."

#, php-format
msgid "%s is not a directory."
msgstr "%s n'est pas un répertoire."

msgid "Bad range"
msgstr "Mauvaises limites"

msgid "Invalid range"
msgstr "Sélection invalide"

msgid "Invalid line number"
msgstr "Numéro de ligne invalide invalide"

msgid "Chunk is out of range"
msgstr "L'extrait est hors limite"

msgid "Bad context"
msgstr "Contexte invalide"

msgid "Bad context (in deletion)"
msgstr "Contexte invalide (lors de la suppression)"

msgid "Invalid diff format"
msgstr "Format de fichier diff invalide."

msgid "Uploading this file is not allowed."
msgstr "L'envoi de ce fichier n'est pas autorisé."

msgid "Destination directory is not in jail."
msgstr "Le répertoire cible n'est pas en jail."

msgid "File already exists."
msgstr "Le nouveau fichier existe déjà."

msgid "Cannot write in this directory."
msgstr "Impossible d'écrire dans ce répertoire."

msgid "An error occurred while writing the file."
msgstr "Une erreur est survenue pendant l'écriture du fichier."

msgid "Source file does not exist."
msgstr "Le fichier source n'existe pas."

msgid "File is not in jail."
msgstr "Le fichier n'est pas en jail."

msgid "Destination directory is not writable."
msgstr "Le répertoire cible n'est pas accessible en écriture."

msgid "Unable to rename file."
msgstr "Impossible de renommer le fichier."

msgid "File cannot be removed."
msgstr "Ce fichier ne peut pas être supprimé."

msgid "Directory is not in jail."
msgstr "Le répertoire n'est pas en jail."

msgid "Directory cannot be removed."
msgstr "Ce répertoire ne peut pas être supprimé."

msgid "Not enough memory to open image."
msgstr "Mémoire insuffisante pour ouvrir l'image."

#, php-format
msgid "File %s is not compressed in the zip."
msgstr "Le fichier %s n'est pas compressé dans le zip."

#, php-format
msgid "Trying to unzip a folder name %s"
msgstr "Tentative de décompresser un répertoire %s"

msgid "Unable to write destination file."
msgstr "Impossible d'écrire le fichier de destination"

msgid "Unable to write in target directory, permission denied."
msgstr "Impossible d'écrire dans le répertoire cible, permission refusée."

msgid "Not enough memory to open file."
msgstr "Mémoire insuffisante pour ouvrir le fichier."

msgid "File does not exist"
msgstr "Le fichier n'existe pas"

msgid "Cannot read file"
msgstr "Impossible de lire le fichier"

msgid "Directory does not exist"
msgstr "Le répertoire n'existe pas"

msgid "Cannot read directory"
msgstr "Impossible de lire le répertoire"

msgid "Site temporarily unavailable"
msgstr "Site temporairement indisponible"

msgid "<p>We apologize for this temporary unavailability.<br />Thank you for your understanding.</p>"
msgstr "<p>Veuillez nous excuser pour cette indisponibilité momentanée.<br />Merci de votre compréhension.</p>"

msgid "Unable to connect to database"
msgstr "Connexion à la base de données impossible"

#, php-format
msgid "<p>This either means that the username and password information in your <strong>config.php</strong> file is incorrect or we can't contact the database server at \"<em>%s</em>\". This could mean your host's database server is down.</p> <ul><li>Are you sure you have the correct username and password?</li><li>Are you sure that you have typed the correct hostname?</li><li>Are you sure that the database server is running?</li></ul><p>If you're unsure what these terms mean you should probably contact your host. If you still need help you can always visit the <a href=\"http://forum.dotclear.net/\">Dotclear Support Forums</a>.</p>"
msgstr "<p>Cela signifie soit que les informations d'identifiant ou de mot de passe de votre fichier <strong>config.php</strong> sont incorrects, soit que nous ne pouvons pas contacter le serveur de base de données à l'adresse \"<em>%s</em>\". Cela peut vouloir dire que le serveur en question est éteint.</p> <ul><li>Êtes-vous sûr que l'identifiant et le mot de passe sont corrects ?</li><li>Êtes-vous sûr d'avoir entré le bon nom de serveur ?</li><li> Êtes-vous sûr que le serveur fonctionne ?</li></ul><p>Si vous n'êtes pas sûr de la signification de ces termes, vous devriez probablement contacter votre hébergeur. Si vous avez besoin d'une aide supplémentaire, vous pouvez vous rendre sur <a href=\"http://forum.dotclear.net/\">le forum d'entraide Dotclear</a>.</p>"

msgid "The following error was encountered while trying to read the database:"
msgstr "L'erreur suivante a été rencontrée lors de la tentative d'accès à la base de données :"

#~ msgid "permissions"
#~ msgstr "permissions"

#~ msgid "choose a blog"
#~ msgstr "choisissez un blog"

#~ msgid "Choose a blog"
#~ msgstr "Choisissez un blog"

#~ msgid "users"
#~ msgstr "utilisateurs"

msgid "Default image insertion attributes"
msgstr "Attributs par défaut pour l'insertion d'image"

msgid "The current blog cannot be deleted"
msgstr "Le blog courant ne peut être détruit"

msgid "Only superadmin can delete a blog"
msgstr "Seul un superadministrateur peut supprimer un blog"

msgid "Invalid publication date"
msgstr "Date de publication invalide"

msgid "System settings"
msgstr "Réglages système"

msgid "Additional plugins"
msgstr "Modules complémentaires"

msgid "Personal notes:"
msgstr "Notes personnelles :"

msgid "New user"
msgstr "Nouvel utilisateur"

msgid "Published"
msgstr "Publié"

msgid "Unpublished"
msgstr "Non publié"

msgid "Pending"
msgstr "En attente"

msgid "Junk"
msgstr "Indésirable"

msgid "Scheduled"
msgstr "Programmé"

msgid "Protected"
msgstr "Protégé"

msgid "Publish"
msgstr "Publier"

msgid "Unpublish"
msgstr "Mettre hors ligne"

msgid "Mark as pending"
msgstr "Mettre en attente"

msgid "Mark as junk"
msgstr "Mettre en indésirable"

msgid "Next entry"
msgstr "Billet suivant"

msgid "Previous entry"
msgstr "Billet précédent"

msgid "Introduction to the post."
msgstr "Introduction au billet."

msgid "Unpublished notes."
msgstr "Notes non publiées."

msgid "Edit basename:"
msgstr "Modifier l'URL spécifique :"

msgid "Protect with password"
msgstr "Protéger par un mot de passe"

msgid "Information collected"
msgstr "Informations recueillies"

msgid "Comment submitted"
msgstr "Commentaire déposé"

msgid "Entry status"
msgstr "État du billet"

msgid "Publication date and hour"
msgstr "Date et heure de publication"

msgid "Text formating"
msgstr "Syntaxe de saisie"

msgid "Entry lang"
msgstr "Langue du billet"

msgid "Password"
msgstr "Mot de passe"

msgid "Edit basename"
msgstr "URL spécifique"

msgid "Ordering"
msgstr "Classement"

msgid "Filter posts list"
msgstr "Filtrer la liste des billets"

msgid "entries per page"
msgstr "billets par page"

msgid "Show"
msgstr "Afficher"

msgid "Filter blogs list"
msgstr "Filtrer la liste des blogs"

msgid "blogs per page"
msgstr "blogs par page"

msgid "Filter comments and trackbacks list"
msgstr "Filtrer la liste des commentaires et rétroliens"

msgid "comments per page"
msgstr "commentaires par page"

msgid "Filter users list"
msgstr "Filtrer la liste des utilisateurs"

msgid "users per page"
msgstr "utilisateurs par page"

msgid "Available themes in your installation"
msgstr "Thèmes disponibles sur votre installation"

msgid "You can also install themes by uploading or downloading zip files."
msgstr "Vous pouvez aussi installer des thèmes en déposant ou en téléchargeant des fichiers zip."

msgid "Add themes to your installation"
msgstr "Ajouter des thèmes sur votre installation"

msgid "Select this comment"
msgstr "Sélectionner ce commentaire"

msgid "Next page"
msgstr "Page suivante"

msgid "Previous page"
msgstr "Page précédente"

msgid "Add an introduction to the page."
msgstr "Ajoute une introduction à la page."

msgid "(No cat)"
msgstr "(aucune)"

msgid "Password strength: %s"
msgstr "Force du mot de passe : %s"

msgid "very weak"
msgstr "très faible"

msgid "weak"
msgstr "faible"

msgid "mediocre"
msgstr "moyen"

msgid "strong"
msgstr "fort"

msgid "very strong"
msgstr "très fort"

msgid "Confirm new password:"
msgstr "Confirmer le nouveau mot de passe :"

msgid "Not selected"
msgstr "Non sélectionné"

msgid "Back to comments list"
msgstr "Retour à la liste des commentaires"

msgid "The current blog cannot be deleted."
msgstr "Le blog courant ne peut être détruit."

msgid "Only superadmin can delete a blog."
msgstr "Seul un superadministrateur peut supprimer un blog."

msgid "Invalid publication date"
msgstr "Date de publication invalide."

msgid "Image alignment:"
msgstr "Alignement de l'image :"

msgid "Finish the update"
msgstr "Finir la mise à jour"

msgid "Information about this version"
msgstr "Informations sur cette version"

msgid "Updates and modifications"
msgstr "Mises à jour et modifications"

msgid "Back to user profile"
msgstr "Retour au profil utilisateur"

msgid "Back to Blog appearance"
msgstr "Retour à Apparence du blog"

msgid "Edit"
msgstr "Modifier"

msgid "Display options"
msgstr "Options d\'affichage"

msgid "Apply filters and display options"
msgstr "Appliquer les filtres et options d\'affichage"

msgid "Back to entries list"
msgstr "Retour à la liste des billets"

msgid "New author (author ID):"
msgstr "Nouvel auteur (identifiant utilisateur) :"

msgid "Hidden"
msgstr "Masqué"

msgid "Create a new category for the post(s)"
msgstr "Créer une nouvelle catégorie pour ce(s) billet(s)"

msgid "This category will be created when you will save your post."
msgstr "Cette catégorie sera créée lorsque vous enregistrerez votre billet."

<<<<<<< HEAD
msgid "Category which will receive entries of deleted categories:"
msgstr "Catégorie d'accueil pour les billets des catégories supprimées :"

msgid "Delete selected categories"
msgstr "Supprimer les catégories sélectionnées"

msgid "To rearrange categories order, change position number and click on “Save categories order”."
msgstr "Pour changer l'ordre des catégories, modifier leur numéro de position et cliquez sur “Enregistrer l'ordre des catégories”."

msgid "Reorder all categories on the top level and delete selected categories"
msgstr "Replacer toutes les catégories au premier niveau et supprimer les catégories sélectionnées"

#test tableau commentaires

msgid "trackback from"
msgstr "rétrolien de"

msgid "comment from"
msgstr "commentaire de"

msgid "Type and author"
msgstr "Type et auteur"

msgid "Edit"
msgstr "Modifier"

msgid "Select"
msgstr "Sélectionner"

msgid "Click here to unlock the field"
msgstr "Cliquez ici pour déverrouiller ce champ"

msgid "User profile"
msgstr "Profil utilisateur"

msgid "User ID:"
msgstr "Identifiant (login) :"

msgid "%s is super admin (all rights on all blogs)."
msgstr "%s est super administrateur (tous les droits sur tous les blogs)."

msgid "Interface"
msgstr "Interface"

msgid "Edition"
msgstr "Édition"

msgid "Other options"
msgstr "Autres options"

msgid "No permissions so far."
msgstr "Aucune permission pour le moment."

msgid "Accessibility"
msgstr "Accessibilité"

msgid "Dashboard and menu"
msgstr "Tableau de bord et menu"

msgid "Dashboard modules"
msgstr "Modules du tableau de bord"

msgid "If checked, numeric fields will allow to type the elements' ordering number."
msgstr "Si cette option est cochée, des champs numérique permettront l'ordonnancement des éléments."

msgid "Save my options"
msgstr "Enregistrer mes options"

msgid "Blog id"
msgstr "Identifiant"

msgid "Edit blog settings for %s"
msgstr "Modifier les paramètres de %s"

msgid "Edit blog settings"
msgstr "Modifier les paramètres du blog"

msgid "Edit the %1$s from %2$s"
msgstr "Modifier le %1$s de %2$s"

msgid "Backup content"
msgstr "Sauvegarder le contenu"

msgid "Create new directory"
msgstr "Créer un répertoire"

msgid "In %s:"
msgstr "Dans %s :"

msgid "Download"
msgstr "Télécharger"

msgid "Compress this directory with its content as a zip file and download it."
msgstr "Compressez ce dossier et son contenu dans un fichier zip et téléchargez-le."

msgid "Permissions:"
msgstr "Permissions :"

msgid "Publications on this blog:"
msgstr "Publications sur ce blog :"

msgid "Posts"
msgstr "Billets"

msgid "%1$s: %2$s"
msgstr "%1$s : %2$s"
=======
msgid "The cache directory does not exist or is not writable. You must create this directory with sufficient rights and affect this location to \"DC_TPL_CACHE\" in inc/config.php file."
msgstr "Le répertoire de cache n'existe pas ou n'est pas accessible en écriture. Vous devez créer ce répertoire avec les droits suffisants et affecter celui-ci à \"DC_TPL_CACHE\" dans le fichier inc/config.php."

msgid "The cache directory does not exist or is not writable. You should contact your administrator."
msgstr "Le répertoire de cache n'existe pas ou n'est pas accessible en écriture. Vous devriez contacter votre administrateur."

msgid "There is no writable directory /public/ at the location set in about:config \"public_path\". You must create this directory with sufficient rights (or change this setting)."
msgstr "Il n'existe pas de répertoire /public/ à l'endroit spécifié pour le réglage \"public_path\" dans about:config. Vous devez créer ce répertoire avec les droits suffisants (ou changer ce réglage)."

msgid "There is no writable root directory for the media manager. You should contact your administrator."
msgstr "Il n'existe pas de répertoire principal accessible en écriture pour la médiathèque. Vous devriez contacter votre administrateur."
>>>>>>> 4a58db74
<|MERGE_RESOLUTION|>--- conflicted
+++ resolved
@@ -3205,7 +3205,6 @@
 msgid "This category will be created when you will save your post."
 msgstr "Cette catégorie sera créée lorsque vous enregistrerez votre billet."
 
-<<<<<<< HEAD
 msgid "Category which will receive entries of deleted categories:"
 msgstr "Catégorie d'accueil pour les billets des catégories supprimées :"
 
@@ -3312,7 +3311,7 @@
 
 msgid "%1$s: %2$s"
 msgstr "%1$s : %2$s"
-=======
+
 msgid "The cache directory does not exist or is not writable. You must create this directory with sufficient rights and affect this location to \"DC_TPL_CACHE\" in inc/config.php file."
 msgstr "Le répertoire de cache n'existe pas ou n'est pas accessible en écriture. Vous devez créer ce répertoire avec les droits suffisants et affecter celui-ci à \"DC_TPL_CACHE\" dans le fichier inc/config.php."
 
@@ -3323,5 +3322,4 @@
 msgstr "Il n'existe pas de répertoire /public/ à l'endroit spécifié pour le réglage \"public_path\" dans about:config. Vous devez créer ce répertoire avec les droits suffisants (ou changer ce réglage)."
 
 msgid "There is no writable root directory for the media manager. You should contact your administrator."
-msgstr "Il n'existe pas de répertoire principal accessible en écriture pour la médiathèque. Vous devriez contacter votre administrateur."
->>>>>>> 4a58db74
+msgstr "Il n'existe pas de répertoire principal accessible en écriture pour la médiathèque. Vous devriez contacter votre administrateur."