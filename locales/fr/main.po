# French translation of DotClear
# Copyright (C) 2006.
# Olivier Meunier <olivier@dotclear.net>, 2006.
msgid ""
msgstr ""
"Project-Id-Version: Dotclear 2\n"
"Report-Msgid-Bugs-To: \n"
"POT-Creation-Date: 2011-05-08 18:35+0200\n"
"PO-Revision-Date: 2011-05-08 19:27+0100\n"
"Last-Translator: Franck Paul <carnet.franck.paul@gmail.com>\n"
"Language-Team: \n"
"Language: \n"
"MIME-Version: 1.0\n"
"Content-Type: text/plain; charset=UTF-8\n"
"Content-Transfer-Encoding: 8bit\n"
"X-Poedit-Language: French\n"

msgid "Dotclear has been upgraded."
msgstr "Dotclear a été mis à jour."

msgid "Password reset"
msgstr "Réinitialisation du mot de passe"

msgid "Someone has requested to reset the password for the following site and username."
msgstr "Quelqu'un a demandé la réinitialisation du mot de passe pour le site et l'utilisateur suivants."

msgid "Username:"
msgstr "Nom d'utilisateur :"

msgid "To reset your password visit the following address, otherwise just ignore this email and nothing will happen."
msgstr "Pour réinitialiser votre mot de passe, rendez-vous à l'adresse suivante. Sinon ignorez simplement ce message et rien ne se passera."

#, php-format
msgid "The e-mail was sent successfully to %s."
msgstr "Le message a été envoyé avec succès à %s."

msgid "Your new password"
msgstr "Votre nouveau mot de passe"

msgid "Password:"
msgstr "Mot de passe :"

msgid "Your new password is in your mailbox."
msgstr "Votre nouveau mot de passe est dans votre boîte à lettres."

msgid "Passwords don't match"
msgstr "Les mots de passe ne correspondent pas"

msgid "You didn't change your password."
msgstr "Vous n'avez pas changé votre mot de passe."

msgid "You have to change your password before you can login."
msgstr "Vous devez changer de mot de passe avant de vous connecter."

msgid "In order to login, you have to change your password now."
msgstr "Afin de vous connecter, vous devez changer votre mot de passe."

msgid "Safe Mode can only be used for super administrators."
msgstr "Le mode sans échec ne peut être utilisé que par un super administrateur."

msgid "Wrong username or password"
msgstr "Nom d'utilisateur ou mot de passe incorrect"

msgid "Back to login screen"
msgstr "Retour à l'écran de connexion"

msgid "Request a new password"
msgstr "Demander un nouveau mot de passe"

msgid "Email:"
msgstr "Email :"

msgid "recover"
msgstr "récupérer"

msgid "Change your password"
msgstr "Changer votre mot de passe"

msgid "New password:"
msgstr "Nouveau mot de passe :"

msgid "Confirm password:"
msgstr "Confirmez le mot de passe :"

msgid "change"
msgstr "changer"

msgid "Safe mode login"
msgstr "Connexion en mode sans échec"

msgid "This mode allows you to login without activating any of your plugins. This may be useful to solve compatibility problems"
msgstr "Ce mode vous permet de vous connecter sans activer de plugins. Il peut être utile pour résoudre un problème de compatibilité"

msgid "Disable or delete any plugin suspected to cause trouble, then log out and log back in normally."
msgstr "Désactivez ou supprimez les plugins semblant en être la cause, puis déconnectez-vous et connectez-vous à nouveau normalement."

msgid "Remember my ID on this computer"
msgstr "Se souvenir de mon identifiant sur cet ordinateur"

msgid "log in"
msgstr "Se connecter"

msgid "You must accept cookies in order to use the private area."
msgstr "Vous devez accepter les cookies pour utiliser l'interface privée."

msgid "Get back to normal authentication"
msgstr "Retour à l'écran de connexion normal"

msgid "Connection issue?"
msgstr "Problème de connexion ?"

msgid "I forgot my password"
msgstr "J'ai oublié mon mot de passe"

msgid "I want to log in in safe mode"
msgstr "Me connecter en mode sans échec"

msgid "New blog"
msgstr "Nouveau blog"

msgid "Blogs"
msgstr "Blogs"

msgid "Blog details"
msgstr "Informations du blog"

msgid "Blog ID:"
msgstr "Identifiant du blog :"

msgid "Required field"
msgstr "Champ obligatoire"

msgid "At least 2 characters using letters, numbers or symbols."
msgstr "Au moins 2 caractères, composés de lettres non accentuées, chiffres ou symboles."

msgid "Please note that changing your blog ID may require changes in your public index.php file."
msgstr "Veuillez noter que changer l'identifiant de votre blog peut nécessiter des modifications dans votre fichier index.php public."

msgid "Blog name:"
msgstr "Nom du blog :"

msgid "Blog URL:"
msgstr "URL du blog :"

msgid "Blog description:"
msgstr "Description du blog :"

msgid "Save"
msgstr "Enregistrer"

msgid "No such blog ID"
msgstr "Identifiant de blog inconnu"

msgid "Password verification failed"
msgstr "La vérification du mot de passe a échoué"

msgid "Delete a blog"
msgstr "Supprimer un blog"

msgid "Warning"
msgstr "Attention"

#, php-format
msgid "You are about to delete the blog %s. Every entry, comment and category will be deleted."
msgstr "Vous êtes sur le point de supprimer le blog %s. Tous ses billets, commentaires et catégories seront supprimés."

msgid "Please give your password to confirm the blog deletion."
msgstr "Veuillez indiquer votre mot de passe pour confirmer la suppression du blog."

msgid "Your password:"
msgstr "Votre mot de passe :"

msgid "Delete this blog"
msgstr "Supprimer ce blog"

msgid "No given blog id."
msgstr "Pas d'identifiant de blog."

msgid "No such blog."
msgstr "Blog inexistant."

msgid "year/month/day/title"
msgstr "année/mois/jour/titre"

msgid "year/month/title"
msgstr "année/mois/titre"

msgid "year/title"
msgstr "année/titre"

msgid "title"
msgstr "titre"

msgid "Title"
msgstr "Titre"

msgid "Title, Date"
msgstr "Titre, date"

msgid "Title, Country, Date"
msgstr "Titre, pays, date"

msgid "Title, City, Country, Date"
msgstr "Titre, ville, pays, date"

msgid "I would like search engines and archivers to index and archive my blog's content."
msgstr "Je souhaite que mon blog soit indexé et archivé par les moteurs de recherche et archiveurs."

msgid "I would like search engines and archivers to index but not archive my blog's content."
msgstr "Je souhaite que mon blog soit indexé mais pas archivé par les moteurs de recherche et archiveurs."

msgid "I would like to prevent search engines and archivers from indexing or archiving my blog's content."
msgstr "Je souhaite que mon blog ne soit ni indexé ni archivé par les moteurs de recherche et archiveurs."

msgid "That blog Id is already in use."
msgstr "Cet identifiant est déjà utilisé"

msgid "Invalid language code"
msgstr "Code langue invalide"

msgid "Blog settings"
msgstr "Paramètres du blog"

msgid "Warning: except for special configurations, it is generally advised to have a trailing \"/\" in your blog URL in PATH_INFO mode."
msgstr "Attention: sauf cas particulier, il est généralement conseillé de terminer l'URL de votre blog par \"/\" en mode PATH_INFO."

msgid "Warning: except for special configurations, it is generally advised to have a trailing \"?\" in your blog URL in QUERY_STRING mode."
msgstr "Attention: sauf cas particulier, il est généralement conseillé de terminer l'URL de votre blog par \"?\" en mode QUERY_STRING."

msgid "Blog has been successfully created."
msgstr "Blog créé avec succès."

msgid "Blog has been successfully updated."
msgstr "Blog mis à jour avec succès."

msgid "Parameters"
msgstr "Paramètres"

msgid "URL scan method:"
msgstr "Méthode de lecture de l'URL"

msgid "Blog status:"
msgstr "État du blog"

msgid "Blog configuration"
msgstr "Configuration du blog"

msgid "Blog editor name:"
msgstr "Nom de l'éditeur du blog :"

msgid "Default language:"
msgstr "Langue par défaut :"

msgid "Blog timezone:"
msgstr "Fuseau horaire du blog :"

msgid "Copyright notice:"
msgstr "Note de copyright :"

msgid "New post URL format:"
msgstr "Format d'URL des nouveaux billets :"

msgid "Enable XML/RPC interface"
msgstr "Activer l'interface XML/RPC"

msgid "more information"
msgstr "plus d'informations"

msgid "Comments and trackbacks"
msgstr "Commentaires et rétroliens"

msgid "Accept comments"
msgstr "Accepter les commentaires"

msgid "Moderate comments"
msgstr "Modérer les commentaires"

#, php-format
msgid "Leave comments open for %s days"
msgstr "Laisser les commentaires ouverts durant %s jours"

msgid "Leave blank to disable this feature."
msgstr "Laissez vide pour annuler ce comportement."

msgid "Wiki syntax for comments"
msgstr "Syntaxe wiki pour les commentaires"

msgid "Accept trackbacks"
msgstr "Accepter les rétroliens"

msgid "Moderate trackbacks"
msgstr "Modérer les rétroliens"

#, php-format
msgid "Leave trackbacks open for %s days"
msgstr "Laisser les rétroliens ouverts durant %s jours"

msgid "Add \"nofollow\" relation on comments and trackbacks links"
msgstr "Ajouter la relation \"nofollow\" aux liens des commentaires et rétroliens"

msgid "Blog presentation"
msgstr "Présentation du blog"

msgid "Date format:"
msgstr "Format des dates :"

msgid "Time format:"
msgstr "Format des heures :"

msgid "Display smilies on entries and comments"
msgstr "Afficher des émoticones dans les billets et commentaires"

#, php-format
msgid "Display %s entries per page"
msgstr "Afficher %s billets par page"

#, php-format
msgid "Display %s entries per feed"
msgstr "Afficher %s billets par flux de syndication"

#, php-format
msgid "Display %s comments per feed"
msgstr "Afficher %s commentaires par flux de syndication"

msgid "Truncate feeds"
msgstr "Tronquer les flux de syndication"

msgid "Media and images"
msgstr "Médias et images"

msgid "Generated image sizes (in pixels)"
msgstr "Tailles des images générées (en pixels)"

msgid "Thumbnails:"
msgstr "Miniatures :"

msgid "Small:"
msgstr "Petites :"

msgid "Medium:"
msgstr "Moyennes :"

msgid "Inserted image title"
msgstr "Titres des images insérées"

msgid "This defines image tag title when you insert it in a post from the media manager. It is retrieved from the picture's metadata."
msgstr "Ceci définit le titre de la balise d'une image insérée depuis le gestionnaire de media. Les informations sont obtenues depuis les métadonnées de l'image."

msgid "Search engines robots policy"
msgstr "Paramètres d'indexation par les moteurs de recherche"

msgid "XML/RPC interface"
msgstr "Interface XML/RPC"

msgid "XML/RPC interface allows you to edit your blog with an external client."
msgstr "L'interface XML/RPC vous permet de publier sur votre blog avec un client externe."

msgid "XML/RPC interface is not active. Change settings to enable it."
msgstr "L'interface XML/RPC n'est pas active. Changez vos paramètres pour l'activer."

msgid "XML/RPC interface is active. You should set the following parameters on your XML/RPC client:"
msgstr "L'interface XML/RPC est active. Vous êtes invités à indiquer les paramètres suivants dans votre client XML/RPC :"

msgid "Server URL:"
msgstr "URL du serveur :"

msgid "Blogging system:"
msgstr "Système de blog :"

msgid "User name:"
msgstr "Nom d'utilisateur :"

msgid "your password"
msgstr "votre mot de passe"

msgid "Users"
msgstr "Utilisateurs"

msgid "Users on this blog"
msgstr "Utilisateurs de ce blog"

msgid "No users"
msgstr "Aucun utilisateur"

msgid "change permissions"
msgstr "changer les permissions"

msgid "Super administrator"
msgstr "Super administrateur"

msgid "You can't remove default theme."
msgstr "Vous ne pouvez pas supprimer le thème par défaut."

msgid "Theme does not exist."
msgstr "Ce thème n'existe pas."

msgid "Unable to move uploaded file."
msgstr "Impossible de déplacer le fichier téléchargé."

msgid "An error occurred while downloading the file."
msgstr "Une erreur est survenue lors du téléchargement du fichier."

#, php-format
msgid "by %s"
msgstr "par %s"

#, php-format
msgid "version %s"
msgstr "version %s"

#, php-format
msgid "(built on \"%s\")"
msgstr "(basé sur \"%s\")"

#, php-format
msgid "(requires \"%s\")"
msgstr "(nécessite \"%s\")"

msgid "Stylesheet"
msgstr "Feuille de style"

msgid "Theme configuration"
msgstr "Configuration du thème"

msgid "Blog themes"
msgstr "Thèmes du blog"

msgid "Blog appearance"
msgstr "Apparence du blog"

msgid "Theme has been successfully changed."
msgstr "Thème changé avec succès."

msgid "Theme has been successfully installed."
msgstr "Le thème a été installé avec succès."

msgid "Theme has been successfully upgraded"
msgstr "Le thème a été mis à jour avec succès."

msgid "Theme has been successfully deleted."
msgstr "Le thème a été supprimé avec succès."

#, php-format
msgid "You can find additional themes for your blog on %s."
msgstr "Vous pouvez trouver de nouveaux thèmes pour votre blog sur %s."

msgid "To install or upgrade a theme you generally just need to upload it in \"Install or upgrade a theme\" section."
msgstr "Tout ce que vous avez à faire pour installer ou mettre à jour un thème est généralement de le déposer dans la section \"Installer ou mettre à jour un thème\"."

msgid "Themes"
msgstr "Thèmes"

#, php-format
msgid "You are currently using \"%s\""
msgstr "Vous utilisez actuellement \"%s\""

msgid "use selected theme"
msgstr "utiliser le thème sélectionné"

msgid "delete selected theme"
msgstr "Supprimer le thème sélectionné"

msgid "Install or upgrade a theme"
msgstr "Installer ou mettre à jour un thème"

msgid "You can install themes by uploading or downloading zip files."
msgstr "Vous pouvez installer des thèmes en déposant ou téléchargeant des fichiers zip."

msgid "Upload a zip file"
msgstr "Déposer un fichier zip"

msgid "Theme zip file:"
msgstr "Fichier zip du thème :"

msgid "Upload theme"
msgstr "Déposer un thème"

msgid "Download a zip file"
msgstr "Télécharger un fichier zip"

msgid "Theme zip file URL:"
msgstr "URL du fichier zip du thème :"

msgid "Download theme"
msgstr "Télécharger le thème"

msgid "To enable this function, please give write access to your themes directory."
msgstr "Pour activer cette fonction, donnez un accès en écriture à votre répertoire de thèmes."

msgid "back"
msgstr "retour"

msgid "Last update"
msgstr "Dernière mise à jour"

msgid "Blog name"
msgstr "Nom du blog"

msgid "Blog ID"
msgstr "Identifiant du blog"

msgid "Descending"
msgstr "Décroissant"

msgid "Ascending"
msgstr "Croissant"

msgid "List of blogs"
msgstr "Liste des blogs"

msgid "Blog has been successfully deleted."
msgstr "Blog supprimé avec succès."

msgid "Create a new blog"
msgstr "Créer un nouveau blog"

msgid "Filters"
msgstr "Filtres"

msgid "Order by:"
msgstr "Trier par :"

msgid "Sort:"
msgstr "Ordre :"

msgid "Search:"
msgstr "Chercher :"

msgid "Blogs per page"
msgstr "Blogs par page"

msgid "Apply filters"
msgstr "Appliquer les filtres"

msgid "No blog"
msgstr "Pas de blog"

msgid "Page(s)"
msgstr "Page(s)"

msgid "Entries"
msgstr "Billets"

msgid "Status"
msgstr "État"

#, php-format
msgid "Edit blog %s"
msgstr "Modifier le blog %s"

msgid "edit"
msgstr "modifier"

#, php-format
msgid "Switch to blog %s"
msgstr "Passer au blog %s"

msgid "This category does not exist."
msgstr "Cette catégorie n'existe pas."

msgid "Categories"
msgstr "Catégories"

msgid "The category has been successfully created."
msgstr "Catégorie créée avec succès."

msgid "The category has been successfully removed."
msgstr "Catégorie supprimée avec succès."

msgid "Categories have been successfully reordered."
msgstr "Catégories réordonnées avec succès."

msgid "The category has been successfully moved."
msgstr "Catégorie déplacée avec succès."

msgid "No category yet."
msgstr "Pas encore de catégorie."

msgid "Categories list"
msgstr "Liste des catégories"

#, php-format
msgid "%d entries"
msgstr "%d billets"

#, php-format
msgid "%d entry"
msgstr "%d billet"

msgid "total:"
msgstr "total :"

msgid "URL:"
msgstr "URL :"

msgid "Add a new category"
msgstr "Créer une nouvelle catégorie"

msgid "Title:"
msgstr "Titre :"

msgid "Parent:"
msgstr "Parent :"

msgid "Top level"
msgstr "Premier niveau"

msgid "Remove a category"
msgstr "Supprimer une catégorie"

msgid "Choose a category to remove:"
msgstr "Choisissez une catégorie à supprimer :"

msgid "ok"
msgstr "ok"

msgid "Reorder categories"
msgstr "Réordonner les catégories"

msgid "This will relocate all categories on the top level"
msgstr "Ceci va déplacer toutes les catégories au premier niveau"

msgid "Reorder"
msgstr "Réordonner"

msgid "New category"
msgstr "Nouvelle catégorie"

msgid "Category has been successfully updated."
msgstr "Catégorie mise à jour avec succès."

msgid "Category information"
msgstr "Détails de la catégorie"

msgid "Warning: If you set the URL manually, it may conflict with another category."
msgstr "Attention : si vous indiquez l'URL manuellement, celle-ci peut entrer en conflit avec une autre catégorie."

msgid "Description:"
msgstr "Description :"

msgid "Move this category"
msgstr "Déplacer cette catégorie"

msgid "Category parent"
msgstr "Catégorie parente"

msgid "Category sibling"
msgstr "Catégorie voisine"

msgid "Move current category"
msgstr "Déplacer la catégorie"

msgid "after"
msgstr "après"

msgid "before"
msgstr "avant"

msgid "position: "
msgstr "position : "

msgid "Entry does not exist."
msgstr "Ce billet n'existe pas."

msgid "No comment"
msgstr "Aucun commentaire"

msgid "You can't edit this comment."
msgstr "Vous ne pouvez pas modifier ce commentaire."

msgid "Edit comment"
msgstr "Modifier le commentaire"

msgid "Comment has been successfully updated."
msgstr "Commentaire mis à jour avec succès."

#, php-format
msgid "Your comment on my blog %s"
msgstr "Votre commentaire sur mon blog %s"

#, php-format
msgid ""
"Hi!\n"
"\n"
"You wrote a comment on:\n"
"%s\n"
"\n"
"\n"
msgstr ""
"Bonjour,\n"
"\n"
"Vous avez déposé un commentaire sur&nbsp;\n"
"%s\n"
"\n"
"\n"

msgid "Send an e-mail"
msgstr "Envoyer un email"

#, php-format
msgid "Back to \"%s\""
msgstr "Retour à \"%s\""

msgid "IP address:"
msgstr "Adresse IP :"

msgid "Date:"
msgstr "Date :"

msgid "Author:"
msgstr "Auteur :"

msgid "Web site:"
msgstr "Site web :"

msgid "Status:"
msgstr "État :"

msgid "Comment:"
msgstr "Commentaire :"

msgid "Delete"
msgstr "Supprimer"

msgid "comment"
msgstr "commentaire"

msgid "trackback"
msgstr "rétrolien"

msgid "Date"
msgstr "Date"

msgid "Entry title"
msgstr "Titre du billet"

msgid "Author"
msgstr "Auteur"

msgid "publish"
msgstr "publier"

msgid "unpublish"
msgstr "hors ligne"

msgid "mark as pending"
msgstr "en attente"

msgid "mark as junk"
msgstr "indésirable"

msgid "delete"
msgstr "supprimer"

msgid "Type:"
msgstr "Type :"

msgid "Comments per page"
msgstr "Commentaires par page"

msgid "Comment author:"
msgstr "Auteur du commentaire :"

msgid "You have one spam comments."
msgstr "Vous avez un commentaire indésirable."

msgid "Show it."
msgstr "L'afficher"

#, php-format
msgid "You have %s spam comments."
msgstr "Vous avez %s commentaires indésirables."

msgid "Show them."
msgstr "Les afficher."

msgid "Selected comments action:"
msgstr "Action sur les commentaires sélectionnés :"

msgid "action: "
msgstr "action : "

msgid "Comments"
msgstr "Commentaires"

#, php-format
msgid "%d comment"
msgstr "%d commentaire"

#, php-format
msgid "%d comments"
msgstr "%d commentaires"

msgid "New entry"
msgstr "Nouveau billet"

msgid "My preferences"
msgstr "Mes préférences"

msgid "Documentation and support"
msgstr "Documentation et support"

msgid "Latest news"
msgstr "Actualités"

msgid "Dashboard"
msgstr "Tableau de bord"

msgid "Make this blog my default blog"
msgstr "Définir comme blog par défaut"

msgid "This blog is offline"
msgstr "Ce blog est hors ligne"

msgid "This blog is removed"
msgstr "Ce blog est supprimé"

msgid "DC_ADMIN_URL is not defined, you should edit your configuration file."
msgstr "DC_ADMIN_URL n'est pas défini, vous devriez corriger votre fichier de configuration."

msgid "Following plugins have been installed:"
msgstr "Les extensions suivantes ont été installées :"

msgid "Following plugins have not been installed:"
msgstr "Les extensions suivantes n'ont pas été installées :"

#, php-format
msgid "Dotclear %s is available!"
msgstr "Dotclear %s est disponible !"

msgid "Upgrade now"
msgstr "Mettre à jour maintenant"

msgid "Remind me later"
msgstr "Me le rappeler plus tard"

msgid "information about this version"
msgstr "Information à propos de cette version"

msgid "Some plugins are installed twice:"
msgstr "Ces extensions sont installées en double :"

msgid "Quick entry"
msgstr "Billet rapide"

msgid "Content:"
msgstr "Contenu :"

msgid "Category:"
msgstr "Catégorie :"

msgid "save and publish"
msgstr "enregister et publier"

#, php-format
msgid "PHP version is %s (5.0 or earlier needed)."
msgstr "La version de PHP est %s (5.0 ou plus récent nécessaire.)"

msgid "Multibyte string module (mbstring) is not available."
msgstr "Le support des chaînes multi-octets (mbstring) n'est pas disponible."

msgid "Iconv module is not available."
msgstr "Le module iconv n'est pas disponible."

msgid "Output control functions are not available."
msgstr "Les fonctions de bufferisation de sortie ne sont pas disponibles."

msgid "SimpleXML module is not available."
msgstr "Le module SimpleXML n'est pas disponible."

msgid "DOM XML module is not available."
msgstr "Le module DOM XML n'est pas disponible."

msgid "PCRE engine does not support UTF-8 strings."
msgstr "Le moteur d'expressions rationnelles PCRE ne gère pas les chaînes UTF-8."

msgid "SPL module is not available."
msgstr "Le module SPL n'est pas disponible."

#, php-format
msgid "MySQL version is %s (4.1 or earlier needed)."
msgstr "La version de MySQL est %s (4.1 ou plus récent nécessaire)."

msgid "MySQL InnoDB engine is not available."
msgstr "Le gestionnaire de stockage InnoDB de MySQL n'est pas disponible."

#, php-format
msgid "PostgreSQL version is %s (8.0 or earlier needed)."
msgstr "La version de PostgreSQL est %s (8.0 ou plus récent nécessaire)."

msgid "Please set a master key (DC_MASTER_KEY) in configuration file."
msgstr "Veuillez indiquer une clé de référence (DC_MASTER_KEY) dans le fichier de configuration."

msgid "Dotclear is already installed."
msgstr "Dotclear est déjà installé."

msgid "Dotclear cannot be installed."
msgstr "Dotclear ne peut pas être installé."

msgid "No user ID given"
msgstr "Aucun identifiant utilisateur spécifié"

msgid "User ID must contain at least 2 characters using letters, numbers or symbols."
msgstr "L'identifiant utilisateur doit contenir au moins 2 caractères composés de lettres, chiffres ou symboles."

msgid "Invalid email address"
msgstr "Adresse email incorrecte"

msgid "No password given"
msgstr "Aucun mot de passe spécifié"

msgid "Password must contain at least 6 characters."
msgstr "Le mot de passe doit contenir au moins 6 caractères."

msgid "My first blog"
msgstr "Mon premier blog"

msgid "%A, %B %e %Y"
msgstr "%A %e %B %Y"

msgid "Welcome to Dotclear!"
msgstr "Bienvenue sur Dotclear !"

msgid "This is your first entry. When you're ready to blog, log in to edit or delete it."
msgstr "Ceci est votre premier billet. Quand vous serez prêt à bloguer, connectez-vous pour le modifier ou le supprimer."

msgid "Dotclear Team"
msgstr "L'équipe Dotclear"

msgid ""
"<p>This is a comment.</p>\n"
"<p>To delete it, log in and view your blog's comments. Then you might remove or edit it.</p>"
msgstr "<p>Ceci est un commentaire</p><p>Pour le supprimer, connectez-vous et affichez les commentaires de votre blog. Vous pourrez alors le supprimer ou le modifier.</p>"

msgid "Pages"
msgstr "Pages"

msgid "Blogroll"
msgstr "Liens / Blogroll"

msgid "Dotclear Install"
msgstr "Installation de Dotclear"

msgid "show"
msgstr "voir"

msgid "Dotclear installation"
msgstr "Installation de Dotclear"

#, php-format
msgid "Cache directory %s is not writable."
msgstr "Le répertoire de cache %s n'est pas accessible en écriture."

msgid "Errors:"
msgstr "Erreurs :"

msgid "Configuration file has been successfully created."
msgstr "Le fichier de configuration a été créé avec succès."

msgid "User information"
msgstr "Informations utilisateur"

msgid "Please provide the following information needed to create the first user."
msgstr "Merci de fournir les informations suivantes pour créer le premier utilisateur."

msgid "First Name:"
msgstr "Prénom :"

msgid "Last Name:"
msgstr "Nom :"

msgid "Username and password"
msgstr "Identifiant et mot de passe"

msgid "save"
msgstr "enregistrer"

msgid "All done!"
msgstr "Terminé !"

msgid "Dotclear has been successfully installed. Here is some useful information you should keep."
msgstr "Dotclear a été installé avec succès. Conservez les informations suivantes précieusement."

msgid "Your account"
msgstr "Votre compte"

msgid "Your blog"
msgstr "Votre blog"

msgid "Blog address:"
msgstr "Adresse du blog :"

msgid "Administration interface:"
msgstr "Interface d'administration :"

msgid "Manage your blog now"
msgstr "Gérez votre blog"

msgid "Installation can not be completed"
msgstr "L'installation ne peut pas être menée à bien"

msgid "For the said reasons, Dotclear can not be installed. Please refer to <a href=\"http://dotclear.org/documentation/2.0/admin/install\">the documentation</a> to learn how to correct the problem."
msgstr "Pour les raisons ci-dessus, Dotclear ne peut pas être installé. Référez-vous à <a href=\"http://fr.dotclear.org/documentation/2.0/admin/install\">la documentation</a> pour savoir comment corriger le problème."

#, php-format
msgid "File %s does not exist."
msgstr "Le fichier %s n'existe pas."

#, php-format
msgid "Cannot write %s file."
msgstr "Impossible d'écrire le fichier %s."

msgid "Dotclear installation wizard"
msgstr "Assistant d'installation de Dotclear"

msgid "Welcome"
msgstr "Bienvenue"

msgid "To complete your Dotclear installation and start writing on your blog, we just need to know how to access your database and who you are. Just fill this two steps wizard with this information and we will be done."
msgstr "Pour achever votre installation de Dotclear, il ne manque plus que les informations concernant votre base de données, puis vos informations personnelles. Remplissez simplement les deux formulaires suivants et vous pourrez commencer à utiliser votre blog."

msgid "Attention:"
msgstr "Attention :"

msgid "this wizard may not function on every host. If it does not work for you, please refer to <a href=\"http://dotclear.org/documentation/2.0/admin/install\">the documentation</a> to learn how to create the <strong>config.php</strong> file manually."
msgstr "cet assistant peut ne pas fonctionner chez tous les hébergeurs. Si vous rencontrez un problème, vous trouverez comment créer le fichier de configuration dans <a href=\"http://fr.dotclear.org/documentation/2.0/admin/install\">la documentation</a>."

msgid "System information"
msgstr "Informations système"

msgid "Please provide the following information needed to create your configuration file."
msgstr "Merci de fournir les informations suivantes :"

msgid "Database type:"
msgstr "Type de base de données :"

msgid "Database Host Name:"
msgstr "Nom d'hôte de la base de données :"

msgid "Database Name:"
msgstr "Nom de la base de données :"

msgid "Database User Name:"
msgstr "Nom d'utilisateur de la base de données :"

msgid "Database Password:"
msgstr "Mot de passe de la base de données :"

msgid "Database Tables Prefix:"
msgstr "Préfixe des tables de la base de données :"

msgid "No such installed language"
msgstr "Cette langue n'est pas installée"

msgid "You can't remove English language."
msgstr "Vous ne pouvez pas supprimer la langue anglaise."

msgid "Permissions to delete language denied."
msgstr "Permission de supprimer la langue refusée."

msgid "Invalid language file URL."
msgstr "URL de fichier de langue invalide."

msgid "Languages management"
msgstr "Gestion des langues"

msgid "Language has been successfully deleted."
msgstr "La langue a été supprimée avec succès."

msgid "Language has been successfully installed."
msgstr "La langue a été installée avec succès."

msgid "Language has been successfully upgraded"
msgstr "La langue a été mise à jour avec succès."

msgid "Here you can install, upgrade or remove languages for your Dotclear installation."
msgstr "Sur cette page, vous pouvez installer, mettre à jour ou supprimer des langues de votre installation de Dotclear."

#, php-format
msgid "You can change your user language in your <a href=\"%1$s\">preferences</a> or change your blog's main language in your <a href=\"%2$s\">blog settings</a>."
msgstr "Vous pouvez changer votre langue d'utilisateur dans vos <a href=\"%1$s\">préférences</a> ou changer la langue principale de votre blog dans vos <a href=\"%2$s\">paramètres de blog</a>."

msgid "Installed languages"
msgstr "Langues installées"

msgid "No additional language is installed."
msgstr "Aucune langue supplémentaire n'est installée."

msgid "Language"
msgstr "Langue"

msgid "Action"
msgstr "Action"

msgid "Install or upgrade languages"
msgstr "Installer ou mettre à jour une langue"

#, php-format
msgid "You can install or remove a language by adding or removing the relevant directory in your %s folder."
msgstr "Vous pouvez installer ou supprimer une langue en ajoutant ou supprimant le répertoire correspondant dans votre répertoire %s."

msgid "Available languages"
msgstr "Langues disponibles"

#, php-format
msgid "You can download and install a additional language directly from Dotclear.net. Proposed languages are based on your version: %s."
msgstr "Vous pouvez télécharger et installer une langue supplémentaire directement depuis Dotclear.net. Les langues proposées sont basées sur votre version : %s."

msgid "Language:"
msgstr "Langue :"

msgid "Install language"
msgstr "Installer la langue"

msgid "You can install languages by uploading zip files."
msgstr "Vous pouvez installer des langues en déposant des fichiers zip."

msgid "Language zip file:"
msgstr "Fichier zip de la langue :"

msgid "Upload language"
msgstr "Déposer la langue"

msgid "Invalid language zip file."
msgstr "Fichier zip de langue invalide."

msgid "The zip file does not appear to be a valid Dotclear language pack."
msgstr "Le fichier zip ne semble pas être un fichier valide de langue Dotclear."

msgid "An error occurred during language upgrade."
msgstr "Une erreur est survenue durant la mise à jour de la langue."

msgid "Error:"
msgstr "Erreur :"

msgid "By names, in ascending order"
msgstr "Par noms, croissants"

msgid "By names, in descending order"
msgstr "Par noms, décroissants"

msgid "By dates, in ascending order"
msgstr "Par dates, croissantes"

msgid "By dates, in descending order"
msgstr "Par dates, décroissantes"

msgid "Media manager"
msgstr "Gestionnaire de médias"

msgid "confirm removal"
msgstr "Confirmer la suppression"

#, php-format
msgid "Are you sure you want to remove %s?"
msgstr "Êtes-vous certain de vouloir supprimer %s ?"

msgid "cancel"
msgstr "annuler"

msgid "yes"
msgstr "oui"

msgid "Directory has been successfully created."
msgstr "Répertoire créé avec succès."

msgid "Files have been successfully uploaded."
msgstr "Fichier chargé avec succès."

msgid "File has been successfully removed."
msgstr "Fichier supprimé avec succès."

msgid "Directory has been successfully removed."
msgstr "Répertoire supprimé avec succès."

msgid "Directory has been successfully rebuilt."
msgstr "Répertoire reconstruit avec succès."

msgid "Zip file has been successfully extracted."
msgstr "Le fichier zip a été extrait avec succès."

#, php-format
msgid "Choose a file to attach to entry %s by clicking on %s."
msgstr "Choisissez un fichier à attacher au billet %s en cliquant sur %s."

msgid "Attach this file to entry"
msgstr "Attacher ce fichier au billet"

#, php-format
msgid "Choose a file to insert into entry by clicking on %s."
msgstr "Choisissez un fichier à insérer dans le billet en cliquant sur %s."

msgid "No file."
msgstr "Aucun fichier."

msgid "Sort files:"
msgstr "Trier les fichiers :"

msgid "Add files"
msgstr "Ajouter des fichiers"

msgid "Please take care to publish media that you own and that are not protected by copyright."
msgstr "Veuillez prendre garde à ne publier que des médias que vous possédez ou qui ne sont pas protégés contre la copie."

msgid "Choose a file:"
msgstr "Choisissez un fichier :"

#, php-format
msgid "Maximum size %s"
msgstr "Taille maximale %s"

msgid "Private"
msgstr "Privé"

msgid "send"
msgstr "envoyer"

msgid "New directory"
msgstr "Nouveau répertoire"

msgid "Directory Name:"
msgstr "Nom du répertoire :"

msgid "Download this directory as a zip file"
msgstr "Télécharger ce répertoire dans un fichier zip"

msgid "open"
msgstr "ouvrir"

msgid "Insert this file into entry"
msgstr "Insérer ce fichier dans le billet"

msgid "Not a valid file"
msgstr "Fichier invalide"

msgid "File has been successfully updated."
msgstr "Fichier mis à jour avec succès."

msgid "Thumbnails have been successfully updated."
msgstr "Les miniatures ont été mises à jour avec succès."

msgid "Insert media item"
msgstr "Insérer un média"

msgid "Image size:"
msgstr "Taille de l'image :"

msgid "original"
msgstr "originale"

msgid "Image alignment"
msgstr "Alignement de l'image"

msgid "None"
msgstr "Aucun"

msgid "Left"
msgstr "Gauche"

msgid "Right"
msgstr "Droite"

msgid "Center"
msgstr "Centre"

msgid "Image insertion"
msgstr "Insertion de l'image"

msgid "As a single image"
msgstr "En tant qu'image uniquement"

msgid "As a link to original image"
msgstr "En tant que lien vers l'image originale"

msgid "MP3 disposition"
msgstr "Disposition du MP3"

msgid "Please note that you cannot insert mp3 files with visual editor."
msgstr "Merci de noter que vous ne pouvez pas insérer de fichier mp3 avec l'éditeur visuel."

msgid "Please note that you cannot insert video files with visual editor."
msgstr "Merci de noter que vous ne pouvez pas insérer de fichier vidéo avec l'éditeur visuel."

msgid "Video size"
msgstr "Taille de la vidéo"

msgid "Width:"
msgstr "Largeur :"

msgid "Height:"
msgstr "Hauteur :"

msgid "Video disposition"
msgstr "Disposition de la vidéo"

msgid "Media item will be inserted as a link."
msgstr "Le média sera inséré en tant que lien."

msgid "Cancel"
msgstr "Annuler"

msgid "Insert"
msgstr "Insérer"

msgid "Media details"
msgstr "Détails du média"

msgid "Available sizes:"
msgstr "Tailles disponibles :"

msgid "File owner:"
msgstr "Propriétaire du fichier :"

msgid "File type:"
msgstr "Type de fichier :"

msgid "File size:"
msgstr "Taille du fichier :"

msgid "File URL:"
msgstr "URL du fichier :"

msgid "Show entries containing this media"
msgstr "Afficher les billets contenant ce média"

msgid "Entries containing this media"
msgstr "Billets contenant ce média"

msgid "No entry seems contain this media."
msgstr "Aucun billet ne semble contenir ce média."

msgid "Image details"
msgstr "Détails de l'image"

msgid "No detail"
msgstr "Aucun détail"

msgid "Update thumbnails"
msgstr "Mettre à jour les miniatures"

msgid "This will create or update thumbnails for this image."
msgstr "Ceci va créer ou mettre à jour les miniatures pour cette image."

msgid "update thumbnails"
msgstr "mettre à jour les miniatures"

msgid "Extract in a new directory"
msgstr "Extraire dans un nouveau répertoire"

msgid "Extract in current directory"
msgstr "Extraire dans le répertoire actuel"

msgid "Extract archive"
msgstr "Extraire l'archive"

msgid "This will extract archive in a new directory that should not exist yet."
msgstr "Ceci va extraire l'archive dans un nouveau répertoire qui ne doit pas encore exister."

msgid "This will extract archive in current directory and will overwrite existing files or directory."
msgstr "Ceci va extraire l'archive dans le répertoire actuel et va écraser les fichiers ou répertoires existants."

msgid "Extract mode:"
msgstr "Mode d'extraction :"

msgid "extract"
msgstr "extraire"

msgid "Change media properties"
msgstr "Changer les propriétés du média"

msgid "File name:"
msgstr "Nom du fichier :"

msgid "File title:"
msgstr "Titre du fichier :"

msgid "File date:"
msgstr "Date du fichier :"

msgid "New directory:"
msgstr "Nouveau répertoire :"

msgid "Change file"
msgstr "Changer le fichier"

msgid "No blog or user given."
msgstr "Vous n'avez pas indiqué de blog ou d'utilisateur"

msgid "permissions"
msgstr "permissions"

msgid "Permissions"
msgstr "Permissions"

msgid "The permissions have been successfully updated."
msgstr "Permissions mises à jour avec succès."

#, php-format
msgid "You are about to change permissions on the following blogs for users %s."
msgstr "Vous allez changer les permissions des utilisateurs %s pour ces blogs."

msgid "choose a blog"
msgstr "choisissez un blog"

msgid "Choose a blog"
msgstr "Choisissez un blog"

msgid "Entries per page"
msgstr "Billets par page"

#, php-format
msgid "Choose one or more blogs to which you want to give permissions to users %s."
msgstr "Choisissez un ou plusieurs blogs pour lesquels les utilisateurs suivants auront des permissions : %s."

msgid "set permissions"
msgstr "définir les permissions"

msgid "select"
msgstr "sélectionner"

msgid "No content found on this plugin."
msgstr "Aucun contenu pour cette extension."

msgid "Plugin not found"
msgstr "Extension introuvable"

msgid "The plugin you reached does not exist or does not have an admin page."
msgstr "L'extension que vous essayez d'atteindre n'existe pas ou n'a pas de page d'administration."

msgid "No such plugin."
msgstr "Extension inexistante."

msgid "You don't have permissions to delete this plugin."
msgstr "Vous n'avez pas les permissions pour effacer cette extension"

msgid "You don't have permissions to deactivate this plugin."
msgstr "Vous n'avez pas les permissions pour désactiver cette extension."

msgid "Plugins management"
msgstr "Gestion des extensions"

msgid "Plugin has been successfully deleted."
msgstr "L'extension a été supprimée avec succès."

msgid "Plugin has been successfully installed."
msgstr "L'extension a été installée avec succès."

msgid "Plugin has been successfully upgraded"
msgstr "L'extension a été mise à jour avec succès."

msgid "Plugins add new functionalities to Dotclear. Here you can activate or deactivate installed plugins."
msgstr "Les extensions ajoutent de nouvelles fonctionnalités à Dotclear. Ici, vous pouvez activer ou désactiver les extensions installées."

#, php-format
msgid "You can find additional plugins for your blog on %s."
msgstr "Vous pouvez trouver de nouvelles extensions pour votre blog sur %s."

msgid "To install or upgrade a plugin you generally just need to upload it in \"Install or upgrade a plugin\" section."
msgstr "Tout ce que vous avez à faire pour installer ou mettre à jour une extension est généralement de la déposer dans la section \"Installer ou mettre à jour une extension\"."

msgid "To install or upgrade a plugin you just need to extract it in your plugins directory."
msgstr "Tout ce que vous avez à faire pour installer une extension est de l'extraire dans votre répertoire d'extensions."

msgid "Plugins"
msgstr "Extensions"

msgid "Activated plugins"
msgstr "Extensions activées"

msgid "Plugin"
msgstr "Extension"

msgid "Version"
msgstr "Version"

msgid "Details"
msgstr "Détails"

msgid "Deactivate"
msgstr "Désactiver"

msgid "Deactivated plugins"
msgstr "Extensions désactivées"

msgid "Activate"
msgstr "Activer"

msgid "Install or upgrade a plugin"
msgstr "Installer ou mettre à jour une extension"

msgid "You can install plugins by uploading or downloading zip files."
msgstr "Vous pouvez installer des extensions en déposant ou téléchargeant des fichiers zip."

msgid "Plugin zip file:"
msgstr "Fichier zip de l'extension :"

msgid "Upload plugin"
msgstr "Déposer l'extension"

msgid "Plugin zip file URL:"
msgstr "URL du fichier zip de l'extension :"

msgid "Download plugin"
msgstr "Télécharger l'extension"

msgid "To enable this function, please give write access to your plugins directory."
msgstr "Pour activer cette fonction, donnez un accès en écriture à votre répertoire d'extensions."

msgid "Add a link"
msgstr "Ajouter un lien"

msgid "Available"
msgstr "Disponible"

msgid "Most used"
msgstr "Plus utilisées"

msgid "Link URL:"
msgstr "URL du lien :"

msgid "Link title:"
msgstr "Titre du lien :"

msgid "Link language:"
msgstr "Langue du lien :"

msgid "insert"
msgstr "insérer"

msgid "Add a link to an entry"
msgstr "Ajouter un lien vers un billet"

msgid "Search entry:"
msgstr "Rechercher un billet :"

msgid "This entry does not exist."
msgstr "Ce billet n'existe pas."

msgid "Edit entry"
msgstr "Modifier le billet"

msgid "next entry"
msgstr "billet suivant"

msgid "previous entry"
msgstr "billet précédent"

msgid "Entry has been successfully updated."
msgstr "Billet mis à jour avec succès."

msgid "Entry has been successfully created."
msgstr "Billet créé avec succès."

msgid "File has been successfully attached."
msgstr "Fichier attaché avec succès."

msgid "Attachment has been successfully removed."
msgstr "Pièce jointe retirée avec succès."

msgid "Comment has been successfully created."
msgstr "Commentaire créé avec succès."

msgid "Don't forget to validate your XHTML conversion by saving your post."
msgstr "Enregistrez votre billet pour valider la transformation en XHTML."

msgid "View entry"
msgstr "Voir le billet"

msgid "Preview entry"
msgstr "Prévisualiser le billet"

msgid "Entry status:"
msgstr "État du billet :"

msgid "Published on:"
msgstr "Publié le :"

msgid "Text formating:"
msgstr "Format du texte :"

msgid "Convert to XHTML"
msgstr "Convertir en XHTML"

msgid "Selected entry"
msgstr "Billet sélectionné"

msgid "Entry lang:"
msgstr "Langue du billet :"

msgid "Entry password:"
msgstr "Mot de passe du billet :"

msgid "Basename:"
msgstr "URL spécifique :"

msgid "Warning: If you set the URL manually, it may conflict with another entry."
msgstr "Attention : si vous indiquez l'URL manuellement, celle-ci peut entrer en conflit avec un autre billet."

msgid "Attachments"
msgstr "Pièces jointes"

msgid "remove"
msgstr "supprimer"

msgid "No attachment."
msgstr "Aucune pièce jointe"

msgid "Add files to this entry"
msgstr "Ajouter un fichier au billet"

msgid "Excerpt:"
msgstr "Extrait :"

msgid "Notes:"
msgstr "Notes :"

msgid "Ping blogs"
msgstr "Faire des rétroliens"

msgid "Trackbacks"
msgstr "Rétroliens"

msgid "No trackback"
msgstr "Aucun rétrolien"

msgid "Add a comment"
msgstr "Ajouter un commentaire"

msgid "Name:"
msgstr "Nom :"

msgid "IP address"
msgstr "Adresse IP"

msgid "published"
msgstr "publié"

msgid "unpublished"
msgstr "non publié"

msgid "pending"
msgstr "en attente"

msgid "junk"
msgstr "indésirable"

msgid "select this comment"
msgstr "Sélectionner ce commentaire"

msgid "select this trackback"
msgstr "Sélectionner ce rétrolien"

msgid "Edit this comment"
msgstr "Modifier ce commentaire"

msgid "This attachment does not exist"
msgstr "Cette pièce jointe n'existe pas"

msgid "Remove attachment"
msgstr "Supprimer la pièce jointe"

msgid "Attachment"
msgstr "Pièce jointe"

msgid "Are you sure you want to remove this attachment?"
msgstr "Êtes-vous certain de vouloir supprimer cette pièce jointe ?"

msgid "selected"
msgstr "sélectionné"

msgid "not selected"
msgstr "non sélectionné"

msgid "Category"
msgstr "Catégorie"

msgid "Selected"
msgstr "Sélectionné"

msgid "Publish"
msgstr "Publier"

msgid "Unpublish"
msgstr "Mettre hors ligne"

msgid "Schedule"
msgstr "Programmer"

msgid "Mark as pending"
msgstr "Mettre en attente"

msgid "Mark"
msgstr "Marquer"

msgid "Mark as selected"
msgstr "Sélectionner"

msgid "Mark as unselected"
msgstr "Désélectionner"

msgid "Change"
msgstr "Changer"

msgid "Change category"
msgstr "Changer la catégorie"

msgid "Change author"
msgstr "Changer l'auteur"

msgid "Selected:"
msgstr "Sélectionné :"

msgid "Month:"
msgstr "Mois :"

msgid "Lang:"
msgstr "Langue :"

msgid "Selected entries action:"
msgstr "Action sur les billets sélectionnés :"

msgid "This user does not exist"
msgstr "Cet utilisateur n'existe pas"

msgid "Change category for entries"
msgstr "Changer de catégorie pour les billets"

msgid "Change author for entries"
msgstr "Changer l'auteur des billets"

msgid "Author ID:"
msgstr "Identifiant de l'utilisateur :"

msgid "If you want to change your email or password you must provide your current password."
msgstr "Si vous voulez changer votre adresse email ou votre mot de passe, vous devez indiquer votre mot de passe."

msgid "Personal information has been successfully updated."
msgstr "Informations personnelles mises à jour avec succès."

msgid "Personal options has been successfully updated."
msgstr "Vos options personnelles ont été enregistrées avec succès."

msgid "Favorites have been successfully added."
msgstr "Les favoris ont été ajoutés avec succès."

msgid "Favorites have been successfully updated."
msgstr "Les favoris ont été mis à jour avec succès."

msgid "Favorites have been successfully removed."
msgstr "Les favoris ont été retirés avec succès."

msgid "Default favorites have been successfully updated."
msgstr "Les favoris par défaut ont été enregistrés avec succès."

msgid "My profile"
msgstr "Mon profil"

msgid "Display name:"
msgstr "Pseudonyme :"

msgid "User language:"
msgstr "Langue de l'utilisateur :"

msgid "User timezone:"
msgstr "Fuseau horaire de l'utilisateur :"

msgid "My options"
msgstr "Mes options"

msgid "Preferred format:"
msgstr "Format d'édition préféré :"

msgid "Default entry status:"
msgstr "État des billets par défaut :"

msgid "Entry edit field height:"
msgstr "Taille de la zone d'édition :"

msgid "Enable WYSIWYG mode"
msgstr "Activer l'éditeur visuel"

msgid "Accessibility options"
msgstr "Options d'accessibilité"

msgid "Disable javascript powered drag and drop for ordering items"
msgstr "Désactiver le drag and drop javascript pour ordonnancer les éléments"

msgid "Numeric fields will allow to type the elements' ordering number."
msgstr "Des champs numériques permettront d'indiquer la position des éléments."

msgid "Dashboard modules"
msgstr "Modules du tableau de bord"

msgid "Display documentation links"
msgstr "Afficher les liens de documentation"

msgid "Display Dotclear news"
msgstr "Afficher les nouvelles de Dotclear"

msgid "Display quick entry form"
msgstr "Afficher le formulaire de billet rapide"

msgid "My favorites"
msgstr "Mes favoris"

#, php-format
msgid "position of %s"
msgstr "position de %s"

msgid "Save order"
msgstr "Enregistrer l'ordre"

msgid "Delete selected favorites"
msgstr "Retirer les favoris sélectionnés"

msgid "Are you sure you want to remove selected favorites?"
msgstr "Êtes-vous sûr de vouloir retirer les favoris sélectionnés ?"

msgid "If you are a super administrator, you may define this set of favorites to be used by default on all blogs of this installation:"
msgstr "Si vous êtes super administrateur, vous pouvez définir ce jeu de favoris comme l'ensemble par défaut pour tous les blogs de l'installation :"

msgid "Define as default favorites"
msgstr "Définir comme favoris par défaut"

msgid "Currently no personal favorites."
msgstr "La liste de vos favoris est vide pour le moment."

msgid "Default favorites"
msgstr "Favoris par défaut"

msgid "Those favorites are displayed when My Favorites list is empty."
msgstr "Favoris affichés quand la liste Mes Favoris est vide."

msgid "Available favorites"
msgstr "Favoris disponibles"

msgid "Add to my favorites"
msgstr "Ajouter à mes favoris"

msgid "Search"
msgstr "Rechercher"

msgid "Search options"
msgstr "Options de recherche"

msgid "Query:"
msgstr "Requête :"

msgid "search entries"
msgstr "rechercher des billets"

msgid "search comments"
msgstr "recherche des commentaires"

msgid "schedule"
msgstr "programmer"

msgid "change category"
msgstr "changer la catégorie"

msgid "change author"
msgstr "changer l'auteur"

#, php-format
msgid "%d entries found"
msgstr "%d billets trouvés"

#, php-format
msgid "%d entry found"
msgstr "%d billet trouvé"

#, php-format
msgid "%d comment found"
msgstr "%d commentaire trouvé"

#, php-format
msgid "%d comments found"
msgstr "%d commentaires trouvés"

msgid "This entry does not exist or is not published"
msgstr "Ce billet n'existe pas ou n'est pas publié"

msgid "All pings sent."
msgstr "Tous les rétroliens ont été envoyés."

msgid "Auto discover ping URLs"
msgstr "Découverte automatique des URL à rétrolier"

msgid "URLs to ping:"
msgstr "URLs à rétrolier :"

msgid "Send excerpt:"
msgstr "Envoyer l'extrait :"

msgid "Previously sent pings"
msgstr "Rétroliens déjà envoyés"

msgid "Dotclear update"
msgstr "Mise à jour de Dotclear"

#, php-format
msgid "Unable to delete file %s"
msgstr "Impossible de supprimer le fichier %s"

#, php-format
msgid "Downloaded Dotclear archive seems to be corrupted. Try <a %s>download it</a> again."
msgstr "L'archive téléchargée de Dotclear semble être corrompue. Essayer de la <a %s>télécharger</a> à nouveau."

msgid "The following files of your Dotclear installation have been modified so we won't try to update your installation. Please try to <a href=\"http://dotclear.org/download\">update manually</a>."
msgstr "Comme les fichiers suivants de votre installation de Dotclear ont été modifiés, votre installation ne peut être mise à jour. Merci de <a href=\"http://fr.dotclear.org/download\">mettre à jour manuellement</a>."

#, php-format
msgid "The following files of your Dotclear installation are not readable. Please fix this or try to make a backup file named %s manually."
msgstr "Les fichiers suivants de votre installation de Dotclear ne peuvent pas être lus. Veuillez corriger ceci ou créer un fichier de backup nommé %s manuellement."

msgid "The following files of your Dotclear installation cannot be written. Please fix this or try to <a href=\"http://dotclear.org/download\">update manually</a>."
msgstr "Les fichiers suivants de votre installation de Dotclear ne peuvent pas être écrits. Veuillez corriger ceci ou <a href=\"http://fr.dotclear.org/download\">mettre à jour manuellement</a>."

msgid "No newer Dotclear version available."
msgstr "Aucune nouvelle version de Dotclear n'est disponible."

#, php-format
msgid "Dotclear %s is available."
msgstr "Dotclear %s est disponible."

msgid "To upgrade your Dotclear installation simply click on the following button. A backup file of your current installation will be created in your root directory."
msgstr "Pour mettre à jour votre installation de Dotclear, cliquez sur le bouton suivant. Un fichier de sauvegarde de votre installation actuelle sera créé dans votre répertoire principal."

msgid "Update Dotclear"
msgstr "Mettre à jour Dotclear"

msgid "Update backup files"
msgstr "Sauvegardes des mises à jour"

msgid "The following files are backups of previously updates. You can revert your previous installation or delete theses files."
msgstr "Les fichiers suivants sont des sauvegardes de mises à jour précédentes. Vous pouvez rétablir votre installation précédente ou supprimer ces fichiers."

msgid "Please note that reverting your Dotclear version may have some unwanted side-effects. Consider reverting only if you experience strong issues with this new version."
msgstr "Merci de noter que rétablir votre version de Dotclear peut avoir des effets non désirés. N'envisagez ceci que si vous rencontrez d'importantes difficultés avec cette nouvelle version."

#, php-format
msgid "You should not revert to version prior to last one (%s)."
msgstr "Vous ne devez pas rétablir une version précédant la dernière (%s)."

msgid "Delete selected file"
msgstr "Supprimer le fichier sélectionné"

msgid "Revert to selected file"
msgstr "Rétablir le fichier sélectionné"

msgid "Congratulations, you're one click away from the end of the update."
msgstr "Félicitations, vous êtes à un clic de la fin de la mise à jour."

msgid "Finish the update."
msgstr "Finir la mise à jour."

msgid "new user"
msgstr "nouvel utilisateur"

#, php-format
msgid "User \"%s\" already exists."
msgstr "L'utilisateur \"%s\" existe déjà."

msgid "User has been successfully updated."
msgstr "Utilisateur mis à jour avec succès."

msgid "User has been successfully created."
msgstr "Utilisateur créé avec succès."

msgid "Warning:"
msgstr "Attention :"

msgid "If you change your username, you will have to log in again."
msgstr "Si vous changez votre login, vous devrez vous identifier à nouveau."

msgid "Password change required to connect"
msgstr "Changement de mot de passe requis pour la connexion"

msgid "No permissions."
msgstr "Aucune permission."

msgid "Add new permissions"
msgstr "Ajouter de nouvelles permissions"

msgid "Username"
msgstr "Identifiant"

msgid "Last Name"
msgstr "Nom"

msgid "First Name"
msgstr "Prénom"

msgid "Display name"
msgstr "Pseudonyme"

msgid "Number of entries"
msgstr "Nombre de billets"

msgid "Set permissions"
msgstr "Définir les permissions"

msgid "users"
msgstr "utilisateurs"

msgid "User has been successfully removed."
msgstr "Utilisateur supprimé avec succès."

msgid "Create a new user"
msgstr "Créer un nouvel utilisateur"

msgid "Users per page"
msgstr "Utilisateurs par page"

msgid "Selected users action:"
msgstr "Action sur les utilisateurs sélectionnés :"

msgid "Blog:"
msgstr "Blog :"

msgid "Change blog"
msgstr "Changer de blog"

msgid "Blogs:"
msgstr "Blogs :"

msgid "Go to site"
msgstr "Aller sur le site"

msgid "new window"
msgstr "nouvelle fenêtre"

msgid "User:"
msgstr "Utilisateur :"

msgid "Logout"
msgstr "Déconnexion"

msgid "Safe mode"
msgstr "Mode de secours"

msgid "You are in safe mode. All plugins have been temporarily disabled. Remind to log out then log in again normally to get back all functionalities"
msgstr "Vous êtes en mode de secours. Tous les plugins ont été temporairement désactivés. N'oubliez-pas de vous déconnecter puis de vous reconnecter normalement pour retrouver toutes les fonctionnalités"

#, php-format
msgid "Thank you for using %s."
msgstr "Merci d'utiliser %s."

msgid "Help"
msgstr "Aide"

msgid "uncover"
msgstr "dévoiler"

msgid "hide"
msgstr "cacher"

msgid "help"
msgstr "aide"

msgid "no selection"
msgstr "aucune sélection"

msgid "select all"
msgstr "tout sélectionner"

msgid "invert selection"
msgstr "inverser la sélection"

msgid "view entry"
msgstr "voir le billet"

#, php-format
msgid "Are you sure you want to delete selected entries (%s)?"
msgstr "Êtes-vous certain de vouloir supprimer les billets sélectionnés (%s) ?"

msgid "Are you sure you want to delete this entry?"
msgstr "Êtes-vous certain de vouloir supprimer ce billet ?"

#, php-format
msgid "Are you sure you want to delete selected comments (%s)?"
msgstr "Êtes-vous certain de vouloir supprimer les commentaires sélectionnés (%s) ?"

msgid "Are you sure you want to delete this comment?"
msgstr "Êtes-vous certain de vouloir supprimer ce commentaire ?"

msgid "Users with posts cannot be deleted."
msgstr "Les utilisateurs ayant écrit des billets ne peuvent être effacées."

#, php-format
msgid "Are you sure you want to delete selected users (%s)?"
msgstr "Êtes-vous certain de vouloir supprimer les utilisateurs sélectionnés (%s) ?"

#, php-format
msgid "Are you sure you want to delete category \"%s\"?"
msgstr "Êtes-vous certain de vouloir supprimer la catégorie \"%s\" ?"

msgid "Are you sure you want to reorder all categories?"
msgstr "Êtes-vous certain de vouloir réinitialiser l'ordre des catégories ?"

#, php-format
msgid "Are you sure you want to remove media \"%s\"?"
msgstr "Êtes-vous certain de vouloir supprimer le média \"%s\" ?"

msgid "Are you sure you want to extract archive in current directory?"
msgstr "Êtes-vous certain de vouloir extraire l'archive dans le répertoire actuel ?"

#, php-format
msgid "Are you sure you want to remove attachment \"%s\"?"
msgstr "Êtes-vous certain de vouloir supprimer la pièce jointe \"%s\" ?"

#, php-format
msgid "Are you sure you want to delete \"%s\" language?"
msgstr "Êtes-vous certain de vouloir supprimer la langue \"%s\" ?"

#, php-format
msgid "Are you sure you want to delete \"%s\" plugin?"
msgstr "Êtes-vous certain de vouloir supprimer l'extension \"%s\" ?"

msgid "Use this theme"
msgstr "Utiliser ce thème"

msgid "Remove this theme"
msgstr "Supprimer ce thème"

#, php-format
msgid "Are you sure you want to delete \"%s\" theme?"
msgstr "Êtes-vous certain de vouloir supprimer le thème \"%s\" ?"

msgid "Zip file content"
msgstr "Contenu du fichier zip"

msgid "XHTML markup validator"
msgstr "Validation XHTML"

msgid "XHTML content is valid."
msgstr "Le contenu XHTML est valide."

msgid "There are XHTML markup errors."
msgstr "Il y a des erreurs XHTML."

msgid "You have unsaved changes. Switch post format will loose these changes. Proceed anyway?"
msgstr "Vous avez des modifications non sauvegardées. Changer de format vous fera perdre ces modifications. Continuer ?"

msgid "You have unsaved changes."
msgstr "Vous n'avez pas enregistré vos modifications."

msgid "close"
msgstr "fermer"

msgid "now"
msgstr "maintenant"

msgid "visual"
msgstr "visuel"

msgid "source"
msgstr "source"

msgid "You can use the following shortcuts to format your text."
msgstr "Vous pouvez utiliser les raccourcis suivants pour formater votre texte."

msgid "-- none --"
msgstr "-- aucun --"

msgid "-- block format --"
msgstr "-- format bloc --"

msgid "Paragraph"
msgstr "Paragraphe"

msgid "Level 1 header"
msgstr "Titre de niveau 1"

msgid "Level 2 header"
msgstr "Titre de niveau 2"

msgid "Level 3 header"
msgstr "Titre de niveau 3"

msgid "Level 4 header"
msgstr "Titre de niveau 4"

msgid "Level 5 header"
msgstr "Titre de niveau 5"

msgid "Level 6 header"
msgstr "Titre de niveau 6"

msgid "Strong emphasis"
msgstr "Forte emphase"

msgid "Emphasis"
msgstr "Emphase"

msgid "Inserted"
msgstr "Insertion"

msgid "Deleted"
msgstr "Suppression"

msgid "Inline quote"
msgstr "Citation en ligne"

msgid "Code"
msgstr "Code"

msgid "Line break"
msgstr "Passage à la ligne"

msgid "Blockquote"
msgstr "Bloc de citation"

msgid "Preformated text"
msgstr "Texte préformaté"

msgid "Unordered list"
msgstr "Liste à puces"

msgid "Ordered list"
msgstr "Liste numérotée"

msgid "Link"
msgstr "Lien"

msgid "URL?"
msgstr "URL ?"

msgid "Language?"
msgstr "Langue ?"

msgid "External image"
msgstr "Image externe"

msgid "Media chooser"
msgstr "Sélecteur de média"

msgid "Link to an entry"
msgstr "Lien vers un billet"

msgid "Activate enhanced uploader"
msgstr "Activer l'interface avancée"

msgid "Disable enhanced uploader"
msgstr "Désactiver l'interface avancée"

msgid "File successfully uploaded."
msgstr "Fichier envoyé avec succès."

msgid "Maximum file size allowed:"
msgstr "Taille maximale de fichier autorisée :"

msgid "Limit exceeded."
msgstr "Limite dépassée."

msgid "File size exceeds allowed limit."
msgstr "La taille du fichier dépasse la limite autorisée."

msgid "Canceled."
msgstr "Annulé."

msgid "HTTP Error:"
msgstr "Erreur HTTP :"

msgid "Choose file"
msgstr "Choisir un fichier"

msgid "Choose files"
msgstr "Choisir des fichiers"

msgid "Clean"
msgstr "Nettoyer"

msgid "Upload"
msgstr "Envoyer"

msgid "Loading enhanced uploader, please wait."
msgstr "Chargement de l'interface avancée."

msgid "No file in queue."
msgstr "Aucun fichier en file d'attente."

msgid "1 file in queue."
msgstr "1 fichier en attente."

#, php-format
msgid "%d files in queue."
msgstr "%d fichiers en attente."

msgid "Queue error:"
msgstr "Erreur de file d'attente :"

msgid "&#171;prev."
msgstr "&#171;préc."

msgid "next&#187;"
msgstr "suiv.&#187;"

msgid "No entry"
msgstr "Pas de billet"

msgid "scheduled"
msgstr "programmé"

msgid "protected"
msgstr "protégé"

#, php-format
msgid "%d attachment"
msgstr "%d annexe"

#, php-format
msgid "%d attachments"
msgstr "%d annexes"

msgid "Type"
msgstr "Type"

msgid "No user"
msgstr "Pas d'utilisateur"

msgid "admin"
msgstr "Administrateur"

msgid "superadmin"
msgstr "Super administrateur"

msgid "Database error"
msgstr "Erreur de base de données :"

msgid "There seems to be no Session table in your database. Is Dotclear completly installed?"
msgstr "Il semble de la table Session n'existe pas dans votre base de données. Dotclear est-il bien installé correctement?"

msgid "Languages"
msgstr "Langues"

msgid "System"
msgstr "Système"

msgid "Blog"
msgstr "Blog"

msgid "Updates"
msgstr "Mises à jour"

msgid "administrator"
msgstr "administrateur"

msgid "manage their own entries and comments"
msgstr "gérer ses propres billets et commentaires"

msgid "publish entries and comments"
msgstr "publier des billets et des commentaires"

msgid "delete entries and comments"
msgstr "supprimer des billets et des commentaires"

msgid "manage all entries and comments"
msgstr "gérer tous les billets et commentaires"

msgid "manage categories"
msgstr "gérer les catégories"

msgid "manage their own media items"
msgstr "gérer ses propres médias"

msgid "manage all media items"
msgstr "gérer tous les médias"

msgid "That user does not exist in the database."
msgstr "Cet utilisateur n'existe pas dans la base de données."

msgid "That key does not exist in the database."
msgstr "Cette clé n'existe pas dans la base de données."

msgid "You are not allowed to add categories"
msgstr "Vous n'êtes pas autorisé à créer des catégories"

msgid "You are not allowed to update categories"
msgstr "Vous n'êtes pas autorisé à modifier des catégories"

msgid "You are not allowed to delete categories"
msgstr "Vous n'êtes pas autorisé à supprimer des catégories"

msgid "This category is not empty."
msgstr "Cette catégorie n'est pas vide."

msgid "Category URL must be unique."
msgstr "L'URL de chaque catégorie doit être unique."

msgid "You must provide a category title"
msgstr "Vous devez indiquer un titre de catégorie"

msgid "You must provide a category URL"
msgstr "Vous devez indiquer une URL de catégorie"

msgid "You are not allowed to create an entry"
msgstr "Vous n'êtes pas autorisé à créer des billets"

msgid "You are not allowed to update entries"
msgstr "Vous n'êtes pas autorisé à modifier les billets"

msgid "No such entry ID"
msgstr "Identifiant du billet inconnu"

msgid "You are not allowed to edit this entry"
msgstr "Vous n'êtes pas autorisé à modifier ce billet"

msgid "You are not allowed to change this entry status"
msgstr "Vous n'êtes pas autorisé à modifier l'état de ce billet"

msgid "You are not allowed to change this entry category"
msgstr "Vous n'êtes pas autorisé à modifier la catégorie de ce billet"

msgid "You are not allowed to mark this entry as selected"
msgstr "Vous n'êtes pas autorisé à marquer ce billet comme sélectionné"

msgid "You are not allowed to delete entries"
msgstr "Vous n'êtes pas autorisé à supprimer des billets"

msgid "You are not allowed to delete this entry"
msgstr "Vous n'êtes pas autorisé à supprimer ce billet"

msgid "No entry title"
msgstr "Pas de titre de billet"

msgid "No entry content"
msgstr "Pas de contenu de billet"

msgid "Empty entry URL"
msgstr "URL du billet vide"

msgid "You are not allowed to update comments"
msgstr "Vous n'êtes pas autorisé à modifier des commentaires"

msgid "No such comment ID"
msgstr "Identifiant du commentaire inconnu"

msgid "You are not allowed to update this comment"
msgstr "Vous n'êtes pas autorisé à modifier ce commentaire"

msgid "You are not allowed to change this comment's status"
msgstr "Vous n'êtes pas autorisé à changer l'état de ce commentaire"

msgid "You are not allowed to delete comments"
msgstr "Vous n'êtes pas autorisé à supprimer des commentaires"

msgid "You are not allowed to delete this comment"
msgstr "Vous n'êtes pas autorisé à supprimer ce commentaire"

msgid "You must provide a comment"
msgstr "Vous devez indiquer un commentaire"

msgid "You must provide an author name"
msgstr "Vous devez indiquer un nom d'auteur"

msgid "Email address is not valid."
msgstr "Adresse email invalide."

msgid "online"
msgstr "en ligne"

msgid "offline"
msgstr "hors ligne"

msgid "removed"
msgstr "supprimé"

msgid "You are not an administrator"
msgstr "Vous n'êtes pas administrateur"

msgid "Invalid user language code"
msgstr "Code langue de l'utilisateur invalide"

msgid "Blog ID must contain at least 2 characters using letters, numbers or symbols."
msgstr "L'identifiant du blog doit contenir au moins 2 caractères composés de lettres, chiffres ou symboles."

msgid "No blog name"
msgstr "Pas de nom de blog"

msgid "No blog URL"
msgstr "Pas d'URL de blog"

msgid "No log message"
msgstr "Pas de message dans le journal"

msgid "unknown"
msgstr "inconnu"

msgid "No blog defined."
msgstr "Aucun blog défini."

#, php-format
msgid "Directory %s does not exist."
msgstr "Le répertoire %s n'existe pas."

msgid "You are not a super administrator."
msgstr "Vous n'êtes pas super administrateur."

msgid "Permission denied."
msgstr "Permission refusée."

msgid "You are not the file owner."
msgstr "Vous n'êtes pas le propriétaire de ce fichier."

msgid "This file is not allowed."
msgstr "Ce fichier n'est pas autorisé."

msgid "New file already exists."
msgstr "Le nouveau fichier existe déjà."

msgid "File does not exist in the database."
msgstr "Ce fichier n'existe pas dans la base de données."

#, php-format
msgid "Extract destination directory %s already exists."
msgstr "Le répertoire de destination d'extraction %s existe déjà."

msgid "Embedded Audio Player"
msgstr "Fichier audio intégré"

msgid "Embedded Video Player"
msgstr "Fichier vidéo intégré"

#, php-format
msgid "%s: in [%s] and [%s]"
msgstr "%s: dans [%s] et [%s]"

msgid "Empty module zip file."
msgstr "Fichier zip de module vide."

msgid "The zip file does not appear to be a valid Dotclear module."
msgstr "Le fichier zip ne semble pas être un fichier valide de module Dotclear."

msgid "An error occurred during module deletion."
msgstr "Une erreur est survenue durant la suppression du module."

#, php-format
msgid "Unable to upgrade \"%s\". (same version)"
msgstr "Impossible de mettre à jour \"%s\" (même version)."

msgid "Unable to read new _define.php file"
msgstr "Impossible de lire le nouveau fichier _define.php."

msgid "No such module."
msgstr "Module inexistant."

msgid "Cannot remove module files"
msgstr "Impossible de supprimer les fichiers du module"

msgid "Cannot deactivate plugin."
msgstr "L'extension ne peut pas être désactivée."

msgid "Cannot activate plugin."
msgstr "L'extension ne peut pas être activée."

#, php-format
msgid "Invalid setting dcNamespace: %s"
msgstr "Espace de nommage du paramètre invalide : %s"

msgid "Unable to retrieve settings:"
msgstr "Impossible d'obtenir les paramètres :"

#, php-format
msgid "%s is not a valid setting id"
msgstr "%s n'est pas un identifiant de paramètre valide"

msgid "No namespace specified"
msgstr "Aucun espace de nommage spécifié"

msgid "Unable to retrieve workspaces:"
msgstr "Impossible d'obtenir les espaces de travail :"

msgid "Unable to retrieve namespaces:"
msgstr "Impossible d'obtenir les espaces de nommage :"

#, php-format
msgid "Invalid setting namespace: %s"
msgstr "Espace de nommage du paramètre invalide : %s"

#, php-format
msgid "%s has still been pinged"
msgstr "Un rétrolien vers %s a déjà été fait"

msgid "Unable to ping URL"
msgstr "Impossible de réaliser le rétrolien"

#, php-format
msgid "%s is not a ping URL"
msgstr "%s n'est pas une URL de rétrolien"

#, php-format
msgid "%s, ping error:"
msgstr "%s, erreur de rétrolien :"

msgid "Digests file not found."
msgstr "Fichier de contrôle introuvable."

msgid "No file to download"
msgstr "Aucun fichier à télécharger."

msgid "Root directory is not writable."
msgstr "Le répertoire principal n'est pas accessible en écriture."

msgid "An error occurred while downloading archive."
msgstr "Une erreur est survenue lors du téléchargement de l'archive."

msgid "Archive not found."
msgstr "L'archive n'a pas été trouvée."

msgid "Unable to read current digests file."
msgstr "Impossible de lire le fichier de contrôle actuel."

msgid "Downloaded file does not seem to be a valid archive."
msgstr "Le fichier téléchargé ne semble pas être une archive valide."

msgid "Incomplete archive."
msgstr "Archive incomplète."

msgid "Unable to read digests file."
msgstr "Impossible de lire le fichier de contrôle."

msgid "Invalid digests file."
msgstr "Fichier de contrôle invalide."

#, php-format
msgid "Invalid dcWorkspace: %s"
msgstr "Espace de travail de la préférence invalide : %s"

msgid "Unable to retrieve prefs:"
msgstr "Impossible d'obtenir les préférences :"

#, php-format
msgid "%s is not a valid pref id"
msgstr "%s n'est pas un identifiant de préférence valide"

msgid "No workspace specified"
msgstr "Aucun espace de travail spécifié"

msgid "SQLite Database Schema cannot be upgraded."
msgstr "Le schema de base de données SQLite ne peut pas être mis à jour."

msgid "Something went wrong with auto upgrade:"
msgstr "Une erreur est survenue durant la mise à jour automatique :"

msgid "Unable to open directory."
msgstr "Impossible d'ouvrir le répertoire."

msgid "Unable to create directory."
msgstr "Impossible de créer le répertoire."

msgid "File is not writable."
msgstr "Le fichier n'est pas accessible en écriture."

msgid "Unable to open file."
msgstr "Impossible d'ouvrir le fichier."

# pas compris
msgid "Not an uploaded file."
msgstr "Pas un fichier déposé."

msgid "The uploaded file exceeds the maximum file size allowed."
msgstr "Le fichier déposé est plus grand que la taille maximale autorisée."

msgid "The uploaded file was only partially uploaded."
msgstr "Le fichier n'a été chargé qu'en partie."

msgid "No file was uploaded."
msgstr "Aucun fichier chargé."

msgid "Missing a temporary folder."
msgstr "Il manque un répertoire temporaire."

msgid "Failed to write file to disk."
msgstr "Impossible d'écrire le fichier."

#, php-format
msgid "%s is not a directory."
msgstr "%s n'est pas un répertoire."

msgid "Uploading this file is not allowed."
msgstr "L'envoi de ce fichier n'est pas autorisé."

# "en jail" ? c'est du geek ?
msgid "Destination directory is not in jail."
msgstr "Le répertoire cible n'est pas en jail."

msgid "File already exists."
msgstr "Le nouveau fichier existe déjà."

msgid "Cannot write in this directory."
msgstr "Impossible d'écrire dans ce répertoire."

msgid "An error occurred while writing the file."
msgstr "Une erreur est survenue pendant l'écriture du fichier."

msgid "Source file does not exist."
msgstr "Le fichier source n'existe pas"

# geek ?
msgid "File is not in jail."
msgstr "Le fichier n'est pas en jail."

msgid "Destination directory is not writable."
msgstr "Le répertoire cible n'est pas accessible en écriture."

msgid "Unable to rename file."
msgstr "Impossible de renommer le fichier."

msgid "File cannot be removed."
msgstr "Ce fichier ne peut pas être supprimé."

# décidément ! mais que veut dire "jail" ?
msgid "Directory is not in jail."
msgstr "Le répertoire n'est pas en jail."

msgid "Directory cannot be removed."
msgstr "Ce répertoire ne peut pas être supprimé."

msgid "Not enough memory to open image."
msgstr "Mémoire insuffisante pour ouvrir l'image."

#, php-format
msgid "File %s is not compressed in the zip."
msgstr "Le fichier %s n'est pas compressé dans le zip."

#, php-format
msgid "Trying to unzip a folder name %s"
msgstr "Tentative de décompresser un répertoire %s"

msgid "Unable to write destination file."
msgstr "Impossible d'écrire le fichier de destination"

msgid "Unable to write in target directory, permission denied."
msgstr "Impossible d'écrire dans le répertoire cible, permission refusée."

msgid "Not enough memory to open file."
msgstr "Mémoire insuffisante pour ouvrir le fichier."

msgid "File does not exist"
msgstr "Le fichier n'existe pas"

msgid "Cannot read file"
msgstr "Impossible de lire le fichier"

msgid "Directory does not exist"
msgstr "Le répertoire n'existe pas"

msgid "Cannot read directory"
msgstr "Impossible de lire le répertoire"

msgid "Unable to connect to database"
msgstr "Connexion à la base de données impossible"

#, php-format
msgid "<p>This either means that the username and password information in your <strong>config.php</strong> file is incorrect or we can't contact the database server at \"<em>%s</em>\". This could mean your host's database server is down.</p> <ul><li>Are you sure you have the correct username and password?</li><li>Are you sure that you have typed the correct hostname?</li><li>Are you sure that the database server is running?</li></ul><p>If you're unsure what these terms mean you should probably contact your host. If you still need help you can always visit the <a href=\"http://forum.dotclear.net/\">Dotclear Support Forums</a>.</p>"
msgstr "<p>Cela signifie soit que les informations d'identifiant ou de mot de passe de votre fichier <strong>config.php</strong> sont incorrects, soit que nous ne pouvons pas contacter le serveur de base de données à l'adresse \"<em>%s</em>\". Cela peut vouloir dire que le serveur en question est éteint.</p> <ul><li>Êtes-vous sûr que l'identifiant et le mot de passe sont corrects ?</li><li>Êtes-vous sûr d'avoir entré le bon nom de serveur ?</li><li> Êtes-vous sûr que le serveur fonctionne ?</li></ul><p>S vous n'êtes pas sûr de la signification de ces termes, vous devriez probablement contacter votre hébergeur. Si vous avez besoin d'une aide supplémentaire, vous pouvez vous rendre sur <a href=\"http://forum.dotclear.net/\">le forum d'entraide Dotclear</a>.</p>"

msgid "The following error was encountered while trying to read the database:"
msgstr "L'erreur suivante a été rencontrée lors de la tentative d'accès à la base de données :"

#~ msgid "login"
#~ msgstr "login"

#~ msgid "filter"
#~ msgstr "filtre"

#~ msgid "User preferences"
#~ msgstr "Préférences utilisateur"

#~ msgid "Documentation"
#~ msgstr "Documentation"

#~ msgid "View site"
#~ msgstr "Voir le site"

#~ msgid "medium"
#~ msgstr "moyenne"

#~ msgid "small"
#~ msgstr "petite"

#~ msgid "thumbnail"
#~ msgstr "miniature"

#~ msgid "square"
#~ msgstr "carrée"

#~ msgid "The file <strong>%s</strong> already exists. If you need to reset any of the configuration items in this file, please delete it first or you may <a href=\"%s\">continue to install</a>."
#~ msgstr "Le fichier <strong>%s</strong> existe déjà. Pour réinitialiser votre configuration, supprimez d'abord ce fichier ou bien <a href=\"%s\">continuez l'installation</a>."

#~ msgid "Login:"
#~ msgstr "Login :"

#~ msgid "Login and password"
#~ msgstr "Identifiant et mot de passe"

#~ msgid "User ID"
#~ msgstr "Identifiant utilisateur"

#~ msgid "Name"
#~ msgstr "Nom"

#~ msgid "Add this page to my favorites"
#~ msgstr "Ajouter cette page à mes favoris"

#~ msgid "Modify numbers in fields to change favorites order."
#~ msgstr "Modifiez les nombres dans les champs pour changer l'ordre des favoris."

msgid "Activate enhanced uploader in media manager"
<<<<<<< HEAD
msgstr "Activer l'interface avancée du gestionnaire de média"

msgid "Do not use standard favicon"
msgstr "Ne pas utiliser le favicon standard"

msgid "This will be applied for all users"
msgstr "Ce choix sera actif pour tous les utilisateurs"
=======
msgstr "Activer l'interface avancée du gestionnaire de médias"
>>>>>>> c526c18e
<|MERGE_RESOLUTION|>--- conflicted
+++ resolved
@@ -2808,14 +2808,10 @@
 #~ msgstr "Modifiez les nombres dans les champs pour changer l'ordre des favoris."
 
 msgid "Activate enhanced uploader in media manager"
-<<<<<<< HEAD
-msgstr "Activer l'interface avancée du gestionnaire de média"
+msgstr "Activer l'interface avancée du gestionnaire de médias"
 
 msgid "Do not use standard favicon"
 msgstr "Ne pas utiliser le favicon standard"
 
 msgid "This will be applied for all users"
-msgstr "Ce choix sera actif pour tous les utilisateurs"
-=======
-msgstr "Activer l'interface avancée du gestionnaire de médias"
->>>>>>> c526c18e
+msgstr "Ce choix sera actif pour tous les utilisateurs"