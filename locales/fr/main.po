# French translation of DotClear
# Copyright (C) 2006.
# Olivier Meunier <olivier@dotclear.net>, 2006.
#
# Translators:
# Franck  <carnet.franck.paul@gmail.com>, 2011.
# Stéphane Aulery <lkppo@free.fr>, 2012.
# xave <xave@dotclear.net>, 2012.
msgid ""
msgstr ""
"Project-Id-Version: Dotclear\n"
"Report-Msgid-Bugs-To: \n"
"POT-Creation-Date: 2012-08-13 09:59+0200\n"
"PO-Revision-Date: 2012-08-13 07:13+0000\n"
"Last-Translator: xave <xave@dotclear.net>\n"
"Language-Team: French (http://www.transifex.com/projects/p/dotclear/language/fr/)\n"
"MIME-Version: 1.0\n"
"Content-Type: text/plain; charset=UTF-8\n"
"Content-Transfer-Encoding: 8bit\n"
"Language: fr\n"
"Plural-Forms: nplurals=2; plural=(n > 1)\n"

msgid "Dotclear has been upgraded."
msgstr "Dotclear a été mis à jour."

msgid "Password reset"
msgstr "Réinitialisation du mot de passe"

msgid "Someone has requested to reset the password for the following site and username."
msgstr "Quelqu'un a demandé la réinitialisation du mot de passe pour le site et l'utilisateur suivants."

msgid "Username:"
msgstr "Nom d'utilisateur :"

msgid "To reset your password visit the following address, otherwise just ignore this email and nothing will happen."
msgstr "Pour réinitialiser votre mot de passe, rendez-vous à l'adresse suivante. Sinon ignorez simplement ce message et rien ne se passera."

#, php-format
msgid "The e-mail was sent successfully to %s."
msgstr "Message envoyé avec succès à %s."

msgid "Your new password"
msgstr "Votre nouveau mot de passe"

msgid "Password:"
msgstr "Mot de passe :"

msgid "Your new password is in your mailbox."
msgstr "Votre nouveau mot de passe est dans votre boîte à lettres."

msgid "Passwords don't match"
msgstr "Les mots de passe ne correspondent pas"

msgid "You didn't change your password."
msgstr "Vous n'avez pas changé votre mot de passe."

msgid "You have to change your password before you can login."
msgstr "Vous devez changer de mot de passe avant de vous connecter."

msgid "In order to login, you have to change your password now."
msgstr "Afin de vous connecter, vous devez changer votre mot de passe."

msgid "Safe Mode can only be used for super administrators."
msgstr "Le mode sans échec ne peut être utilisé que par un super administrateur."

msgid "Wrong username or password"
msgstr "Nom d'utilisateur ou mot de passe incorrect"

msgid "Back to login screen"
msgstr "Retour à l'écran de connexion"

msgid "Request a new password"
msgstr "Demander un nouveau mot de passe"

msgid "Email:"
msgstr "Email :"

msgid "recover"
msgstr "récupérer"

msgid "Change your password"
msgstr "Changer votre mot de passe"

msgid "New password:"
msgstr "Nouveau mot de passe :"

msgid "Confirm password:"
msgstr "Confirmez le mot de passe :"

msgid "change"
msgstr "changer"

msgid "Safe mode login"
msgstr "Connexion en mode sans échec"

msgid "This mode allows you to login without activating any of your plugins. This may be useful to solve compatibility problems"
msgstr "Ce mode vous permet de vous connecter sans activer de plugins. Il peut être utile pour résoudre un problème de compatibilité"

msgid "Disable or delete any plugin suspected to cause trouble, then log out and log back in normally."
msgstr "Désactivez ou supprimez les plugins semblant en être la cause, puis déconnectez-vous et connectez-vous à nouveau normalement."

msgid "Remember my ID on this computer"
msgstr "Se souvenir de mon identifiant sur cet ordinateur"

msgid "log in"
msgstr "Se connecter"

msgid "You must accept cookies in order to use the private area."
msgstr "Vous devez accepter les cookies pour utiliser l'interface privée."

msgid "Get back to normal authentication"
msgstr "Retour à l'écran de connexion normal"

msgid "Connection issue?"
msgstr "Problème de connexion ?"

msgid "I forgot my password"
msgstr "J'ai oublié mon mot de passe"

msgid "I want to log in in safe mode"
msgstr "Me connecter en mode sans échec"

msgid "%d %B %Y:"
msgstr "%d %B %Y :"

msgid "New blog"
msgstr "Nouveau blog"

msgid "Blogs"
msgstr "Blogs"

msgid "Blog ID:"
msgstr "Identifiant du blog :"

msgid "Required field"
msgstr "Champ obligatoire"

msgid "At least 2 characters using letters, numbers or symbols."
msgstr "Au moins 2 caractères, composés de lettres non accentuées, chiffres ou symboles."

msgid "Please note that changing your blog ID may require changes in your public index.php file."
msgstr "Veuillez noter que changer l'identifiant de votre blog peut nécessiter des modifications de votre fichier index.php public."

msgid "Blog name:"
msgstr "Nom du blog :"

msgid "Blog URL:"
msgstr "URL du blog :"

msgid "Blog description:"
msgstr "Description du blog :"

msgid "Create"
msgstr "Créer"

msgid "No such blog ID"
msgstr "Identifiant de blog inconnu"

msgid "Password verification failed"
msgstr "La vérification du mot de passe a échoué"

msgid "Delete a blog"
msgstr "Supprimer un blog"

msgid "Warning"
msgstr "Attention"

#, php-format
msgid "You are about to delete the blog %s. Every entry, comment and category will be deleted."
msgstr "Vous êtes sur le point de supprimer le blog %s. Tous ses billets, commentaires et catégories seront supprimés."

msgid "Please give your password to confirm the blog deletion."
msgstr "Veuillez indiquer votre mot de passe pour confirmer la suppression du blog."

msgid "Your password:"
msgstr "Votre mot de passe :"

msgid "Delete this blog"
msgstr "Supprimer ce blog"

msgid "No given blog id."
msgstr "Pas d'identifiant de blog."

msgid "No such blog."
msgstr "Blog inexistant."

msgid "year/month/day/title"
msgstr "année/mois/jour/titre"

msgid "year/month/title"
msgstr "année/mois/titre"

msgid "year/title"
msgstr "année/titre"

msgid "title"
msgstr "titre"

msgid "post id/title"
msgstr "identificateur du billet/titre"

msgid "post id"
msgstr "identificateur du billet"

msgid "(none)"
msgstr "(aucun)"

msgid "Title"
msgstr "Titre"

msgid "Title, Date"
msgstr "Titre, date"

msgid "Title, Country, Date"
msgstr "Titre, pays, date"

msgid "Title, City, Country, Date"
msgstr "Titre, ville, pays, date"

msgid "I would like search engines and archivers to index and archive my blog's content."
msgstr "Je souhaite que mon blog soit indexé et archivé par les moteurs de recherche et archiveurs."

msgid "I would like search engines and archivers to index but not archive my blog's content."
msgstr "Je souhaite que mon blog soit indexé mais pas archivé par les moteurs de recherche et archiveurs."

msgid "I would like to prevent search engines and archivers from indexing or archiving my blog's content."
msgstr "Je souhaite que mon blog ne soit ni indexé ni archivé par les moteurs de recherche et archiveurs."

msgid "That blog Id is already in use."
msgstr "Cet identifiant est déjà utilisé."

msgid "Invalid language code"
msgstr "Code langue invalide"

msgid "Blog settings"
msgstr "Paramètres du blog"

msgid "Warning: except for special configurations, it is generally advised to have a trailing \"/\" in your blog URL in PATH_INFO mode."
msgstr "Attention : sauf cas particulier, il est généralement conseillé de terminer l'URL de votre blog par \"/\" en mode PATH_INFO."

msgid "Warning: except for special configurations, it is generally advised to have a trailing \"?\" in your blog URL in QUERY_STRING mode."
msgstr "Attention: sauf cas particulier, il est généralement conseillé de terminer l'URL de votre blog par \\\"?\\\" en mode QUERY_STRING."

msgid "Blog has been successfully created."
msgstr "Blog créé avec succès."

msgid "Blog has been successfully updated."
msgstr "Blog mis à jour avec succès."

msgid "Parameters"
msgstr "Paramètres"

msgid "Blog details"
msgstr "Informations du blog"

msgid "URL scan method:"
msgstr "Méthode de lecture de l'URL :"

msgid "Blog status:"
msgstr "État du blog :"

msgid "Blog configuration"
msgstr "Configuration du blog"

msgid "Blog editor name:"
msgstr "Nom de l'auteur du blog :"

msgid "Default language:"
msgstr "Langue par défaut :"

msgid "Blog timezone:"
msgstr "Fuseau horaire du blog :"

msgid "Copyright notice:"
msgstr "Note de copyright :"

msgid "New post URL format:"
msgstr "Format d'URL des nouveaux billets :"

msgid "Note title HTML tag:"
msgstr "Balise HTML pour le titre des notes :"

msgid "Note"
msgstr "Note"

msgid "Notes"
msgstr "Notes"

msgid "Enable XML/RPC interface"
msgstr "Activer l'interface XML/RPC"

msgid "more information"
msgstr "plus d'informations"

msgid "Comments and trackbacks"
msgstr "Commentaires et rétroliens"

msgid "Accept comments"
msgstr "Accepter les commentaires"

msgid "Moderate comments"
msgstr "Modérer les commentaires"

#, php-format
msgid "Leave comments open for %s days"
msgstr "Laisser les commentaires ouverts durant %s jours"

msgid "Leave blank to disable this feature."
msgstr "Laissez vide pour annuler ce comportement."

msgid "Wiki syntax for comments"
msgstr "Syntaxe wiki pour les commentaires"

msgid "Accept trackbacks"
msgstr "Accepter les rétroliens"

msgid "Moderate trackbacks"
msgstr "Modérer les rétroliens"

#, php-format
msgid "Leave trackbacks open for %s days"
msgstr "Laisser les rétroliens ouverts durant %s jours"

msgid "Add \"nofollow\" relation on comments and trackbacks links"
msgstr "Ajouter la relation \"nofollow\" aux liens des commentaires et rétroliens"

msgid "Blog presentation"
msgstr "Présentation du blog"

msgid "Date format:"
msgstr "Format des dates :"

msgid "Time format:"
msgstr "Format des heures :"

msgid "Display smilies on entries and comments"
msgstr "Afficher des émoticônes dans les billets et commentaires"

#, php-format
msgid "Display %s entries per page"
msgstr "Afficher %s billets par page"

#, php-format
msgid "Display %s entries per feed"
msgstr "Afficher %s billets par flux de syndication"

#, php-format
msgid "Display %s comments per feed"
msgstr "Afficher %s commentaires par flux de syndication"

msgid "Truncate feeds"
msgstr "Tronquer les flux de syndication"

msgid "Media and images"
msgstr "Médias et images"

msgid "Generated image sizes (in pixels)"
msgstr "Tailles des images générées (en pixels)"

msgid "Thumbnails:"
msgstr "Miniatures :"

msgid "Small:"
msgstr "Petites :"

msgid "Medium:"
msgstr "Moyennes :"

msgid "Inserted image title"
msgstr "Titres des images insérées"

msgid "This defines image tag title when you insert it in a post from the media manager. It is retrieved from the picture's metadata."
msgstr "Ceci définit le titre de la balise d'une image insérée depuis le gestionnaire de media. Les informations sont obtenues depuis les métadonnées de l'image."

msgid "Use original media date if possible"
msgstr "Utiliser la date originale du média si possible"

msgid "Search engines robots policy"
msgstr "Paramètres d'indexation par les moteurs de recherche"

msgid "Save"
msgstr "Enregistrer"

msgid "XML/RPC interface"
msgstr "Interface XML/RPC"

msgid "XML/RPC interface allows you to edit your blog with an external client."
msgstr "L'interface XML/RPC vous permet de publier sur votre blog avec un client externe."

msgid "XML/RPC interface is not active. Change settings to enable it."
msgstr "L'interface XML/RPC n'est pas active. Changez vos paramètres pour l'activer."

msgid "XML/RPC interface is active. You should set the following parameters on your XML/RPC client:"
msgstr "L'interface XML/RPC est active. Vous êtes invités à indiquer les paramètres suivants dans votre client XML/RPC :"

msgid "Server URL:"
msgstr "URL du serveur :"

msgid "Blogging system:"
msgstr "Système de blog :"

msgid "User name:"
msgstr "Nom d'utilisateur :"

msgid "your password"
msgstr "votre mot de passe"

msgid "Users"
msgstr "Utilisateurs"

msgid "Users on this blog"
msgstr "Utilisateurs de ce blog"

msgid "No users"
msgstr "Aucun utilisateur"

msgid "Super administrator"
msgstr "Super administrateur"

msgid "Change permissions"
msgstr "Changer les permissions"

msgid "You can't remove default theme."
msgstr "Vous ne pouvez pas supprimer le thème par défaut."

msgid "Theme does not exist."
msgstr "Ce thème n'existe pas."

msgid "Unable to move uploaded file."
msgstr "Impossible de déplacer le fichier téléchargé."

msgid "An error occurred while downloading the file."
msgstr "Une erreur est survenue pendant le téléchargement du fichier."

#, php-format
msgid "by %s"
msgstr "par %s"

#, php-format
msgid "version %s"
msgstr "version %s"

#, php-format
msgid "(built on \"%s\")"
msgstr "(basé sur \"%s\")"

#, php-format
msgid "(requires \"%s\")"
msgstr "(nécessite \"%s\")"

msgid "Stylesheet"
msgstr "Feuille de style"

msgid "Configure theme"
msgstr "Configurer le thème"

msgid "Blog appearance"
msgstr "Apparence du blog"

msgid "Theme has been successfully changed."
msgstr "Thème changé avec succès."

msgid "Theme has been successfully installed."
msgstr "Thème installé avec succès."

msgid "Theme has been successfully upgraded"
msgstr "Thème mis à jour avec succès."

msgid "Theme has been successfully deleted."
msgstr "Thème supprimé avec succès."

#, php-format
msgid "You can find additional themes for your blog on %s."
msgstr "Vous pouvez trouver d'autres thèmes pour votre blog sur %s."

msgid "To install or upgrade a theme you generally just need to upload it in \"Install or upgrade a theme\" section."
msgstr "Tout ce que vous avez à faire pour installer ou mettre à jour un thème est généralement de le déposer dans la section \"Installer ou mettre à jour un thème\"."

msgid "Themes"
msgstr "Thèmes"

#, php-format
msgid "You are currently using <strong>%s</strong>"
msgstr "Vous utilisez actuellement <strong>%s</strong>"

msgid "Use selected theme"
msgstr "Utiliser le thème sélectionné"

msgid "Delete selected theme"
msgstr "Supprimer le thème sélectionné"

msgid "Install or upgrade a theme"
msgstr "Installer ou mettre à jour un thème"

msgid "You can install themes by uploading or downloading zip files."
msgstr "Vous pouvez installer des thèmes en déposant ou téléchargeant des fichiers zip."

msgid "Upload a zip file"
msgstr "Déposer un fichier zip"

msgid "Theme zip file:"
msgstr "Fichier zip du thème :"

msgid "Upload theme"
msgstr "Déposer un thème"

msgid "Download a zip file"
msgstr "Télécharger un fichier zip"

msgid "Theme zip file URL:"
msgstr "URL du fichier zip du thème :"

msgid "Download theme"
msgstr "Télécharger le thème"

msgid "To enable this function, please give write access to your themes directory."
msgstr "Pour activer cette fonction, donnez un accès en écriture à votre répertoire de thèmes."

msgid "Theme configuration"
msgstr "Configuration du thème"

msgid "back"
msgstr "retour"

msgid "Last update"
msgstr "Dernière mise à jour"

msgid "Blog name"
msgstr "Nom du blog"

msgid "Blog ID"
msgstr "Identifiant du blog"

msgid "Descending"
msgstr "Décroissant"

msgid "Ascending"
msgstr "Croissant"

msgid "List of blogs"
msgstr "Liste des blogs"

msgid "Blog has been successfully deleted."
msgstr "Blog supprimé avec succès."

msgid "Create a new blog"
msgstr "Créer un nouveau blog"

msgid "Filters"
msgstr "Filtres"

msgid "Order by:"
msgstr "Trier par :"

msgid "Sort:"
msgstr "Ordre :"

msgid "Search:"
msgstr "Chercher :"

msgid "Blogs per page"
msgstr "Blogs par page"

msgid "Apply filters"
msgstr "Appliquer les filtres"

msgid "No blog"
msgstr "Pas de blog"

msgid "Page(s)"
msgstr "Page(s)"

msgid "Entries"
msgstr "Billets"

msgid "Entries (all types)"
msgstr "Billets & pages"

msgid "Status"
msgstr "État"

#, php-format
msgid "Edit blog %s"
msgstr "Modifier le blog %s"

msgid "edit"
msgstr "modifier"

#, php-format
msgid "Switch to blog %s"
msgstr "Passer au blog %s"

msgid "This category does not exist."
msgstr "Cette catégorie n'existe pas."

msgid "Categories"
msgstr "Catégories"

msgid "The category has been successfully created."
msgstr "Catégorie créée avec succès."

msgid "The category has been successfully removed."
msgstr "Catégorie supprimée avec succès."

msgid "Categories have been successfully reordered."
msgstr "Catégories réordonnées avec succès."

msgid "The category has been successfully moved."
msgstr "Catégorie déplacée avec succès."

msgid "No category yet."
msgstr "Pas encore de catégorie."

msgid "Categories list"
msgstr "Liste des catégories"

#, php-format
msgid "%d entries"
msgstr "%d billets"

#, php-format
msgid "%d entry"
msgstr "%d billet"

msgid "total:"
msgstr "total :"

msgid "URL:"
msgstr "URL :"

msgid "Add a new category"
msgstr "Créer une nouvelle catégorie"

msgid "Title:"
msgstr "Titre :"

msgid "Parent:"
msgstr "Parent :"

msgid "Top level"
msgstr "Premier niveau"

msgid "Remove a category"
msgstr "Supprimer une catégorie"

msgid "Choose a category to remove:"
msgstr "Choisissez une catégorie à supprimer :"

msgid "And choose the category which will receive its entries:"
msgstr "Et sélectionnez la catégorie qui recevra ses (éventuels) billets :"

msgid "The entries cannot be moved to the category you choose to delete."
msgstr "Vous ne pouvez déplacer les billets vers la catégorie que vous voulez supprimer."

msgid "Delete"
msgstr "Supprimer"

msgid "Reorder categories"
msgstr "Réordonner les catégories"

msgid "This will relocate all categories on the top level"
msgstr "Ceci va déplacer toutes les catégories au premier niveau"

msgid "Reorder"
msgstr "Réordonner"

msgid "New category"
msgstr "Nouvelle catégorie"

msgid "Category has been successfully updated."
msgstr "Catégorie mise à jour avec succès."

msgid "Category information"
msgstr "Détails de la catégorie"

msgid "Warning: If you set the URL manually, it may conflict with another category."
msgstr "Attention : si vous indiquez l'URL manuellement, celle-ci peut entrer en conflit avec une autre catégorie."

msgid "Description:"
msgstr "Description :"

msgid "Move this category"
msgstr "Déplacer cette catégorie"

msgid "Category parent"
msgstr "Catégorie parente"

msgid "Category sibling"
msgstr "Catégorie voisine"

msgid "Move current category"
msgstr "Déplacer la catégorie"

msgid "after"
msgstr "après"

msgid "before"
msgstr "avant"

msgid "position: "
msgstr "position : "

msgid "Entry does not exist."
msgstr "Ce billet n'existe pas."

msgid "No comment"
msgstr "Aucun commentaire"

msgid "You can't edit this comment."
msgstr "Vous ne pouvez pas modifier ce commentaire."

msgid "Edit comment"
msgstr "Modifier le commentaire"

msgid "Comment has been successfully updated."
msgstr "Commentaire mis à jour avec succès."

#, php-format
msgid "Your comment on my blog %s"
msgstr "Votre commentaire sur mon blog %s"

#, php-format
msgid ""
"Hi!\n"
"\n"
"You wrote a comment on:\n"
"%s\n"
"\n"
"\n"
msgstr ""
"Bonjour,\n"
"\n"
"Vous avez déposé un commentaire sur :\n"
"%s\n"
"\n"
"\n"

msgid "Send an e-mail"
msgstr "Envoyer un email"

msgid "IP address:"
msgstr "Adresse IP :"

msgid "Date:"
msgstr "Date :"

msgid "Author:"
msgstr "Auteur :"

msgid "Web site:"
msgstr "Site web :"

msgid "Status:"
msgstr "État :"

msgid "Comment:"
msgstr "Commentaire :"

msgid "comment"
msgstr "commentaire"

msgid "trackback"
msgstr "rétrolien"

msgid "Date"
msgstr "Date"

msgid "Entry title"
msgstr "Titre du billet"

msgid "Author"
msgstr "Auteur"

msgid "publish"
msgstr "publier"

msgid "unpublish"
msgstr "mettre hors ligne"

msgid "mark as pending"
msgstr "mettre en attente"

msgid "mark as junk"
msgstr "mettre en indésirable"

msgid "Type:"
msgstr "Type :"

msgid "Comments per page"
msgstr "Commentaires par page"

msgid "Comment author:"
msgstr "Auteur du commentaire :"

msgid "You have one spam comment."
msgstr "Vous avez un commentaire indésirable."

msgid "Show it."
msgstr "L'afficher."

#, php-format
msgid "You have %s spam comments."
msgstr "Vous avez %s commentaires indésirables."

msgid "Show them."
msgstr "Les afficher."

msgid "Selected comments action:"
msgstr "Action sur les commentaires sélectionnés :"

msgid "action: "
msgstr "action : "

msgid "ok"
msgstr "ok"

msgid "Comments"
msgstr "Commentaires"

#, php-format
msgid "%d comment"
msgstr "%d commentaire"

#, php-format
msgid "%d comments"
msgstr "%d commentaires"

msgid "New entry"
msgstr "Nouveau billet"

msgid "My preferences"
msgstr "Mes préférences"

msgid "Documentation and support"
msgstr "Documentation et support"

msgid "Latest news"
msgstr "Actualités"

msgid "(external link)"
msgstr "(lien externe)"

msgid "Dashboard"
msgstr "Tableau de bord"

msgid "Make this blog my default blog"
msgstr "Définir comme blog par défaut"

msgid "This blog is offline"
msgstr "Ce blog est hors ligne"

msgid "This blog is removed"
msgstr "Ce blog est retiré de la publication"

msgid "%s is not defined, you should edit your configuration file."
msgstr "%s n'est pas défini, vous devriez corriger votre fichier de configuration."

msgid "See <a href=\"http://dotclear.org/documentation/2.0/admin/config\">documentation</a> for more information."
msgstr "Voir <a href=\"http://fr.dotclear.org/documentation/2.0/admin/config\">la documentation</a> pour plus d'information."

msgid "Following plugins have been installed:"
msgstr "Les extensions suivantes ont été installées :"

msgid "Following plugins have not been installed:"
msgstr "Les extensions suivantes n'ont pas été installées :"

#, php-format
msgid "Dotclear %s is available!"
msgstr "Dotclear %s est disponible !"

msgid "Upgrade now"
msgstr "Mettre à jour maintenant"

msgid "Remind me later"
msgstr "Me le rappeler plus tard"

msgid "information about this version"
msgstr "Information à propos de cette version"

msgid "Some plugins are installed twice:"
msgstr "Ces extensions sont installées en double :"

msgid "Quick entry"
msgstr "Billet rapide"

msgid "Content:"
msgstr "Contenu :"

msgid "Category:"
msgstr "Catégorie :"

msgid "Save and publish"
msgstr "Enregister et publier"

#, php-format
msgid "PHP version is %s (5.0 or earlier needed)."
msgstr "La version de PHP est %s (5.0 ou plus récente nécessaire.)"

msgid "Multibyte string module (mbstring) is not available."
msgstr "Le support des chaînes multi-octets (mbstring) n'est pas disponible."

msgid "Iconv module is not available."
msgstr "Le module iconv n'est pas disponible."

msgid "Output control functions are not available."
msgstr "Les fonctions de bufferisation de sortie ne sont pas disponibles."

msgid "SimpleXML module is not available."
msgstr "Le module SimpleXML n'est pas disponible."

msgid "DOM XML module is not available."
msgstr "Le module DOM XML n'est pas disponible."

msgid "PCRE engine does not support UTF-8 strings."
msgstr "Le moteur d'expressions rationnelles PCRE n'accepte pas les chaînes UTF-8."

msgid "SPL module is not available."
msgstr "Le module SPL n'est pas disponible."

#, php-format
msgid "MySQL version is %s (4.1 or earlier needed)."
msgstr "La version de MySQL est %s (4.1 ou plus récente nécessaire)."

msgid "MySQL InnoDB engine is not available."
msgstr "Le gestionnaire de stockage InnoDB de MySQL n'est pas disponible."

#, php-format
msgid "PostgreSQL version is %s (8.0 or earlier needed)."
msgstr "La version de PostgreSQL est %s (8.0 ou plus récente nécessaire)."

msgid "Please set a master key (DC_MASTER_KEY) in configuration file."
msgstr "Veuillez indiquer une clé de référence (DC_MASTER_KEY) dans le fichier de configuration."

msgid "Dotclear is already installed."
msgstr "Dotclear est déjà installé."

msgid "Dotclear cannot be installed."
msgstr "Dotclear ne peut pas être installé."

msgid "No user ID given"
msgstr "Aucun identifiant utilisateur spécifié"

msgid "User ID must contain at least 2 characters using letters, numbers or symbols."
msgstr "L'identifiant utilisateur doit contenir au moins 2 caractères composés de lettres, chiffres ou symboles."

msgid "Invalid email address"
msgstr "Adresse email incorrecte"

msgid "No password given"
msgstr "Aucun mot de passe spécifié"

msgid "Password must contain at least 6 characters."
msgstr "Le mot de passe doit contenir au moins 6 caractères."

msgid "My first blog"
msgstr "Mon premier blog"

msgid "%A, %B %e %Y"
msgstr "%A %e %B %Y"

msgid "Welcome to Dotclear!"
msgstr "Bienvenue sur Dotclear !"

msgid "This is your first entry. When you're ready to blog, log in to edit or delete it."
msgstr "Ceci est votre premier billet. Quand vous serez prêt à bloguer, connectez-vous pour le modifier ou le supprimer."

msgid "Dotclear Team"
msgstr "L'équipe Dotclear"

msgid ""
"<p>This is a comment.</p>\n"
"<p>To delete it, log in and view your blog's comments. Then you might remove or edit it.</p>"
msgstr ""
"<p>Ceci est un commentaire</p>\n"
"<p>Pour le supprimer, connectez-vous et affichez les commentaires de votre blog. Vous pourrez alors le supprimer ou le modifier.</p>"

msgid "Dotclear Install"
msgstr "Installation de Dotclear"

msgid "show"
msgstr "voir"

msgid "Dotclear installation"
msgstr "Installation de Dotclear"

#, php-format
msgid "Cache directory %s is not writable."
msgstr "Le répertoire de cache %s n'est pas accessible en écriture."

msgid "Errors:"
msgstr "Erreurs :"

msgid "Configuration file has been successfully created."
msgstr "Le fichier de configuration a été créé avec succès."

msgid "User information"
msgstr "Informations utilisateur"

msgid "Please provide the following information needed to create the first user."
msgstr "Merci de fournir les informations suivantes pour créer le premier utilisateur."

msgid "First Name:"
msgstr "Prénom :"

msgid "Last Name:"
msgstr "Nom :"

msgid "Username and password"
msgstr "Identifiant et mot de passe"

msgid "All done!"
msgstr "C'est terminé !"

msgid "Dotclear has been successfully installed. Here is some useful information you should keep."
msgstr "Dotclear a été installé avec succès. Conservez les informations suivantes précieusement."

msgid "Your account"
msgstr "Votre compte"

msgid "Your blog"
msgstr "Votre blog"

msgid "Blog address:"
msgstr "Adresse du blog :"

msgid "Administration interface:"
msgstr "Interface d'administration :"

msgid "Manage your blog now"
msgstr "Gérez votre blog"

msgid "Installation can not be completed"
msgstr "L'installation ne peut pas être terminée"

msgid "For the said reasons, Dotclear can not be installed. Please refer to <a href=\"http://dotclear.org/documentation/2.0/admin/install\">the documentation</a> to learn how to correct the problem."
msgstr "Pour les raisons ci-dessus, Dotclear ne peut pas être installé. Référez-vous à <a href=\"http://fr.dotclear.org/documentation/2.0/admin/install\">la documentation</a> pour savoir comment corriger le problème."

#, fuzzy, php-format
msgid "Path <strong>%s</strong> is not writable."
msgstr "Le répertoire de cache <strong>%s</strong> n'est pas accessible en écriture."

#, fuzzy
msgid "Dotclear installation wizard could not create configuration file for you. You must change folder right or create the <strong>config.php</strong> file manually, please refer to <a href=\"http://dotclear.org/documentation/2.0/admin/install\">the documentation</a> to learn how to do this."
msgstr "Pour les raisons ci-dessus, Dotclear ne peut pas être installé. Référez-vous à <a href=\"http://fr.dotclear.org/documentation/2.0/admin/install\">la documentation</a> pour savoir comment corriger le problème."

#, php-format
msgid "File %s does not exist."
msgstr "Le fichier %s n'existe pas."

#, php-format
msgid "Cannot write %s file."
msgstr "Impossible d'écrire le fichier %s."

msgid "Dotclear installation wizard"
msgstr "Assistant d'installation de Dotclear"

msgid "Welcome"
msgstr "Bienvenue"

msgid "To complete your Dotclear installation and start writing on your blog, we just need to know how to access your database and who you are. Just fill this two steps wizard with this information and we will be done."
msgstr "Pour achever votre installation de Dotclear, il ne manque plus que les informations concernant votre base de données, puis vos informations personnelles. Remplissez simplement les deux formulaires suivants et vous pourrez commencer à utiliser votre blog."

msgid "Attention:"
msgstr "Attention :"

msgid "this wizard may not function on every host. If it does not work for you, please refer to <a href=\"http://dotclear.org/documentation/2.0/admin/install\">the documentation</a> to learn how to create the <strong>config.php</strong> file manually."
msgstr "cet assistant peut ne pas fonctionner chez tous les hébergeurs. Si vous rencontrez un problème, vous trouverez comment créer le fichier de configuration dans <a href=\"http://fr.dotclear.org/documentation/2.0/admin/install\">la documentation</a>."

msgid "System information"
msgstr "Informations système"

msgid "Please provide the following information needed to create your configuration file."
msgstr "Merci de fournir les informations suivantes qui sont nécessaires pour créer votre fichier de configuration."

msgid "Database type:"
msgstr "Type de base de données :"

msgid "Database Host Name:"
msgstr "Nom d'hôte de la base de données :"

msgid "Database Name:"
msgstr "Nom de la base de données :"

msgid "Database User Name:"
msgstr "Nom d'utilisateur de la base de données :"

msgid "Database Password:"
msgstr "Mot de passe de la base de données :"

msgid "Database Tables Prefix:"
msgstr "Préfixe des tables de la base de données :"

msgid "Continue"
msgstr "Continuer"

msgid "No such installed language"
msgstr "Cette langue n'est pas installée"

msgid "You can't remove English language."
msgstr "Vous ne pouvez pas supprimer la langue anglaise."

msgid "Permissions to delete language denied."
msgstr "Permission de supprimer la langue refusée."

msgid "Invalid language file URL."
msgstr "URL de fichier de langue invalide."

msgid "Languages management"
msgstr "Gestion des langues"

msgid "Language has been successfully deleted."
msgstr "Langue supprimée avec succès."

msgid "Language has been successfully installed."
msgstr "Langue installée avec succès."

msgid "Language has been successfully upgraded"
msgstr "Langue mise à jour avec succès."

msgid "Here you can install, upgrade or remove languages for your Dotclear installation."
msgstr "Sur cette page, vous pouvez installer, mettre à jour ou supprimer des langues de votre installation de Dotclear."

#, php-format
msgid "You can change your user language in your <a href=\"%1$s\">preferences</a> or change your blog's main language in your <a href=\"%2$s\">blog settings</a>."
msgstr "Vous pouvez changer votre langue d'utilisateur dans vos <a href=\"%1$s\">préférences</a> ou changer la langue principale de votre blog dans vos <a href=\"%2$s\">Paramètres du blog</a>."

msgid "Installed languages"
msgstr "Langues installées"

msgid "No additional language is installed."
msgstr "Aucune langue supplémentaire n'est installée."

msgid "Language"
msgstr "Langue"

msgid "Action"
msgstr "Action"

msgid "Install or upgrade languages"
msgstr "Installer ou mettre à jour une langue"

#, php-format
msgid "You can install or remove a language by adding or removing the relevant directory in your %s folder."
msgstr "Vous pouvez installer ou supprimer une langue en ajoutant ou supprimant le répertoire correspondant dans votre répertoire %s."

msgid "Available languages"
msgstr "Langues disponibles"

#, php-format
msgid "You can download and install a additional language directly from Dotclear.net. Proposed languages are based on your version: %s."
msgstr "Vous pouvez télécharger et installer une langue supplémentaire directement depuis Dotclear.net. Les langues proposées sont basées sur votre version : %s."

msgid "Language:"
msgstr "Langue :"

msgid "Install language"
msgstr "Installer la langue"

msgid "You can install languages by uploading zip files."
msgstr "Vous pouvez installer des langues en déposant des fichiers zip."

msgid "Language zip file:"
msgstr "Fichier zip de la langue :"

msgid "Upload language"
msgstr "Déposer la langue"

msgid "Invalid language zip file."
msgstr "Fichier zip de langue invalide."

msgid "The zip file does not appear to be a valid Dotclear language pack."
msgstr "Le fichier zip ne semble pas être un fichier de langue Dotclear valide."

msgid "An error occurred during language upgrade."
msgstr "Une erreur est survenue durant la mise à jour de la langue."

msgid "Error:"
msgstr "Erreur :"

msgid "By names, in ascending order"
msgstr "Par noms croissants"

msgid "By names, in descending order"
msgstr "Par noms décroissants"

msgid "By dates, in ascending order"
msgstr "Par dates croissantes"

msgid "By dates, in descending order"
msgstr "Par dates décroissantes"

msgid "Media manager"
msgstr "Gestionnaire de médias"

msgid "Go to %s folder"
msgstr "Aller au dossier %s"

msgid "Media details of %s"
msgstr "Détails du média %s"

msgid "confirm removal"
msgstr "Confirmer la suppression"

#, php-format
msgid "Are you sure you want to remove %s?"
msgstr "Êtes-vous certain de vouloir supprimer %s ?"

msgid "Cancel"
msgstr "Annuler"

msgid "Yes"
msgstr "oui"

msgid "Directory has been successfully created."
msgstr "Répertoire créé avec succès."

msgid "Files have been successfully uploaded."
msgstr "Fichier chargé avec succès."

msgid "File has been successfully removed."
msgstr "Fichier supprimé avec succès."

msgid "Directory has been successfully removed."
msgstr "Répertoire supprimé avec succès."

msgid "Directory has been successfully rebuilt."
msgstr "Répertoire reconstruit avec succès."

msgid "Zip file has been successfully extracted."
msgstr "Le fichier zip a été extrait avec succès."

#, php-format
msgid "Choose a file to attach to entry %s by clicking on %s."
msgstr "Choisissez un fichier à attacher au billet %s en cliquant sur %s."

msgid "Attach this file to entry"
msgstr "Attacher ce fichier au billet"

#, php-format
msgid "Choose a file to insert into entry by clicking on %s."
msgstr "Choisissez un fichier à insérer dans le billet en cliquant sur %s."

msgid "No file."
msgstr "Aucun fichier."

msgid "Sort files:"
msgstr "Trier les fichiers :"

msgid "Sort"
msgstr "Trier"

msgid "Add files"
msgstr "Ajouter des fichiers"

msgid "Please take care to publish media that you own and that are not protected by copyright."
msgstr "Veuillez prendre garde à ne publier que des médias que vous possédez ou qui ne sont pas protégés par le droit d'auteur."

msgid "Choose a file:"
msgstr "Choisir un fichier :"

#, php-format
msgid "Maximum size %s"
msgstr "Taille maximale %s"

msgid "Private"
msgstr "Privé"

msgid "To send several files at the same time, you can activate the enhanced uploader in"
msgstr "Pour envoyer plusieurs fichiers à la fois, vous pouvez activer l'interface avancée dans"

msgid "Send"
msgstr "Envoyer"

msgid "New directory"
msgstr "Nouveau répertoire"

msgid "Directory Name:"
msgstr "Nom du répertoire :"

msgid "Download this directory as a zip file"
msgstr "Télécharger ce répertoire dans un fichier zip"

msgid "open"
msgstr "ouvrir"

msgid "Insert this file into entry"
msgstr "Insérer ce fichier dans le billet"

msgid "delete"
msgstr "supprimer"

msgid "Not a valid file"
msgstr "Fichier invalide"

msgid "File has been successfully updated."
msgstr "Fichier mis à jour avec succès."

msgid "Thumbnails have been successfully updated."
msgstr "Les miniatures mises à jour avec succès."

msgid "Insert media item"
msgstr "Insérer un média"

msgid "Image size:"
msgstr "Taille de l'image :"

msgid "original"
msgstr "originale"

msgid "Image alignment"
msgstr "Alignement de l'image"

msgid "None"
msgstr "Aucun"

msgid "Left"
msgstr "Gauche"

msgid "Right"
msgstr "Droite"

msgid "Center"
msgstr "Centre"

msgid "Image insertion"
msgstr "Insertion de l'image"

msgid "As a single image"
msgstr "En tant qu'image uniquement"

msgid "As a link to original image"
msgstr "En tant que lien vers l'image originale"

msgid "MP3 disposition"
msgstr "Disposition du MP3"

msgid "Please note that you cannot insert mp3 files with visual editor."
msgstr "Merci de noter que vous ne pouvez pas insérer de fichier mp3 avec l'éditeur visuel."

msgid "Please note that you cannot insert video files with visual editor."
msgstr "Merci de noter que vous ne pouvez pas insérer de fichier vidéo avec l'éditeur visuel."

msgid "Video size"
msgstr "Taille de la vidéo"

msgid "Width:"
msgstr "Largeur :"

msgid "Height:"
msgstr "Hauteur :"

msgid "Video disposition"
msgstr "Disposition de la vidéo"

msgid "Media item will be inserted as a link."
msgstr "Le média sera inséré en tant que lien."

msgid "Insert"
msgstr "Insérer"

msgid "Media details"
msgstr "Détails du média"

msgid "Available sizes:"
msgstr "Tailles disponibles :"

msgid "File owner:"
msgstr "Propriétaire du fichier :"

msgid "File type:"
msgstr "Type de fichier :"

msgid "File size:"
msgstr "Taille du fichier :"

msgid "File URL:"
msgstr "URL du fichier :"

msgid "Show entries containing this media"
msgstr "Afficher les billets contenant ce média"

msgid "Entries containing this media"
msgstr "Billets contenant ce média"

msgid "No entry seems contain this media."
msgstr "Aucun billet ne semble contenir ce média."

msgid "Image details"
msgstr "Détails de l'image"

msgid "No detail"
msgstr "Aucun détail"

msgid "Update thumbnails"
msgstr "Mettre à jour les miniatures"

msgid "This will create or update thumbnails for this image."
msgstr "Ceci va créer ou mettre à jour les miniatures pour cette image."

msgid "Extract in a new directory"
msgstr "Extraire dans un nouveau répertoire"

msgid "Extract in current directory"
msgstr "Extraire dans le répertoire actuel"

msgid "Extract archive"
msgstr "Extraire l'archive"

msgid "This will extract archive in a new directory that should not exist yet."
msgstr "Ceci va extraire l'archive dans un nouveau répertoire qui ne doit pas encore exister."

msgid "This will extract archive in current directory and will overwrite existing files or directory."
msgstr "Ceci va extraire l'archive dans le répertoire actuel et écrasera les fichiers ou répertoires existants."

msgid "Extract mode:"
msgstr "Mode d'extraction :"

msgid "Extract"
msgstr "Extraire"

msgid "Change media properties"
msgstr "Changer les propriétés du média"

msgid "File name:"
msgstr "Nom du fichier :"

msgid "File title:"
msgstr "Titre du fichier :"

msgid "File date:"
msgstr "Date du fichier :"

msgid "New directory:"
msgstr "Nouveau répertoire :"

msgid "Delete this media"
msgstr "Supprimer ce média"

msgid "Are you sure to delete this media?"
msgstr "Êtes-vous sûr de vouloir supprimer ce média ?"

msgid "Change file"
msgstr "Changer le fichier"

msgid "No content found on this plugin."
msgstr "Aucun contenu pour cette extension."

msgid "Plugin not found"
msgstr "Extension introuvable"

msgid "The plugin you reached does not exist or does not have an admin page."
msgstr "L'extension que vous essayez d'atteindre n'existe pas ou n'a pas de page d'administration."

msgid "No such plugin."
msgstr "Extension inexistante."

msgid "You don't have permissions to delete this plugin."
msgstr "Vous n'avez pas les permissions pour effacer cette extension."

msgid "You don't have permissions to deactivate this plugin."
msgstr "Vous n'avez pas les permissions pour désactiver cette extension."

msgid "Plugins management"
msgstr "Gestion des extensions"

msgid "Plugin has been successfully deleted."
msgstr "Extension supprimée avec succès."

msgid "Plugin has been successfully installed."
msgstr "Extension installée avec succès."

msgid "Plugin has been successfully upgraded"
msgstr "Extension mise à jour avec succès."

msgid "Plugins add new functionalities to Dotclear. Here you can activate or deactivate installed plugins."
msgstr "Les extensions ajoutent de nouvelles fonctionnalités à Dotclear. Ici, vous pouvez activer ou désactiver les extensions installées."

#, php-format
msgid "You can find additional plugins for your blog on %s."
msgstr "Vous pouvez trouver de nouvelles extensions pour votre blog sur %s."

msgid "You can find additional plugins for your blog on %s or using the %s."
msgstr "Vous pouvez trouver de nouvelles extensions pour votre blog sur %s ou en utilisant l'%s."

msgid "To install or upgrade a plugin you generally just need to upload it in \"Install or upgrade a plugin\" section."
msgstr "Tout ce que vous avez à faire pour installer ou mettre à jour une extension est généralement de la déposer dans la section \"Installer ou mettre à jour une extension\"."

msgid "To install or upgrade a plugin you just need to extract it in your plugins directory."
msgstr "Tout ce que vous avez à faire pour installer une extension est de l'extraire dans votre répertoire d'extensions."

msgid "Plugins"
msgstr "Plugins"

msgid "Activated plugins"
msgstr "Extensions activées"

msgid "Plugin"
msgstr "Extension"

msgid "Version"
msgstr "Version"

msgid "Details"
msgstr "Détails"

msgid "Deactivate"
msgstr "Désactiver"

msgid "Deactivated plugins"
msgstr "Extensions désactivées"

msgid "Activate"
msgstr "Activer"

msgid "Install or upgrade a plugin"
msgstr "Installer ou mettre à jour une extension"

msgid "You can install plugins by uploading or downloading zip files."
msgstr "Vous pouvez installer des extensions en déposant ou téléchargeant des fichiers zip."

msgid "Plugin zip file:"
msgstr "Fichier zip de l'extension :"

msgid "Upload plugin"
msgstr "Déposer l'extension"

msgid "Plugin zip file URL:"
msgstr "URL du fichier zip de l'extension :"

msgid "Download plugin"
msgstr "Télécharger l'extension"

msgid "To enable this function, please give write access to your plugins directory."
msgstr "Pour activer cette fonction, donnez un accès en écriture à votre répertoire d'extensions."

msgid "Plugin from official distribution"
msgstr "Extension de la distribution officielle"

msgid "Add a link"
msgstr "Ajouter un lien"

msgid "Available"
msgstr "Disponible"

msgid "Most used"
msgstr "Plus utilisées"

msgid "Link URL:"
msgstr "URL du lien :"

msgid "Link title:"
msgstr "Titre du lien :"

msgid "Link language:"
msgstr "Langue du lien :"

msgid "Add a link to an entry"
msgstr "Ajouter un lien vers une entrée"

msgid "Search entry:"
msgstr "Rechercher une entrée :"

msgid "Entry type:"
msgstr "Type d'entrées :"

msgid "post"
msgstr "billet"

msgid "Search"
msgstr "Rechercher"

msgid "cancel"
msgstr "annuler"

msgid "This entry does not exist."
msgstr "Ce billet n'existe pas."

msgid "Edit entry"
msgstr "Modifier le billet"

msgid "Edit entry &ldquo;%s&rdquo;"
msgstr "Modifier le billet &ldquo;%s&rdquo;"

msgid "next entry"
msgstr "billet suivant"

msgid "previous entry"
msgstr "billet précédent"

msgid "Entry has been successfully updated."
msgstr "Billet mis à jour avec succès."

msgid "Entry has been successfully created."
msgstr "Billet créé avec succès."

msgid "File has been successfully attached."
msgstr "Fichier attaché avec succès."

msgid "Attachment has been successfully removed."
msgstr "Annexe retirée avec succès."

msgid "Comment has been successfully created."
msgstr "Commentaire créé avec succès."

msgid "Don't forget to validate your XHTML conversion by saving your post."
msgstr "Enregistrez votre billet pour valider la transformation en XHTML."

msgid "Go to this entry on the site"
msgstr "Voir ce billet sur le site"

msgid "new window"
msgstr "nouvelle fenêtre"

msgid "Excerpt:"
msgstr "Extrait :"

msgid "Notes:"
msgstr "Notes :"

msgid "Preview"
msgstr "Prévisualiser"

msgid "Entry status:"
msgstr "État du billet :"

msgid "Published on:"
msgstr "Publié le :"

msgid "Text formating:"
msgstr "Syntaxe de saisie :"

msgid "Convert to XHTML"
msgstr "Convertir en XHTML"

msgid "Warning: Comments are not more accepted for this entry."
msgstr "Attention : les commentaires ne sont plus acceptés pour ce billet."

msgid "Warning: Comments are not accepted on this blog."
msgstr "Attention : les commentaires ne sont pas acceptés sur ce blog."

msgid "Warning: Trackbacks are not more accepted for this entry."
msgstr "Attention : les rétroliens ne sont plus acceptés pour ce billet."

msgid "Warning: Trackbacks are not accepted on this blog."
msgstr "Attention : les rétroliens ne sont pas acceptés sur ce blog."

msgid "Selected entry"
msgstr "Billet sélectionné"

msgid "Entry lang:"
msgstr "Langue du billet :"

msgid "Entry password:"
msgstr "Mot de passe du billet :"

msgid "Basename:"
msgstr "URL spécifique :"

msgid "Warning: If you set the URL manually, it may conflict with another entry."
msgstr "Attention : si vous indiquez l'URL manuellement, celle-ci peut entrer en conflit avec un autre billet."

msgid "Ping blogs"
msgstr "Faire des rétroliens"

msgid "Trackbacks"
msgstr "Rétroliens"

msgid "No trackback"
msgstr "Aucun rétrolien"

msgid "Add a comment"
msgstr "Ajouter un commentaire"

msgid "Name:"
msgstr "Nom :"

msgid "IP address"
msgstr "Adresse IP"

msgid "published"
msgstr "publié"

msgid "unpublished"
msgstr "non publié"

msgid "pending"
msgstr "en attente"

msgid "junk"
msgstr "indésirable"

msgid "select this comment"
msgstr "Sélectionner ce commentaire"

msgid "select this trackback"
msgstr "Sélectionner ce rétrolien"

msgid "Edit this comment"
msgstr "Modifier ce commentaire"

msgid "This attachment does not exist"
msgstr "Cette annexe n'existe pas"

msgid "Remove attachment"
msgstr "Supprimer l'annexe"

msgid "Attachment"
msgstr "Annexe"

msgid "Are you sure you want to remove this attachment?"
msgstr "Êtes-vous certain de vouloir supprimer cette annexe ?"

msgid "selected"
msgstr "sélectionné"

msgid "not selected"
msgstr "non sélectionné"

msgid "Category"
msgstr "Catégorie"

msgid "Selected"
msgstr "Sélectionné"

msgid "Publish"
msgstr "Publier"

msgid "Unpublish"
msgstr "Mettre hors ligne"

msgid "Schedule"
msgstr "Programmer"

msgid "Mark as pending"
msgstr "Mettre en attente"

msgid "Mark"
msgstr "Marquer"

msgid "Mark as selected"
msgstr "Sélectionner"

msgid "Mark as unselected"
msgstr "Désélectionner"

msgid "Change"
msgstr "Changer"

msgid "Change category"
msgstr "Changer la catégorie"

msgid "Change language"
msgstr "Changer la langue"

msgid "Change author"
msgstr "Changer l'auteur"

msgid "Selected:"
msgstr "Sélectionné :"

msgid "Month:"
msgstr "Mois :"

msgid "Lang:"
msgstr "Langue :"

msgid "Entries per page"
msgstr "Billets par page"

msgid "Selected entries action:"
msgstr "Action sur les billets sélectionnés :"

msgid "This user does not exist"
msgstr "Cet utilisateur n'existe pas"

msgid "Change category for entries"
msgstr "Changer la catégorie des billets"

msgid "Change language for entries"
msgstr "Changer la langue des billets"

msgid "Change author for entries"
msgstr "Changer l'auteur des billets"

msgid "Author ID:"
msgstr "Identifiant de l'utilisateur :"

msgid "Default"
msgstr "Défaut"

msgid "If you want to change your email or password you must provide your current password."
msgstr "Si vous voulez changer votre adresse email ou votre mot de passe, vous devez indiquer votre mot de passe actuel."

msgid "No favorite selected"
msgstr "Aucun favori sélectionné"

msgid "Personal information has been successfully updated."
msgstr "Informations personnelles mises à jour avec succès."

msgid "Personal options has been successfully updated."
msgstr "Vos options personnelles ont été enregistrées avec succès."

msgid "Favorites have been successfully added."
msgstr "Les favoris ont été ajoutés avec succès."

msgid "Favorites have been successfully updated."
msgstr "Les favoris ont été mis à jour avec succès."

msgid "Favorites have been successfully removed."
msgstr "Les favoris ont été retirés avec succès."

msgid "Default favorites have been successfully updated."
msgstr "Les favoris par défaut ont été enregistrés avec succès."

msgid "My profile"
msgstr "Mon profil"

msgid "Display name:"
msgstr "Pseudonyme :"

msgid "User language:"
msgstr "Langue de l'utilisateur :"

msgid "User timezone:"
msgstr "Fuseau horaire de l'utilisateur :"

msgid "If you have changed this user email or password you must provide your current password to save these modifications."
msgstr "Si vous voulez changer votre adresse email ou votre mot de passe, vous devez indiquer votre mot de passe actuel pour enregistrer ces modifications."

msgid "My options"
msgstr "Mes options"

msgid "Preferred format:"
msgstr "Format d'édition préféré :"

msgid "Default entry status:"
msgstr "État des billets par défaut :"

msgid "Entry edit field height:"
msgstr "Taille de la zone d'édition :"

msgid "Enable WYSIWYG mode"
msgstr "Activer l'éditeur visuel"

msgid "Activate enhanced uploader in media manager"
msgstr "Activer l'interface avancée du gestionnaire de médias"

#, fuzzy
msgid "Hide My favorites menu"
msgstr "Cacher le menu « Mes favoris »"

msgid "Iconset:"
msgstr "Jeu d'icônes :"

msgid "Do not use standard favicon"
msgstr "Ne pas utiliser le favicon standard"

msgid "This will be applied for all users"
msgstr "Ce choix sera actif pour tous les utilisateurs"

msgid "Accessibility options"
msgstr "Options d'accessibilité"

msgid "Disable javascript powered drag and drop for ordering items"
msgstr "Désactiver le drag and drop javascript pour ordonnancer les éléments"

msgid "Numeric fields will allow to type the elements' ordering number."
msgstr "Des champs numériques permettront d'indiquer la position des éléments."

msgid "Dashboard modules"
msgstr "Modules du tableau de bord"

msgid "Display documentation links"
msgstr "Afficher les liens vers la documentation"

msgid "Display Dotclear news"
msgstr "Afficher les nouvelles de Dotclear"

msgid "Display quick entry form"
msgstr "Afficher le formulaire de billet rapide"

msgid "My favorites"
msgstr "Mes favoris"

#, php-format
msgid "position of %s"
msgstr "position de %s"

msgid "Save order"
msgstr "Enregistrer l'ordre"

msgid "Delete selected favorites"
msgstr "Retirer les favoris sélectionnés"

msgid "Are you sure you want to remove selected favorites?"
msgstr "Êtes-vous sûr de vouloir retirer les favoris sélectionnés ?"

msgid "If you are a super administrator, you may define this set of favorites to be used by default on all blogs of this installation:"
msgstr "Si vous êtes super administrateur, vous pouvez définir ce jeu de favoris comme l'ensemble par défaut pour tous les blogs de l'installation :"

msgid "Define as default favorites"
msgstr "Définir comme favoris par défaut"

msgid "Currently no personal favorites."
msgstr "La liste de vos favoris est vide pour le moment."

msgid "Default favorites"
msgstr "Favoris par défaut"

msgid "Those favorites are displayed when My Favorites list is empty."
msgstr "Favoris affichés quand la liste Mes Favoris est vide."

msgid "Available favorites"
msgstr "Favoris disponibles"

msgid "Add to my favorites"
msgstr "Ajouter à mes favoris"

msgid "Search options"
msgstr "Options de recherche"

msgid "Query:"
msgstr "Requête :"

msgid "Search in entries"
msgstr "Rechercher dans les billets"

msgid "Search in comments"
msgstr "Rechercher dans les commentaires"

msgid "schedule"
msgstr "programmer"

msgid "change category"
msgstr "changer la catégorie"

msgid "change author"
msgstr "changer l'auteur"

#, php-format
msgid "%d entries found"
msgstr "%d billets trouvés"

#, php-format
msgid "%d entry found"
msgstr "%d billet trouvé"

#, php-format
msgid "%d comment found"
msgstr "%d commentaire trouvé"

#, php-format
msgid "%d comments found"
msgstr "%d commentaires trouvés"

msgid "This entry does not exist or is not published"
msgstr "Ce billet n'existe pas ou n'est pas publié"

msgid "All pings sent."
msgstr "Tous les rétroliens ont été envoyés."

#, php-format
msgid "Back to \"%s\""
msgstr "Retour à \"%s\""

msgid "Auto discover ping URLs"
msgstr "Découverte automatique des URL à rétrolier"

msgid "URLs to ping:"
msgstr "URLs à rétrolier :"

msgid "Send excerpt:"
msgstr "Envoyer l'extrait :"

msgid "Previously sent pings"
msgstr "Rétroliens déjà envoyés"

msgid "Dotclear update"
msgstr "Mise à jour de Dotclear"

msgid "Manage backup files"
msgstr "Gestion des fichiers de sauvegarde"

#, php-format
msgid "Unable to delete file %s"
msgstr "Impossible de supprimer le fichier %s"

#, php-format
msgid "Downloaded Dotclear archive seems to be corrupted. Try <a %s>download it</a> again."
msgstr "L'archive de Dotclear téléchargée semble être corrompue. Essayer de la <a %s>télécharger</a> à nouveau."

msgid "If this problem persists try to <a href="http://dotclear.org/download">update manually</a>."
msgstr "Si le problème persiste essayer de <a href="http://dotclear.org/download">mettre à jour manuellement</a>."

msgid "The following files of your Dotclear installation have been modified so we won't try to update your installation. Please try to <a href=\"http://dotclear.org/download\">update manually</a>."
msgstr "Comme les fichiers suivants de votre installation de Dotclear ont été modifiés, votre installation ne peut être mise à jour. Merci de <a href=\"http://fr.dotclear.org/download\">mettre à jour manuellement</a>."

#, php-format
msgid "The following files of your Dotclear installation are not readable. Please fix this or try to make a backup file named %s manually."
msgstr "Les fichiers suivants de votre installation de Dotclear ne peuvent pas être lus. Veuillez corriger ceci ou créer un fichier de backup nommé %s manuellement."

msgid "The following files of your Dotclear installation cannot be written. Please fix this or try to <a href=\"http://dotclear.org/download\">update manually</a>."
msgstr "Les fichiers suivants de votre installation de Dotclear ne peuvent pas être écrits. Veuillez corriger la situation ou <a href=\"http://fr.dotclear.org/download\">mettre à jour manuellement</a>."

msgid "Manual checking of update done successfully."
msgstr "Vérification manuelle de mise à jour effectuée avec succès."

msgid "No newer Dotclear version available."
msgstr "Aucune nouvelle version de Dotclear n'est disponible."

msgid "Force checking update Dotclear"
msgstr "Forcer la vérification de mise à jour de Dotclear"

#, php-format
msgid "Dotclear %s is available."
msgstr "Dotclear %s est disponible."

msgid "To upgrade your Dotclear installation simply click on the following button. A backup file of your current installation will be created in your root directory."
msgstr "Pour mettre à jour votre installation de Dotclear, cliquez sur le bouton suivant. Un fichier de sauvegarde de votre installation actuelle sera créé dans votre répertoire principal."

msgid "Update Dotclear"
msgstr "Mettre à jour Dotclear"

msgid "Update backup files"
msgstr "Sauvegardes des mises à jour"

msgid "The following files are backups of previously updates. You can revert your previous installation or delete theses files."
msgstr "Les fichiers suivants sont des sauvegardes de mises à jour précédentes. Vous pouvez rétablir votre installation précédente ou supprimer ces fichiers."

msgid "Please note that reverting your Dotclear version may have some unwanted side-effects. Consider reverting only if you experience strong issues with this new version."
msgstr "Merci de noter que rétablir votre version de Dotclear peut avoir des effets indésirables. N'envisagez ceci que si vous rencontrez d'importantes difficultés avec cette nouvelle version."

#, php-format
msgid "You should not revert to version prior to last one (%s)."
msgstr "Vous ne devez pas rétablir une version précédant la dernière (%s)."

msgid "Delete selected file"
msgstr "Supprimer le fichier sélectionné"

msgid "Revert to selected file"
msgstr "Rétablir le fichier sélectionné"

msgid "Congratulations, you're one click away from the end of the update."
msgstr "Félicitations, vous êtes à un clic de la fin de la mise à jour."

msgid "Finish the update."
msgstr "Finir la mise à jour."

msgid "new user"
msgstr "nouvel utilisateur"

#, php-format
msgid "User \"%s\" already exists."
msgstr "L'utilisateur \"%s\" existe déjà."

msgid "User has been successfully updated."
msgstr "Utilisateur mis à jour avec succès."

msgid "User has been successfully created."
msgstr "Utilisateur créé avec succès."

msgid "Warning:"
msgstr "Attention :"

msgid "If you change your username, you will have to log in again."
msgstr "Si vous changez votre login, vous devrez vous identifier à nouveau."

msgid "Mandatory for password recovering procedure."
msgstr "Indispensable pour la procédure de récupération de mot de passe."

msgid "Password change required to connect"
msgstr "Changement de mot de passe requis pour la connexion"

msgid "Save and create another"
msgstr "Enregistrer et créer un nouveau"

msgid "Permissions"
msgstr "Permissions"

msgid "Add new permissions"
msgstr "Ajouter de nouvelles permissions"

msgid "No permissions."
msgstr "Aucune permission."

msgid "Username"
msgstr "Identifiant"

msgid "Last Name"
msgstr "Nom"

msgid "First Name"
msgstr "Prénom"

msgid "Display name"
msgstr "Pseudonyme"

msgid "Number of entries"
msgstr "Nombre de billets"

msgid "Set permissions"
msgstr "Définir les permissions"

msgid "User has been successfully removed."
msgstr "Utilisateur supprimé avec succès."

msgid "The permissions have been successfully updated."
msgstr "Permissions mises à jour avec succès."

msgid "Create a new user"
msgstr "Créer un nouvel utilisateur"

msgid "Users per page"
msgstr "Utilisateurs par page"

msgid "Selected users action:"
msgstr "Action sur les utilisateurs sélectionnés :"

msgid "No blog or user given."
msgstr "Vous n'avez pas indiqué de blog ou d'utilisateur"

msgid "Not delete yourself."
msgstr ""

#, php-format
msgid "Choose one or more blogs to which you want to give permissions to users %s."
msgstr "Choisissez un ou plusieurs blogs pour lesquels les utilisateurs suivants auront des permissions : %s."

msgid "select"
msgstr "sélectionner"

#, php-format
msgid "You are about to change permissions on the following blogs for users %s."
msgstr "Vous allez changer les permissions des utilisateurs %s pour ces blogs."

msgid "Validate permissions"
msgstr "Valider les permissions"

msgid "Blog:"
msgstr "Blog :"

msgid "Change blog"
msgstr "Changer de blog"

msgid "Blogs:"
msgstr "Blogs :"

#, fuzzy
msgid "Go to the content"
msgstr "Aller au contenu"

#, fuzzy
msgid "Go to the menu"
msgstr "Aller au menu"

msgid "Go to site"
msgstr "Aller sur le site"

msgid "My dashboard"
msgstr "Mon tableau de bord"

#, php-format
msgid "Logout %s"
msgstr "Déconnecter %s"

msgid "Safe mode"
msgstr "Mode de secours"

msgid "You are in safe mode. All plugins have been temporarily disabled. Remind to log out then log in again normally to get back all functionalities"
msgstr "Vous êtes en mode de secours. Tous les plugins ont été temporairement désactivés. N'oubliez-pas de vous déconnecter puis de vous reconnecter normalement pour retrouver toutes les fonctionnalités"

#, php-format
msgid "Thank you for using %s."
msgstr "Merci d'utiliser %s."

msgid "Help"
msgstr "Aide"

msgid "Help about this page"
msgstr "Aide pour cette page"

msgid "uncover"
msgstr "dévoiler"

msgid "hide"
msgstr "cacher"

msgid "help"
msgstr "aide"

msgid "no selection"
msgstr "aucune sélection"

msgid "select all"
msgstr "tout sélectionner"

msgid "invert selection"
msgstr "inverser la sélection"

msgid "view entry"
msgstr "voir le billet"

#, php-format
msgid "Are you sure you want to delete selected entries (%s)?"
msgstr "Êtes-vous certain de vouloir supprimer les billets sélectionnés (%s) ?"

msgid "Are you sure you want to delete this entry?"
msgstr "Êtes-vous certain de vouloir supprimer ce billet ?"

#, php-format
msgid "Are you sure you want to delete selected comments (%s)?"
msgstr "Êtes-vous certain de vouloir supprimer les commentaires sélectionnés (%s) ?"

msgid "Are you sure you want to delete this comment?"
msgstr "Êtes-vous certain de vouloir supprimer ce commentaire ?"

msgid "Users with posts cannot be deleted."
msgstr "Les utilisateurs ayant écrit des billets ne peuvent être supprimés."

#, php-format
msgid "Are you sure you want to delete selected users (%s)?"
msgstr "Êtes-vous certain de vouloir supprimer les utilisateurs sélectionnés (%s) ?"

#, php-format
msgid "Are you sure you want to delete category \"%s\"?"
msgstr "Êtes-vous certain de vouloir supprimer la catégorie \"%s\" ?"

msgid "Are you sure you want to reorder all categories?"
msgstr "Êtes-vous certain de vouloir réinitialiser l'ordre des catégories ?"

#, php-format
msgid "Are you sure you want to remove media \"%s\"?"
msgstr "Êtes-vous certain de vouloir supprimer le média \"%s\" ?"

msgid "Are you sure you want to extract archive in current directory?"
msgstr "Êtes-vous certain de vouloir extraire l'archive dans le répertoire actuel ?"

#, php-format
msgid "Are you sure you want to remove attachment \"%s\"?"
msgstr "Êtes-vous certain de vouloir supprimer l'annexe \"%s\" ?"

#, php-format
msgid "Are you sure you want to delete \"%s\" language?"
msgstr "Êtes-vous certain de vouloir supprimer la langue \"%s\" ?"

#, php-format
msgid "Are you sure you want to delete \"%s\" plugin?"
msgstr "Êtes-vous certain de vouloir supprimer l'extension \"%s\" ?"

msgid "Use this theme"
msgstr "Utiliser ce thème"

msgid "Remove this theme"
msgstr "Supprimer ce thème"

#, php-format
msgid "Are you sure you want to delete \"%s\" theme?"
msgstr "Êtes-vous certain de vouloir supprimer le thème \"%s\" ?"

msgid "Are you sure you want to delete this backup?"
msgstr "Êtes-vous certain de vouloir supprimer cette sauvegarde ?"

msgid "Zip file content"
msgstr "Contenu du fichier zip"

msgid "XHTML markup validator"
msgstr "Vérifier la validité XHTML"

msgid "XHTML content is valid."
msgstr "Le contenu XHTML est valide."

msgid "There are XHTML markup errors."
msgstr "Il y a des erreurs XHTML."

msgid "You have unsaved changes. Switch post format will loose these changes. Proceed anyway?"
msgstr "Vous avez des modifications non sauvegardées. Changer de format vous fera perdre ces modifications. Continuer ?"

msgid "Warning: post format change will not convert existing content. You will need to apply new format by yourself. Proceed anyway?"
msgstr "Attention : le changement de syntaxe ne transformera pas les balises des contenus déjà saisis. Pensez à les réadapter après cette opération. Confirmez-vous ce changement de syntaxe ?"

msgid "Loading enhanced uploader, please wait."
msgstr "Chargement de l'interface avancée."

msgid "You have unsaved changes."
msgstr "Vous n'avez pas enregistré vos modifications."

msgid "close"
msgstr "fermer"

msgid "now"
msgstr "maintenant"

msgid "visual"
msgstr "visuel"

msgid "source"
msgstr "source"

msgid "You can use the following shortcuts to format your text."
msgstr "Vous pouvez utiliser les raccourcis suivants pour formater votre texte."

msgid "-- none --"
msgstr "-- aucun --"

msgid "-- block format --"
msgstr "-- format bloc --"

msgid "Paragraph"
msgstr "Paragraphe"

msgid "Level 1 header"
msgstr "Titre de niveau 1"

msgid "Level 2 header"
msgstr "Titre de niveau 2"

msgid "Level 3 header"
msgstr "Titre de niveau 3"

msgid "Level 4 header"
msgstr "Titre de niveau 4"

msgid "Level 5 header"
msgstr "Titre de niveau 5"

msgid "Level 6 header"
msgstr "Titre de niveau 6"

msgid "Strong emphasis"
msgstr "Forte emphase"

msgid "Emphasis"
msgstr "Emphase"

msgid "Inserted"
msgstr "Insertion"

msgid "Deleted"
msgstr "Suppression"

msgid "Inline quote"
msgstr "Citation en ligne"

msgid "Code"
msgstr "Code"

msgid "Line break"
msgstr "Passage à la ligne"

msgid "Blockquote"
msgstr "Bloc de citation"

msgid "Preformated text"
msgstr "Texte préformaté"

msgid "Unordered list"
msgstr "Liste à puces"

msgid "Ordered list"
msgstr "Liste numérotée"

msgid "Link"
msgstr "Lien"

msgid "URL?"
msgstr "URL ?"

msgid "Language?"
msgstr "Langue ?"

msgid "External image"
msgstr "Image externe"

msgid "Media chooser"
msgstr "Sélecteur de média"

msgid "Link to an entry"
msgstr "Lien vers une entrée"

msgid "Temporarily activate enhanced uploader"
msgstr "Activer temporairement l'interface avancée"

msgid "Temporarily disable enhanced uploader"
msgstr "Désactiver temporairement l'interface avancée"

msgid "File successfully uploaded."
msgstr "Fichier envoyé avec succès."

msgid "Maximum file size allowed:"
msgstr "Taille maximale de fichier autorisée :"

msgid "Limit exceeded."
msgstr "Limite dépassée."

msgid "File size exceeds allowed limit."
msgstr "La taille du fichier dépasse la limite autorisée."

msgid "Canceled."
msgstr "Annulé."

msgid "HTTP Error:"
msgstr "Erreur HTTP :"

msgid "Choose file"
msgstr "Choisir un fichier"

msgid "Choose files"
msgstr "Choisir des fichiers"

msgid "Refresh"
msgstr "Actualiser"

msgid "Upload"
msgstr "Envoyer"

msgid "Clear all"
msgstr "Tout annuler"

msgid "No file in queue."
msgstr "Aucun fichier en file d'attente."

msgid "1 file in queue."
msgstr "1 fichier en attente."

#, php-format
msgid "%d files in queue."
msgstr "%d fichiers en attente."

msgid "Queue error:"
msgstr "Erreur de file d'attente :"

msgid "&#171;prev."
msgstr "&#171;préc."

msgid "next&#187;"
msgstr "suiv.&#187;"

msgid "No entry"
msgstr "Pas de billet"

msgid "scheduled"
msgstr "programmé"

msgid "protected"
msgstr "protégé"

#, php-format
msgid "%d attachment"
msgstr "%d annexe"

#, php-format
msgid "%d attachments"
msgstr "%d annexes"

msgid "Type"
msgstr "Type"

msgid "No user"
msgstr "Aucun utilisateur"

msgid "admin"
msgstr "Administrateur"

msgid "superadmin"
msgstr "Super administrateur"

msgid "Database error"
msgstr "Erreur de base de données"

msgid "There seems to be no Session table in your database. Is Dotclear completly installed?"
msgstr "Il semble de la table Session n'existe pas dans votre base de données. Dotclear est-il bien installé correctement?"

msgid "System"
msgstr "Système"

msgid "Blog"
msgstr "Blog"

msgid "Updates"
msgstr "Mises à jour"

msgid "Languages"
msgstr "Langues"

msgid "administrator"
msgstr "administrateur"

msgid "manage their own entries and comments"
msgstr "gérer ses propres billets et commentaires"

msgid "publish entries and comments"
msgstr "publier des billets et des commentaires"

msgid "delete entries and comments"
msgstr "supprimer des billets et des commentaires"

msgid "manage all entries and comments"
msgstr "gérer tous les billets et commentaires"

msgid "manage categories"
msgstr "gérer les catégories"

msgid "manage their own media items"
msgstr "gérer ses propres médias"

msgid "manage all media items"
msgstr "gérer tous les médias"

msgid "That user does not exist in the database."
msgstr "Cet utilisateur n'existe pas dans la base de données."

msgid "That key does not exist in the database."
msgstr "Cette clé n'existe pas dans la base de données."

msgid "You are not allowed to add categories"
msgstr "Vous n'êtes pas autorisé à créer des catégories"

msgid "You are not allowed to update categories"
msgstr "Vous n'êtes pas autorisé à modifier des catégories"

msgid "You are not allowed to delete categories"
msgstr "Vous n'êtes pas autorisé à supprimer des catégories"

msgid "This category is not empty."
msgstr "Cette catégorie n'est pas vide."

#, fuzzy
msgid "You are not allowed to reset categories order"
msgstr "Vous n'êtes pas autorisé à réinitialiser l'ordre des catégories"

msgid "Category URL must be unique."
msgstr "L'URL de chaque catégorie doit être unique."

msgid "You must provide a category title"
msgstr "Vous devez indiquer un titre de catégorie"

msgid "You must provide a category URL"
msgstr "Vous devez indiquer une URL de catégorie"

msgid "You are not allowed to create an entry"
msgstr "Vous n'êtes pas autorisé à créer des billets"

msgid "You are not allowed to update entries"
msgstr "Vous n'êtes pas autorisé à modifier les billets"

msgid "No such entry ID"
msgstr "Identifiant de billet inconnu"

msgid "You are not allowed to edit this entry"
msgstr "Vous n'êtes pas autorisé à modifier ce billet"

msgid "You are not allowed to change this entry status"
msgstr "Vous n'êtes pas autorisé à modifier l'état de ce billet"

msgid "You are not allowed to change this entry category"
msgstr "Vous n'êtes pas autorisé à modifier la catégorie de ce billet"

msgid "You are not allowed to mark this entry as selected"
msgstr "Vous n'êtes pas autorisé à marquer ce billet comme sélectionné"

msgid "You are not allowed to delete entries"
msgstr "Vous n'êtes pas autorisé à supprimer des billets"

msgid "You are not allowed to delete this entry"
msgstr "Vous n'êtes pas autorisé à supprimer ce billet"

msgid "No entry title"
msgstr "Pas de titre de billet"

msgid "No entry content"
msgstr "Pas de contenu de billet"

msgid "Empty entry URL"
msgstr "URL du billet vide"

msgid "You are not allowed to update comments"
msgstr "Vous n'êtes pas autorisé à modifier des commentaires"

msgid "No such comment ID"
msgstr "Identifiant de commentaire inconnu"

msgid "You are not allowed to update this comment"
msgstr "Vous n'êtes pas autorisé à modifier ce commentaire"

msgid "You are not allowed to change this comment's status"
msgstr "Vous n'êtes pas autorisé à changer l'état de ce commentaire"

msgid "You are not allowed to delete comments"
msgstr "Vous n'êtes pas autorisé à supprimer des commentaires"

msgid "You are not allowed to delete this comment"
msgstr "Vous n'êtes pas autorisé à supprimer ce commentaire"

msgid "You must provide a comment"
msgstr "Vous devez écrire un commentaire"

msgid "You must provide an author name"
msgstr "Vous devez indiquer un nom"

msgid "Email address is not valid."
msgstr "Adresse email invalide."

msgid "online"
msgstr "en ligne"

msgid "offline"
msgstr "hors ligne"

msgid "removed"
msgstr "retiré"

msgid "You are not an administrator"
msgstr "Vous n'êtes pas administrateur"

msgid "Invalid user language code"
msgstr "Code langue de l'utilisateur invalide"

msgid "Blog ID must contain at least 2 characters using letters, numbers or symbols."
msgstr "L'identifiant du blog doit contenir au moins 2 caractères composés de lettres, chiffres ou symboles."

msgid "No blog name"
msgstr "Pas de nom de blog"

msgid "No blog URL"
msgstr "Pas d'URL de blog"

msgid "No log message"
msgstr "Pas de message dans le journal"

msgid "unknown"
msgstr "inconnu"

msgid "No blog defined."
msgstr "Aucun blog défini."

#, php-format
msgid "Directory %s does not exist."
msgstr "Le répertoire %s n'existe pas."

msgid "You are not a super administrator."
msgstr "Vous n'êtes pas super administrateur."

msgid "Permission denied."
msgstr "Permission refusée."

msgid "You are not the file owner."
msgstr "Vous n'êtes pas le propriétaire de ce fichier."

msgid "This file is not allowed."
msgstr "Ce fichier n'est pas autorisé."

msgid "New file already exists."
msgstr "Le nouveau fichier existe déjà."

msgid "File does not exist in the database."
msgstr "Ce fichier n'existe pas dans la base de données."

#, php-format
msgid "Extract destination directory %s already exists."
msgstr "Le répertoire de destination d'extraction %s existe déjà."

msgid "Embedded Audio Player"
msgstr "Lecteur audio intégré"

msgid "Embedded Video Player"
msgstr "Lecteur vidéo intégré"

#, php-format
msgid "%s: in [%s] and [%s]"
msgstr "%s : dans [%s] et [%s]"

msgid "Empty module zip file."
msgstr "Fichier zip de module vide."

msgid "The zip file does not appear to be a valid Dotclear module."
msgstr "Le fichier zip ne semble pas être un fichier de module Dotclear valide."

msgid "An error occurred during module deletion."
msgstr "Une erreur est survenue durant la suppression du module."

#, php-format
msgid "Unable to upgrade \"%s\". (same version)"
msgstr "Impossible de mettre à jour \"%s\" (même version)."

msgid "Unable to read new _define.php file"
msgstr "Impossible de lire le nouveau fichier _define.php."

msgid "No such module."
msgstr "Module inexistant."

msgid "Cannot remove module files"
msgstr "Impossible de supprimer les fichiers du module"

msgid "Cannot deactivate plugin."
msgstr "L'extension ne peut pas être désactivée."

msgid "Cannot activate plugin."
msgstr "L'extension ne peut pas être activée."

#, php-format
msgid "Invalid setting dcNamespace: %s"
msgstr "Espace de nom du paramètre invalide : %s"

msgid "Unable to retrieve settings:"
msgstr "Impossible d'obtenir les paramètres :"

#, php-format
msgid "%s is not a valid setting id"
msgstr "%s n'est pas un identifiant de paramètre valide"

msgid "No namespace specified"
msgstr "Aucun espace de nom spécifié"

msgid "Unable to retrieve workspaces:"
msgstr "Impossible d'obtenir les espaces de travail :"

msgid "Unable to retrieve namespaces:"
msgstr "Impossible d'obtenir les espaces de nom :"

#, php-format
msgid "Invalid setting namespace: %s"
msgstr "Espace de nom du paramètre invalide : %s"

#, php-format
msgid "%s has still been pinged"
msgstr "Un rétrolien vers %s a déjà été fait"

msgid "Unable to ping URL"
msgstr "Impossible de réaliser le rétrolien"

#, php-format
msgid "%s is not a ping URL"
msgstr "%s n'est pas une URL de rétrolien"

#, php-format
msgid "%s, ping error:"
msgstr "%s, erreur de rétrolien :"

msgid "Digests file not found."
msgstr "Fichier de contrôle introuvable."

msgid "No file to download"
msgstr "Aucun fichier à télécharger"

msgid "Root directory is not writable."
msgstr "Le répertoire principal n'est pas accessible en écriture."

msgid "An error occurred while downloading archive."
msgstr "Une erreur est survenue lors du téléchargement de l'archive."

msgid "Archive not found."
msgstr "Archive introuvable."

msgid "Unable to read current digests file."
msgstr "Impossible de lire le fichier de contrôle actuel."

msgid "Downloaded file does not seem to be a valid archive."
msgstr "Le fichier téléchargé ne semble pas être une archive valide."

msgid "Incomplete archive."
msgstr "Archive incomplète."

msgid "Unable to read digests file."
msgstr "Impossible de lire le fichier de contrôle."

msgid "Invalid digests file."
msgstr "Fichier de contrôle invalide."

#, php-format
msgid "Invalid dcWorkspace: %s"
msgstr "Espace de travail de la préférence invalide : %s"

msgid "Unable to retrieve prefs:"
msgstr "Impossible d'obtenir les préférences :"

#, php-format
msgid "%s is not a valid pref id"
msgstr "%s n'est pas un identifiant de préférence valide"

msgid "No workspace specified"
msgstr "Aucun espace de travail spécifié"

msgid "SQLite Database Schema cannot be upgraded."
msgstr "Le schema de base de données SQLite ne peut pas être mis à jour."

msgid "Something went wrong with auto upgrade:"
msgstr "Une erreur est survenue durant la mise à jour automatique :"

msgid "Unable to open directory."
msgstr "Impossible d'ouvrir le répertoire."

msgid "Unable to create directory."
msgstr "Impossible de créer le répertoire."

msgid "File is not writable."
msgstr "Le fichier n'est pas accessible en écriture."

msgid "Unable to open file."
msgstr "Impossible d'ouvrir le fichier."

msgid "Not an uploaded file."
msgstr "N'est pas un fichier déposé."

msgid "The uploaded file exceeds the maximum file size allowed."
msgstr "Le fichier déposé est plus grand que la taille maximale autorisée."

msgid "The uploaded file was only partially uploaded."
msgstr "Le fichier n'a été chargé qu'en partie."

msgid "No file was uploaded."
msgstr "Aucun fichier chargé."

msgid "Missing a temporary folder."
msgstr "Il manque un répertoire temporaire."

msgid "Failed to write file to disk."
msgstr "Impossible d'écrire le fichier."

#, php-format
msgid "%s is not a directory."
msgstr "%s n'est pas un répertoire."

msgid "Bad range"
msgstr "Mauvaises limites"

msgid "Invalid range"
msgstr "Sélection invalide"

msgid "Invalid line number"
msgstr "Numéro de ligne invalide invalide"

msgid "Chunk is out of range"
msgstr "L'extrait est hors limite"

msgid "Bad context"
msgstr "Contexte invalide"

msgid "Bad context (in deletion)"
msgstr "Contexte invalide (lors de la suppression)"

msgid "Invalid diff format"
msgstr "Format de fichier diff invalide."

msgid "Uploading this file is not allowed."
msgstr "L'envoi de ce fichier n'est pas autorisé."

msgid "Destination directory is not in jail."
msgstr "Le répertoire cible n'est pas en jail."

msgid "File already exists."
msgstr "Le nouveau fichier existe déjà."

msgid "Cannot write in this directory."
msgstr "Impossible d'écrire dans ce répertoire."

msgid "An error occurred while writing the file."
msgstr "Une erreur est survenue pendant l'écriture du fichier."

msgid "Source file does not exist."
msgstr "Le fichier source n'existe pas."

msgid "File is not in jail."
msgstr "Le fichier n'est pas en jail."

msgid "Destination directory is not writable."
msgstr "Le répertoire cible n'est pas accessible en écriture."

msgid "Unable to rename file."
msgstr "Impossible de renommer le fichier."

msgid "File cannot be removed."
msgstr "Ce fichier ne peut pas être supprimé."

msgid "Directory is not in jail."
msgstr "Le répertoire n'est pas en jail."

msgid "Directory cannot be removed."
msgstr "Ce répertoire ne peut pas être supprimé."

msgid "Not enough memory to open image."
msgstr "Mémoire insuffisante pour ouvrir l'image."

#, php-format
msgid "File %s is not compressed in the zip."
msgstr "Le fichier %s n'est pas compressé dans le zip."

#, php-format
msgid "Trying to unzip a folder name %s"
msgstr "Tentative de décompresser un répertoire %s"

msgid "Unable to write destination file."
msgstr "Impossible d'écrire le fichier de destination"

msgid "Unable to write in target directory, permission denied."
msgstr "Impossible d'écrire dans le répertoire cible, permission refusée."

msgid "Not enough memory to open file."
msgstr "Mémoire insuffisante pour ouvrir le fichier."

msgid "File does not exist"
msgstr "Le fichier n'existe pas"

msgid "Cannot read file"
msgstr "Impossible de lire le fichier"

msgid "Directory does not exist"
msgstr "Le répertoire n'existe pas"

msgid "Cannot read directory"
msgstr "Impossible de lire le répertoire"

msgid "Site temporarily unavailable"
msgstr "Site temporairement indisponible"

msgid "<p>We apologize for this temporary unavailability.<br />Thank you for your understanding.</p>"
msgstr "<p>Veuillez nous excuser pour cette indisponibilité momentanée.<br />Merci de votre compréhension.</p>"

msgid "Unable to connect to database"
msgstr "Connexion à la base de données impossible"

#, php-format
msgid "<p>This either means that the username and password information in your <strong>config.php</strong> file is incorrect or we can't contact the database server at \"<em>%s</em>\". This could mean your host's database server is down.</p> <ul><li>Are you sure you have the correct username and password?</li><li>Are you sure that you have typed the correct hostname?</li><li>Are you sure that the database server is running?</li></ul><p>If you're unsure what these terms mean you should probably contact your host. If you still need help you can always visit the <a href=\"http://forum.dotclear.net/\">Dotclear Support Forums</a>.</p>"
msgstr "<p>Cela signifie soit que les informations d'identifiant ou de mot de passe de votre fichier <strong>config.php</strong> sont incorrects, soit que nous ne pouvons pas contacter le serveur de base de données à l'adresse \"<em>%s</em>\". Cela peut vouloir dire que le serveur en question est éteint.</p> <ul><li>Êtes-vous sûr que l'identifiant et le mot de passe sont corrects ?</li><li>Êtes-vous sûr d'avoir entré le bon nom de serveur ?</li><li> Êtes-vous sûr que le serveur fonctionne ?</li></ul><p>Si vous n'êtes pas sûr de la signification de ces termes, vous devriez probablement contacter votre hébergeur. Si vous avez besoin d'une aide supplémentaire, vous pouvez vous rendre sur <a href=\"http://forum.dotclear.net/\">le forum d'entraide Dotclear</a>.</p>"

msgid "The following error was encountered while trying to read the database:"
msgstr "L'erreur suivante a été rencontrée lors de la tentative d'accès à la base de données :"

#~ msgid "permissions"
#~ msgstr "permissions"

#~ msgid "choose a blog"
#~ msgstr "choisissez un blog"

#~ msgid "Choose a blog"
#~ msgstr "Choisissez un blog"

#~ msgid "users"
#~ msgstr "utilisateurs"

msgid "Default image insertion attributes"
msgstr "Attributs par défaut pour l'insertion d'image"

msgid "The current blog cannot be deleted"
msgstr "Le blog courant ne peut être détruit"

msgid "Only superadmin can delete a blog"
msgstr "Seul un superadministrateur peut supprimer un blog"

msgid "Invalid publication date"
msgstr "Date de publication invalide"

msgid "System settings"
msgstr "Réglages système"

msgid "Additional plugins"
msgstr "Modules complémentaires"

msgid "Personal notes:"
msgstr "Notes personnelles :"

msgid "New user"
msgstr "Nouvel utilisateur"

msgid "Published"
msgstr "Publié"

msgid "Unpublished"
msgstr "Non publié"

msgid "Pending"
msgstr "En attente"

msgid "Junk"
msgstr "Indésirable"

msgid "Scheduled"
msgstr "Programmé"

msgid "Protected"
msgstr "Protégé"

msgid "Publish"
msgstr "Publier"

msgid "Unpublish"
msgstr "Mettre hors ligne"

msgid "Mark as pending"
msgstr "Mettre en attente"

msgid "Mark as junk"
msgstr "Mettre en indésirable"

msgid "Next entry"
msgstr "Billet suivant"

msgid "Previous entry"
msgstr "Billet précédent"

msgid "Add an introduction to the post."
msgstr "Ajoute une introduction au billet."

msgid "Add unpublished notes."
msgstr "Ajoute des notes non publiées."

msgid "Edit basename:"
msgstr "Modifier l'URL spécifique :"

msgid "Protect with password"
msgstr "Protéger par un mot de passe"

msgid "Information collected"
msgstr "Informations recueillies"

msgid "Comment submitted"
msgstr "Commentaire déposé"

msgid "Entry status"
msgstr "État du billet"

msgid "Publication date and hour"
msgstr "Date et heure de publication"

msgid "Text formating"
msgstr "Syntaxe de saisie"

msgid "Entry lang"
msgstr "Langue du billet"

msgid "Password"
msgstr "Mot de passe"

msgid "Edit basename"
msgstr "URL spécifique"

msgid "Ordering"
msgstr "Classement"

msgid "Filter posts list"
msgstr "Filtrer la liste des billets"

msgid "entries per page"
msgstr "billets par page"

msgid "Show"
msgstr "Afficher"

msgid "Filter blogs list"
msgstr "Filtrer la liste des blogs"

msgid "blogs per page"
msgstr "blogs par page"

msgid "Filter comments and trackbacks list"
msgstr "Filtrer la liste des commentaires et rétroliens"

msgid "comments per page"
msgstr "commentaires par page"

msgid "Filter users list"
msgstr "Filtrer la liste des utilisateurs"

msgid "users per page"
msgstr "utilisateurs par page"

msgid "Available themes in your installation"
msgstr "Thèmes disponibles sur votre installation"

msgid "You can also install themes by uploading or downloading zip files."
msgstr "Vous pouvez aussi installer des thèmes en déposant ou en téléchargeant des fichiers zip."

msgid "Add themes to your installation"
msgstr "Ajouter des thèmes sur votre installation"

msgid "Select this comment"
msgstr "Sélectionner ce commentaire"

msgid "Next page"
msgstr "Page suivante"

msgid "Previous page"
msgstr "Page précédente"

msgid "Add an introduction to the page."
msgstr "Ajoute une introduction à la page."

msgid "(No cat)"
msgstr "(aucune)"

msgid "Password strength: %s"
msgstr "Force du mot de passe : %s"

msgid "very weak"
msgstr "très faible"

msgid "weak"
msgstr "faible"

msgid "mediocre"
msgstr "moyen"

msgid "strong"
msgstr "fort"

msgid "very strong"
msgstr "très fort"

<<<<<<< HEAD
msgid "Confirm new password:"
msgstr "Confirmez le nouveau mot de passe :"

msgid "Not selected"
msgstr "Non sélectionné"

msgid "Back to comments list"
msgstr "Retour à la liste des commentaires"

msgid "The current blog cannot be deleted."
msgstr "Le blog courant ne peut être détruit."

msgid "Only superadmin can delete a blog."
msgstr "Seul un superadministrateur peut supprimer un blog."

msgid "Invalid publication date"
msgstr "Date de publication invalide."

msgid "Image alignment:"
msgstr "Alignement de l'image :"

msgid "Finish the update"
msgstr "Finir la mise à jour"

msgid "Information about this version"
msgstr "Informations sur cette version"

msgid "Updates and modifications"
msgstr "Mises à jour et modifications"

msgid "Back to user profile"
msgstr "Retour au profil utilisateur"

msgid "Back to Blog appearance"
msgstr "Retour à Apparence du blog"

msgid "Edit"
msgstr "Modifier"

msgid "Display options"
msgstr "Options d\'affichage"

msgid "Apply filters and display options"
msgstr "Appliquer les filtres et options d\'affichage"

msgid "Back to entries list"
msgstr "Retour à la liste des billets"

msgid "New author (author ID):"
msgstr "Nouvel auteur (identifiant utilisateur) :"

msgid "Hidden"
msgstr "Masqué"

msgid "Create a new category for the post(s)"
msgstr "Créer une nouvelle catégorie pour ce(s) billet(s)"
=======
msgid "This category will be created when you will save your post."
msgstr "Cette catégorie sera créée lorsque vous enregistrerez votre billet."
>>>>>>> 244dd456
<|MERGE_RESOLUTION|>--- conflicted
+++ resolved
@@ -3105,7 +3105,6 @@
 msgid "very strong"
 msgstr "très fort"
 
-<<<<<<< HEAD
 msgid "Confirm new password:"
 msgstr "Confirmez le nouveau mot de passe :"
 
@@ -3162,7 +3161,6 @@
 
 msgid "Create a new category for the post(s)"
 msgstr "Créer une nouvelle catégorie pour ce(s) billet(s)"
-=======
+
 msgid "This category will be created when you will save your post."
-msgstr "Cette catégorie sera créée lorsque vous enregistrerez votre billet."
->>>>>>> 244dd456
+msgstr "Cette catégorie sera créée lorsque vous enregistrerez votre billet."