<html>
  <head>
    <title>Kategorier</title>
  </head>
  <body>
    <h4>Kategorier liste</h4>
    <dl>
      <dt>Create a new category</dt>
      <dd>Vælg den kategori, du vil slette, ved at klikke på <strong>Slet kategorien</strong>. En pop-up vil bede dig om at bekræfte denne handling.<br>
	En kategori kan kun slettes, hvis der ikke er nogen artikler i den.<br>
  For at tømme en kategori kan du flytte posterne ved at vælge (i dropdown-listen) den nye kategori, de skal flyttes til. Klik på <strong>OK</strong> for at bekræfte dette valg.
      </dd>

      <dt>Change category order</dt>
      <dd>Du kan ændre kategoriernes rækkefølge ved at trække og slippe. Du kan også flytte en kategori til en overordnet kategori.<br>
        Når du er tilfreds med rækkefølgen, skal du klikke på <strong>Save categories order</strong>.</dd>
      
      <dt>Genbestil alle kategorier på øverste niveau</dt>
<<<<<<< HEAD
      <dd>Brug denne indstilling til at flytte alle kategorier tilbage til det øverste niveau.<br>
        Hvis du ønsker at ændre varegruppen mere præcist, kan du:
=======
      <dd>Brug denne indstilling til at flytte alle kategorierne tilbage til det øverste niveau.<br>
        Hvis du vil ændre kategoriernes rækkefølge mere præcist, kan du :
>>>>>>> a42500a9
	<ul>
	  <li>flyt dem med træk og slip,</li>
	  <li>enten klikke på hvert kategorinavn og vælge sin overordnede kategori eller sin position til sine søskende.</li>
	</ul>
      </dd>
    </dl>

  </body>
</html><|MERGE_RESOLUTION|>--- conflicted
+++ resolved
@@ -16,13 +16,8 @@
         Når du er tilfreds med rækkefølgen, skal du klikke på <strong>Save categories order</strong>.</dd>
       
       <dt>Genbestil alle kategorier på øverste niveau</dt>
-<<<<<<< HEAD
-      <dd>Brug denne indstilling til at flytte alle kategorier tilbage til det øverste niveau.<br>
-        Hvis du ønsker at ændre varegruppen mere præcist, kan du:
-=======
       <dd>Brug denne indstilling til at flytte alle kategorierne tilbage til det øverste niveau.<br>
         Hvis du vil ændre kategoriernes rækkefølge mere præcist, kan du :
->>>>>>> a42500a9
 	<ul>
 	  <li>flyt dem med træk og slip,</li>
 	  <li>enten klikke på hvert kategorinavn og vælge sin overordnede kategori eller sin position til sine søskende.</li>
