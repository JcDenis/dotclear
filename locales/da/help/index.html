<html>
<head>
  <title></title> <!-- Leave the title empty -->
</head>

<body>

<div class="multi-part legible" id="first-step" title="Første trin">
	<h3>Opdagelse af grænseflader</h3>
	<div class="fieldset">
		<h4>Første trin</h4>
<<<<<<< HEAD
		<p>Ud over de globale hjælpesider har flere administrationssider en online hjælp. Hvis javascript er aktiveret
		° C i din browser, kan du se online hjælp på øverste højre position af siden, ved at klikke på <img src="images/menu/help.svg" alt="" style="width: 14px; vertical-align: middle;"> <strong>Brug for hjælp?</strong> link. Hvis Javascript er deaktiveret, vises hjælpen nederst på siden.</p>
=======
		<p>Ud over de globale hjælpesider har flere administrationssider en online-hjælp. Hvis javascript er aktiveret
		i din browser, kan du se online-hjælp øverst til højre på siden ved at klikke på linket <img src="images/menu/help.svg" alt="" style="width: 14px; vertical-align: middle;"> <strong>Need Help?</strong>. Hvis Javascript er deaktiveret, vises hjælpen nederst på siden.</p>
>>>>>>> a42500a9
	</div>

	<p>Hver administrationsside vil vise den samme øverste overskrift, hovedmenu og sidefod. <em>(Ordren angivet her er, hvad der vises på en computerskærm. For mobile enheder eller tabletter kan det variere alt efter det til rådighed værende sted.)</em></p>

	<h4 class="pretty-title">Øverste overskrift</h4>
	<p>Overskriften består af tre elementer:</p>
	<h5 class="as_h4">Logo</h5>
	<p>Som standard er dette logo logoet Dotclear logo og links til administration destinationssiden. Men en platform
	manager kan vælge et andet logo og omdirigere til noget andet (generelt, service landing side).</p>

	<h5 class="as_h4">Blog(-er)</h5>
	<p>Det første element placeret efter logoet viser den <em>aktive</em> blog, dvs. bloggen, som du handler på. Hvis din
	- installation er sammensat af flere blogs, er disse informationer tilgængelige i en kombinationsmenu, som lader dig skifte til en anden blog.</p>
	<p>Linket efter blognavnet åbner din aktuelle blog i et andet vindue eller et andet faneblad.</p>

	<h5 class="as_h4">Bruger</h5>
	<p>Linket <em>Mit dashboard</em> får dig tilbage til blog administrationens destinationsside.</p>
	<p>Linket <em>Mine præferencer</em> fører til siden, hvor du kan ændre dine personlige oplysninger opsæt dashboard og vælg din grænseflade og redigeringsmuligheder.</p>
	<p>Overraskende, linket <em>Afbryd forbindelsen [dit login]</em> afbryder dig fra administrationen af din blog (på Dotclear's, vi er ergonomi mestre!).</p>

	<h4 class="pretty-title">Hovedmenu</h4>
	<p>Hovedmenuen er placeret på venstre side af skærmen. Det kan kollapses ved at klikke på sin højre grænse (og derefter ubrudt ved at klikke igen på det).</p>
	<p>Det fører til de forskellige administrationssider, i henhold til dine tilladelser på den aktuelle blog. Den består af fire blokke:</p>
	<ul>
		<li><strong>Mine favoritter</strong> viser de sider, du har valgt som favoritter i fanen <em>Mine præferencer</em>/<em>Mit Kontrolpanel</em> . Hvis du ikke har valgt nogen favorit endnu, vil denne liste indeholde standard Dotclear sæt, eller det sæt, der er defineret af platformforvalteren. Hvis du ikke ønsker at vise denne blok, kan du fjerne markeringen af det matchende afkrydsningsfelt i dine betjeningspanelindstillinger.</li>
<<<<<<< HEAD
		<li><strong>Blog</strong> viser alle de sider, der gør det muligt at fodre og opsætte den aktuelle blog, fra redigering af en post, styring af medier, valg af blog udseende eller andre parametre.<br>
		-		<em>Hvis du ikke har administratorrettigheder på den aktuelle blog, der vil ikke være nogen anden blok under den ene i hovedmenuen.</em></li>
=======
		<li><strong>Blog</strong> viser alle de sider, der gør det muligt at fodre og konfigurere den aktuelle blog, fra redigering af et indlæg, håndtering af medier, valg af blogudseende eller andre parametre.<br>
		<em>Hvis du ikke har administratorrettigheder på den aktuelle blog, vil der ikke være nogen anden blok under den i hovedmenuen.</em></li>
>>>>>>> a42500a9
		<li><strong>Systemindstillinger</strong> links til de sider, der giver dig mulighed for at administrere Dotclear installation: blogs management, brugere og tilgængelige sprog, plugins installation, systemindstillinger. Hvis du har rettigheder på flere blogs, men ingen superadministratorrettigheder, vil du kun se <em>blogs</em> -posten.</li>
		<li><strong>Plugins</strong> gør det muligt at opsætte de installerede plugins. Hvis plugin-indstillingerne kun påvirker en blog ad gangen, er dens administrationsside tilgængelig fra <em>Blog</em> -blokken, men hvis de påvirker hele installationen, de er placeret her, og kun tilgængelig for super-admin brugere.</li>
	</ul>

	<h4 class="pretty-title">Sidefod</h4>
	<p>En gratis version af Dotclear vil blive tilbudt til enhver bruger, der vil opdage hemmeligheden skjult i sidefoden.</p>

	<h3>Hjælp til store begyndere</h3>
	<p>Hvis du ikke er bekendt med blogs, Vi anbefaler, at du tager et kig på vores dokumentation (hele indholdsfortegnelsen er tilgængelig i fanen <strong>Dokumentation</strong> på denne side) samt vejledninger såsom:
	<ul>
		<li><a href="https://dotclear.org/documentation/2.0/usage/beginners">Min første post, trin for trin.</a></li>
	</ul>

	<p>The <a href="https://dotclear.org/forum/">Dotclear forum</a> is a welcoming place where there is no such thing as <em>a stupid question</em>. Tøv ikke med at deltage, hvis du har brug for hjælp, og hvorfor ikke, at hjælpe folk til gengæld.</p>

	<p class="info">Vi prøver vores bedste for at bruge et ordforråd, der er let at forstå uden specifik viden. Men hvis vi ender med at bruge en teknisk betegnelse. du vil sandsynligvis finde sin definition i <a href="https://dotclear.org/documentation/glossary">ordlisten</a> i vores online dokumentation.</p>
</div>

<div class="multi-part" id="users-doc" title="Brugervejledning">
	<h3>Brugervejledning</h3>
	<div class="three-boxes">
		<h4 class="pretty-title">Håndtering af indholdet</h4>
			<ul class="from-left">
				<li><a href="https://dotclear.org/documentation/2.0/usage/entries">Indgange</a>
					<ul>
						<li>Oprettelse og redigering</li>
						<li>Indtastningsoplysninger</li>
						<li>Indgangsrelaterede handlinger</li>
						<li>Kommentarer og trackbacks</li>
						<li>Batch forvaltning af indgange</li>
					</ul>
				</li>
				<li><a href="https://dotclear.org/documentation/2.0/usage/comments-trackbacks">Kommentarer og trackbacks</a>
					<ul>
						<li>Opfølgning</li>
						<li>Behandling</li>
					</ul>
				</li>
				<li><a href="https://dotclear.org/documentation/2.0/usage/categories">Kategorier</a>
					<ul>
						<li>Opretter en kategori</li>
						<li>Redigering af en kategori</li>
						<li>Sletter en kategori</li>
						<li>Sletter kategorilisten</li>
					</ul>
				</li>
				<li><a href="https://dotclear.org/documentation/2.0/usage/tags">Tags (nøgleord)</a>
					<ul>
						<li>Tilføjer tags</li>
						<li>Håndtering af mærker</li>
					</ul>
				</li>
				<li><a href="https://dotclear.org/documentation/2.0/usage/media">Medier og vedhæftede filer</a>
					<ul>
						<li>Opretter en undermappe</li>
						<li>Tilføjer filer</li>
						<li>Downloader et zip-arkiv for den aktuelle mappe</li>
						<li>Ændring af udfyld fildetaljer</li>
						<li>Tilføjer filer direkte</li>
						<li>Specielle filtyper</li>
						<li>Vedhæftninger</li>
					</ul>
				</li>
				<li><a href="https://dotclear.org/documentation/2.0/usage/widgets">Blog menuindhold (widgets)</a>
					<ul>
						<li>Navigation sidebjælke, Ekstra sidebjælke</li>
						<li>Standard widgets</li>
						<li>Tilføj/fjernelse af en widget</li>
						<li>Indstillinger for widgets</li>
					</ul>
				</li>
				<li><a href="https://dotclear.org/documentation/2.0/usage/blogroll">Blogroll</a>
					<ul>
						<li>Blogroll</li>
						<li>Tilføj et link</li>
						<li>Tilføjer en kategori</li>
						<li>XFN</li>
						<li>Importerer links fra en OPML- eller XBEL-fil</li>
					</ul>
				</li>
			</ul>
	</div>
	<div class="three-boxes">
		<h4 class="pretty-title">Indstillinger og tilpasning</h4>
			<ul class="from-left">
				<li><a href="https://dotclear.org/documentation/2.0/usage/blog-parameters">Blog indstillinger</a>
					<ul>
						<li>Blog detaljer</li>
						<li>Blog konfiguration</li>
						<li>Kommentarer og trackbacks</li>
						<li>Blog præsentation</li>
						<li>Medier og billeder</li>
						<li>Søgemaskine robot politik</li>
						<li>Antispam</li>
						<li>Lyseboks</li>
						<li>Gem</li>
					</ul>
				</li>
				<li><a href="https://dotclear.org/documentation/2.0/usage/user-preferences">Bruger præferencer</a>
					<ul>
						<li>Min profil</li>
						<li>Mine muligheder</li>
						<li>Mit betjeningspanel</li>
					</ul>
				</li>
				<li><a href="https://dotclear.org/documentation/2.0/admin/themes">Blog udseende</a>
					<ul>
						<li>Vælg et tema</li>
						<li>Installér et tema</li>
						<li>Personliggør et tema</li>
						<li>Tema editor</li>
					</ul>
				</li>
			</ul>
	</div>
	<div class="three-boxes fieldset">
			<h4 class="smart-title">Yderligere aflæsninger</h4>
				<h5>Glossary</h5>
				<ul><li><a href="https://dotclear.org/documentation/glossary">Alle disse mystiske ord, der anvendes på internettet og i Dotclear</a></li></ul>
				<h5>Input syntaxes</h5>
					<ul>
						<li><a href="https://dotclear.org/documentation/2.0/usage/syntaxes">Wiki syntaks og HTML ækvivalent</a></li>
						<li><a href="https://dotclear.org/documentation/2.0/usage/syntaxes#to-go-further">For at gå videre</a></li>
					</ul>
				<h5>Abonnement (RSS, Atom...)</h5>
					<ul>
						<li><a href="https://dotclear.org/documentation/2.0/usage/feeds">Hvad er det?</a></li>
						<li><a href="https://dotclear.org/documentation/2.0/usage/feeds#how-do-i-make-it-available-on-my-blog">Hvordan gør jeg det tilgængeligt på min blog?</a></li>
						<li><a href="https://dotclear.org/documentation/2.0/usage/feeds#how-do-i-suscribe-to-a-feed">Hvordan abonnerer jeg på et feed?</a></li>
						<li><a href="https://dotclear.org/documentation/2.0/usage/feeds#to-go-further">For at gå videre</a></li>
					</ul>
			<h4 class="smart-title">Hjælp</h4>
				<ul>
					<li><a href="https://dotclear.org/forum">Deotclear forum</a></li>
					<li><a href="https://dotclear.org/documentation/2.0/faq">Ofte Stillede Spørgsmål</a></li>
				</ul>
	</div>
</div>

	<div class="multi-part" id="admin-doc" title="Dokumentation for administratorer">
	<h3>Dokumentation for administratorer</h3>
		<div class="three-boxes">
		<h4 class="pretty-title">Installation og opdatering</h4>
			<ul class="from-left">
				<li><a href="https://dotclear.org/documentation/2.0/admin/install">Installation</a>
					<ul>
						<li>Forudsætninger</li>
						<li>Automatisk installation</li>
						<li>Standard installation</li>
						<li>Installerer vha. guiden</li>
						<li>Installerer fra filen config.php</li>
						<li>Afslutning af installationsprocessen</li>
						<li>Næste trin</li>
					</ul>
					</li>
				<li><a href="https://dotclear.org/documentation/2.0/admin/upgrade">Opdaterer</a>
					<ul>
						<li>Forbereder opdateringen</li>
						<li>Automatisk opgradering</li>
						<li>Opdatering af programmet</li>
						<li>Opdatering af databasen</li>
						<li>Tillæg: opdatering af en mercurial kopi</li>
					</ul>
				</li>
				<li><a href="https://dotclear.org/documentation/2.0/admin/config">Konfigurationsfil (config.php) Parametre</a>
					<ul>
						<li>Indledning</li>
						<li>Parametre</li>
						<li>Tilføj information til filen</li>
					</ul>
				</li>
				<li><a href="https://dotclear.org/documentation/2.0/admin/1-to-2">Opgradering fra Dotclear 1.2 til Dotclear 2</a>
				</li>
				<li><a href="https://dotclear.org/documentation/2.0/admin/migrate">Migrere fra en anden blogging software til Dotclear</a></li>
				<li><a href="https://dotclear.org/documentation/2.0/admin/local-install">Lokal installation</a>
					<ul>
						<li>Vinduer</li>
						<li>Mac OS X</li>
						<li>Linux</li>
					</ul>
				</li>
				<li><a href="https://dotclear.org/documentation/2.0/admin/install/iis">Installerer Dotclear med IIS7</a></li>
			</ul>

			<h5>Hosting Bilag</h5>
			<ul class="from-left">
				<li><a href="https://dotclear.org/documentation/2.0/hosting">Hosting</a>
				</li>
			</ul>
		</div>
		<div class="three-boxes">
			<h4 class="pretty-title">Administration</h4>
			<ul class="from-left">
				<li><a href="https://dotclear.org/documentation/2.0/admin/users">Håndtering af brugere</a>
					<ul>
						<li>Eksisterende brugerliste</li>
						<li>Opretter en bruger</li>
						<li>Ændrer en bruger</li>
						<li>Bruger tilladelser</li>
					</ul>
				</li>
				<li><a href="https://dotclear.org/documentation/2.0/admin/clean-install">Ren installation</a>
				</li>
				<li><a href="https://dotclear.org/documentation/2.0/admin/multiblog">Multiblog Installation</a></li>
				<li><a href="https://dotclear.org/documentation/2.0/admin/plugins">Håndtér plugins</a>
					<ul>
						<li>Installerer et plugin</li>
						<li>Indstilling af plugins</li>
						<li>Fjerner et plugin</li>
						<li>Opdaterer et plugin</li>
					</ul>
				</li>
				<li><a href="https://dotclear.org/documentation/2.0/admin/themes/blowup">Standard temaet Blowup</a>
				</li>
				<li><a href="https://dotclear.org/documentation/2.0/admin/themes">Blog Temaer</a>
					<ul>
						<li>Vælg et tema</li>
						<li>Installerer et tema</li>
						<li>Tilpasning af et tema</li>
						<li>Tema editor</li>
					</ul>
				</li>
				<li><a href="https://dotclear.org/documentation/2.0/admin/aboutconfig">Avanceret konfiguration</a></li>
			</ul>
		</div>
		<div class="three-boxes">
			<h4 class="pretty-title">Vedligeholdelse</h4>
			<ul class="from-left">
				<li><a href="https://dotclear.org/documentation/2.0/admin/backup">Sikkerhedskopiér og gendan</a>
					<ul>
						<li>Importér/eksport</li>
						<li>Filer</li>
						<li>Database</li>
					</ul>
				</li>
				<li><a href="https://dotclear.org/documentation/2.0/admin/antispam">Spam kommentarfiltre</a>
					<ul>
						<li>Filtrer organisation</li>
						<li>Filtrer konfiguration</li>
					</ul>
				</li>
			</ul>
			<div class="fieldset vertical-separator">
				<h4 class="smart-title">Hjælp</h4>
				<ul>
					<li><a href="https://dotclear.org/forum">Deotclear forum</a></li>
					<li><a href="https://dotclear.org/documentation/2.0/faq#administration">Ofte Stillede Spørgsmål (Administratorer)</a></li>
				</ul>
			</div>
		</div>

	</div>

	<div class="multi-part" id="guide-dev" title="Dokumentation for udviklere">
	<h3>Udvikler og designer ressourcer</h3>

		<div class="three-boxes first-child">
			<h4 class="pretty-title">Design &amp; temaer</h4>
			<ul class="from-left">
				<li><a href="https://dotclear.org/documentation/2.0/resources/themes">Temaer</a>
					<ul>
						<li>Brugervejledning til temaer</li>
						<li>Skabelon tags</li>
						<li>Tillæg</li>
					</ul>
				</li>
				<li><a href="https://dotclear.org/documentation/2.0/resources/themes/inheritance">Temaer arv</a>
					<ul>
						<li>Princip</li>
						<li>Begrænsninger</li>
						<li>Konfigurer</li>
					</ul>
					</li>
				<li><a href="https://dotclear.org/documentation/2.0/resources/themes/tags">Skabelon tags</a>
					<ul>
						<li>Generaliteter / forsyningsselskaber</li>
						<li>Blog</li>
						<li>Indgange</li>
						<li>Indgange paginering</li>
						<li>Kommentarer</li>
						<li>Forhåndsvis kommentar</li>
						<li>Sider</li>
						<li>Vedhæftninger</li>
						<li>Kategorier</li>
						<li>Mærker</li>
						<li>Arkiver</li>
						<li>Sprog</li>
						<li>System</li>
						<li>Widgets</li>
					</ul>
				</li>
			</ul>
		</div>

		<div class="three-boxes first-child">
			<h4 class="pretty-title">Kode &amp; plugins</h4>
			<ul class="from-left">
				<li><a href="https://dotclear.org/documentation/2.0/resources/tpl">Oprettelse af et tpl tag til et plugin eller et tema</a>
					<ul>
						<li>Indledning</li>
						<li>Værdier</li>
						<li>Instruktionsblokke</li>
						<li>Demonstration af skabelonens cache indflydelse</li>
					</ul>
				</li>
				<li><a href="https://dotclear.org/documentation/2.0/resources/plugins">Plugins</a>
					<ul>
						<li>Skriver et plugin</li>
						<li>Tillæg</li>
					</ul>
				</li>
				<li><a href="https://dotclear.org/documentation/2.0/resources/plugins/help">Opbygning af plugin kontekstuel hjælp</a></li>
				<li><a href="https://dotclear.org/documentation/2.0/resources/authentication">Ekstern godkendelse</a>
					<ul>
						<li>Præambel</li>
						<li>En ny godkendelsesklasse</li>
						<li>Scenarie</li>
						<li>Anvendelse</li>
					</ul>
				</li>
				<li><a href="https://dotclear.org/documentation/2.0/resources/xml-rpc">XML/RPC interface</a></li>
				<li><a href="https://dev.dotclear.org/code/2/">API dokumentation</a></li>
			</ul>
		</div>

		<div class="three-boxes">
			<h4 class="pretty-title">Bidrag &amp; Support</h4>
			<ul class="from-left">
				<li><a href="https://dotclear.org/documentation/2.0/resources/contribute">Bidrag</a>
					<ul>
						<li>Rediger denne dokumentation</li>
						<li>Del dine kreationer</li>
						<li>Rapporter fejl eller foreslå nye funktioner</li>
						<li>Lokalisering</li>
				</ul>
			</li>
				<li><a href="https://git.dotclear.org/dev/dotclear">Dotclear kildekode repository</a></li>
				<li><a href="https://dotclear.org/forum">Dotclear forum</a></li>
			</ul>

			<div class="fieldset">
				<h4 class="smart-title">Konventioner</h4>
				<ul>
					<li><a href="https://dotclear.org/documentation/2.0/resources/coding-standards">Standarder for kodning</a></li>
					<li><a href="index.php?process=HelpCharte">Administration sider diagram</a></li>
				</ul>
			</div>
		</div>
	</div>
	<div class="multi-part legible" id="a11y-ergo" title="Tilgængelighed og ergonomi">
	<h3>Tilgængelighed og ergonomi</h3>
	<p>Dotclear interface opfylder næsten alle <a href="http://www.w3.org/TR/WCAG20/">WCAG 2.0</a> kriteriet. Vi arbejder på at gøre Dotclear kompatibel med <a href="http://www.w3.org/TR/ATAG20/">ATAG 2.0</a> retningslinjer.</p>
	<p>Tilgængelighed og ergonomi er en af vores største bekymringer. Vi gennemfører regelmæssigt analyser ved hjælp af eksperter og tilbyder løbende rettelser og forbedringer.</p>
	<p>Du kan hjælpe os ved at åbne <a href="https://git.dotclear.org/dev/dotclear/issues">billetter</a> eller ved at deltage på <a href="https://dotclear.org/forum/">forummet</a>. Du kan også deltage i brugertest eller deltage i vores team!</p>
	</div>

</body>
</html><|MERGE_RESOLUTION|>--- conflicted
+++ resolved
@@ -9,13 +9,8 @@
 	<h3>Opdagelse af grænseflader</h3>
 	<div class="fieldset">
 		<h4>Første trin</h4>
-<<<<<<< HEAD
-		<p>Ud over de globale hjælpesider har flere administrationssider en online hjælp. Hvis javascript er aktiveret
-		° C i din browser, kan du se online hjælp på øverste højre position af siden, ved at klikke på <img src="images/menu/help.svg" alt="" style="width: 14px; vertical-align: middle;"> <strong>Brug for hjælp?</strong> link. Hvis Javascript er deaktiveret, vises hjælpen nederst på siden.</p>
-=======
 		<p>Ud over de globale hjælpesider har flere administrationssider en online-hjælp. Hvis javascript er aktiveret
 		i din browser, kan du se online-hjælp øverst til højre på siden ved at klikke på linket <img src="images/menu/help.svg" alt="" style="width: 14px; vertical-align: middle;"> <strong>Need Help?</strong>. Hvis Javascript er deaktiveret, vises hjælpen nederst på siden.</p>
->>>>>>> a42500a9
 	</div>
 
 	<p>Hver administrationsside vil vise den samme øverste overskrift, hovedmenu og sidefod. <em>(Ordren angivet her er, hvad der vises på en computerskærm. For mobile enheder eller tabletter kan det variere alt efter det til rådighed værende sted.)</em></p>
@@ -41,13 +36,8 @@
 	<p>Det fører til de forskellige administrationssider, i henhold til dine tilladelser på den aktuelle blog. Den består af fire blokke:</p>
 	<ul>
 		<li><strong>Mine favoritter</strong> viser de sider, du har valgt som favoritter i fanen <em>Mine præferencer</em>/<em>Mit Kontrolpanel</em> . Hvis du ikke har valgt nogen favorit endnu, vil denne liste indeholde standard Dotclear sæt, eller det sæt, der er defineret af platformforvalteren. Hvis du ikke ønsker at vise denne blok, kan du fjerne markeringen af det matchende afkrydsningsfelt i dine betjeningspanelindstillinger.</li>
-<<<<<<< HEAD
-		<li><strong>Blog</strong> viser alle de sider, der gør det muligt at fodre og opsætte den aktuelle blog, fra redigering af en post, styring af medier, valg af blog udseende eller andre parametre.<br>
-		-		<em>Hvis du ikke har administratorrettigheder på den aktuelle blog, der vil ikke være nogen anden blok under den ene i hovedmenuen.</em></li>
-=======
 		<li><strong>Blog</strong> viser alle de sider, der gør det muligt at fodre og konfigurere den aktuelle blog, fra redigering af et indlæg, håndtering af medier, valg af blogudseende eller andre parametre.<br>
 		<em>Hvis du ikke har administratorrettigheder på den aktuelle blog, vil der ikke være nogen anden blok under den i hovedmenuen.</em></li>
->>>>>>> a42500a9
 		<li><strong>Systemindstillinger</strong> links til de sider, der giver dig mulighed for at administrere Dotclear installation: blogs management, brugere og tilgængelige sprog, plugins installation, systemindstillinger. Hvis du har rettigheder på flere blogs, men ingen superadministratorrettigheder, vil du kun se <em>blogs</em> -posten.</li>
 		<li><strong>Plugins</strong> gør det muligt at opsætte de installerede plugins. Hvis plugin-indstillingerne kun påvirker en blog ad gangen, er dens administrationsside tilgængelig fra <em>Blog</em> -blokken, men hvis de påvirker hele installationen, de er placeret her, og kun tilgængelig for super-admin brugere.</li>
 	</ul>
