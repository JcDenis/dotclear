<html>
  <head>
    <title>Opdater</title>
  </head>
  <body>
    <h4>Opdater</h4>
    <p>Denne side giver dig mulighed for at opdatere Dotclear automatisk. Hvis en ny version er tilgængelig, vil du blive spurgt om du vil opdatere. Før du gør det, kan du kontrollere, hvilke ændringer denne opdatering bringer ved at klikke på <strong>Information om denne version</strong>.</p>

    <p>Du kan gennemtvinge den nye version tjek ved at klikke på <strong>Force Dotclear update check</strong>.</p>

    <p>Hvis alt er OK, dvs. hvis du ikke manuelt har ændret nogen installationsfiler, vil opdateringsproceduren:</p>
    <ul>
      <li>Opret en sikkerhedskopi af din nuværende installation i den aktuelle arbejdsmappe med navnet backup-x.y.z.zip (hvor x.y.z er versionsnumrene, f.eks. 2.5.3).</li>
      <li>Download den nye version.</li>
    </ul>
<<<<<<< HEAD
    <p>Når dette er gjort, vil en meddelelse som det følgende blive vist: "Tillykke, du er et klik væk fra slutningen af opdateringen.<br>
      Klik på <strong>Afslut opdateringen</strong>. Du vil blive logget ud. Databasen vil om nødvendigt blive opdateret, når du logger ind igen.</p>
=======
    <p>Når dette er gjort, vises en besked som den følgende: "Tillykke, du er et klik fra slutningen af opdateringen."<br>
      Klik på <strong>Afslut opdateringen</strong>. Du vil blive logget ud. Databasen vil blive opdateret, hvis det er nødvendigt, når du logger ind igen.</p>
>>>>>>> a42500a9

    <p>Hvis du manuelt har ændret nogle filer, vil de blive listet, og du vil blive rådet til at manuelt opdatere dem.</p>

    <h4>Håndtér backupfiler</h4>
    <p>Fra denne fane, kan du fjerne gamle backup filer.</p>
    <p>Du kan også vende tilbage til en tidligere version. Overvej kun at rulle tilbage, hvis du har alvorlige problemer med den nye version.</p>
  </body>
</html><|MERGE_RESOLUTION|>--- conflicted
+++ resolved
@@ -13,13 +13,8 @@
       <li>Opret en sikkerhedskopi af din nuværende installation i den aktuelle arbejdsmappe med navnet backup-x.y.z.zip (hvor x.y.z er versionsnumrene, f.eks. 2.5.3).</li>
       <li>Download den nye version.</li>
     </ul>
-<<<<<<< HEAD
-    <p>Når dette er gjort, vil en meddelelse som det følgende blive vist: "Tillykke, du er et klik væk fra slutningen af opdateringen.<br>
-      Klik på <strong>Afslut opdateringen</strong>. Du vil blive logget ud. Databasen vil om nødvendigt blive opdateret, når du logger ind igen.</p>
-=======
     <p>Når dette er gjort, vises en besked som den følgende: "Tillykke, du er et klik fra slutningen af opdateringen."<br>
       Klik på <strong>Afslut opdateringen</strong>. Du vil blive logget ud. Databasen vil blive opdateret, hvis det er nødvendigt, når du logger ind igen.</p>
->>>>>>> a42500a9
 
     <p>Hvis du manuelt har ændret nogle filer, vil de blive listet, og du vil blive rådet til at manuelt opdatere dem.</p>
 
