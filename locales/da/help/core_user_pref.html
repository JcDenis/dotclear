--- conflicted
+++ resolved
@@ -95,15 +95,9 @@
 <h4>Mit betjeningspanel</h4>
 <dl>
   <dt>Mine favoritter</dt>
-<<<<<<< HEAD
-  <dd>Denne zone viser de valgte favoritter på blog's betjeningspanel. 
-  De kan genbestilles med din mus, hvis Javascript er aktiveret i din browser. 
-  Ellers tillader et felt at give dem et ordrenummer. Når du er færdig, så glem ikke at gemme dine ændringer ved at trykke på <strong>Gem ordre</strong>.<br>
-=======
   <dd>Denne zone viser de valgte favoritter på bloggens dashboard. 
   Du kan ændre rækkefølgen med musen, hvis Javascript er aktiveret i din browser. 
   Ellers giver et felt mulighed for at give dem et ordrenummer. Når du er færdig, så glem ikke at gemme dine ændringer ved at trykke på <strong>Gem ordre</strong>.<br>
->>>>>>> a42500a9
   Du kan også slette favoritter ved at vælge dem og trykke på <strong>Slet valgte favoritter</strong>.</dd>
   
   <dt>Definér som standard favoritter (super administrator)</dt> 
