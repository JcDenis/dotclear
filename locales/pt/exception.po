--- conflicted
+++ resolved
@@ -111,11 +111,7 @@
 
 # in Dotclear\Core\Task
 msgid "<p>We apologize for this temporary unavailability.<br>Thank you for your understanding.</p>"
-<<<<<<< HEAD
-msgstr "<p>Pedimos desculpas pela indisponibilidade temporária.<br>Obrigado pela sua compreensão.</p>"
-=======
 msgstr "<p>Pedimos desculpa por esta indisponibilidade temporária.<br>Obrigado pela vossa compreensão.</p>"
->>>>>>> a42500a9
 
 # in Dotclear\Core\Task
 #, php-format
