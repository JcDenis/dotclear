--- conflicted
+++ resolved
@@ -9,13 +9,8 @@
 	<h3>Descoberta de interface</h3>
 	<div class="fieldset">
 		<h4>Primeiros passos</h4>
-<<<<<<< HEAD
-		<p>Além das páginas de ajuda global, várias páginas de administração têm ajuda on-line. Se o javascript estiver ativado
-		no seu navegador, você pode ver a ajuda on-line na posição superior direita da página, clicando no <img src="images/menu/help.svg" alt="" style="width: 14px; vertical-align: middle;"> <strong>Precisa de ajuda?</strong> link. Se o Javascript estiver desativado, a ajuda será exibida na parte inferior da página.</p>
-=======
 		<p>Para além das páginas de ajuda global, várias páginas de administração têm uma ajuda em linha. Se o javascript estiver ativado
 		no seu browser, pode ver a ajuda em linha na posição superior direita da página, clicando na ligação <img src="images/menu/help.svg" alt="" style="width: 14px; vertical-align: middle;"> <strong>Precisa de ajuda?</strong>. Se o Javascript estiver desativado, a ajuda é apresentada na parte inferior da página.</p>
->>>>>>> a42500a9
 	</div>
 
 	<p>Cada página de administração mostrará o mesmo cabeçalho superior, menu principal e rodapé. <em>(A ordem dada aqui é o que é mostrado em uma tela de computador. Para dispositivos móveis ou tablets, pode variar de acordo com o espaço disponível.)</em></p>
@@ -41,13 +36,8 @@
 	<p>Ele leva para as diferentes páginas de administração, de acordo com suas permissões no blog atual. É composto de quatro blocos:</p>
 	<ul>
 		<li><strong>Meus favoritos</strong> lista as páginas que você selecionou como favoritas na guia <em>Minhas preferências</em>/<em>Meu painel</em> . Se você não selecionou nenhum favorito ainda, esta lista conterá o conjunto de Dotclear padrão, ou o conjunto que foi definido pelo gerenciador de plataforma. Se você não deseja exibir este bloco, você pode desmarcar a caixa de seleção correspondente nas opções do seu painel.</li>
-<<<<<<< HEAD
-		<li><strong>Blog</strong> lista todas as páginas que permitem o feed e a configuração do blog atual, de editar uma entrada, gerenciar mídia, escolher a aparência do blog ou outros parâmetros.<br>
-		'y		<em>Se você não tem direitos de administrador no blog atual, não haverá nenhum outro bloco abaixo daquele no menu principal.</em></li>
-=======
 		<li><strong>Blog</strong> enumera todas as páginas que permitem alimentar e configurar o blogue atual, desde a edição de uma entrada, a gestão dos média, a escolha do aspeto do blogue ou outros parâmetros.<br>
 		<em>Se não tiver direitos de administrador no blogue atual, não haverá outro bloco abaixo deste no menu principal.</em></li>
->>>>>>> a42500a9
 		<li><strong>Configurações do sistema</strong> links para as páginas que permitem que você gerencie a instalação de Dotclar: gerenciamento de blogs usuários e idiomas disponíveis, instalação de plugins, configurações de sistema. Se você tem permissões sobre vários blogs, mas sem direitos de superadministrador, você verá apenas a entrada de <em>Blog</em>.</li>
 		<li><strong>Plugins</strong> permite que você configure os plugins instalados. Se as configurações do plugin impactarem apenas um blog por vez, sua página de administração estará disponível no bloco <em>Blog</em> , mas se elas impactarem toda a instalação, estão localizadas aqui e só disponíveis para usuários de superadministrador.</li>
 	</ul>
