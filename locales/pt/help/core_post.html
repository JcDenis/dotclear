--- conflicted
+++ resolved
@@ -11,8 +11,8 @@
   <dd>Digite aqui o título da entrada. Este campo é obrigatório.</dd>
   
   <dt>Extracto</dt>
-  <dd>O conteúdo deste campo será exibido nas páginas mostrando uma lista de entradas, como a página inicial ou a páginas de categorias, seguido por o link "Continuar leitura".<br>
-O conteúdo deste campo, também, será visível no início da página que mostra a entrada inteira.<br>
+  <dd>O conteúdo deste campo será exibido nas páginas mostrando uma lista de entradas, como a página inicial ou a páginas de categorias, seguido por o link "Continuar leitura".<br />
+O conteúdo deste campo, também, será visível no início da página que mostra a entrada inteira.<br />
 Se você deixá-la em branco, o campo <em>Conteúdo</em> será exibido integralmente a partir da página inicial.</dd>
   
   <dt>Conteúdo</dt>
@@ -36,23 +36,23 @@
   for <strong>Agendado</strong>, ele estará online na determinada data e hora.</dd>
 
   <dt>Idioma da postagem</dt>
-  <dd>Aqui você pode mudar a data e hora de publicação.<br>
+  <dd>Aqui você pode mudar a data e hora de publicação.<br />
   Se o estado da entrada é <em>programado</em> a publicação será efectivá na referida data e hora.</dd>
 
   <dt>Formatação de texto</dt>
-  <dd>Escolha da sintaxe para a edição.<br>
-  Wiki é uma sintaxe simplificada que é convertida automaticamente em código HTML válido<br>
-  Nos recomendamos a escolha da sintaxe wiki, a menos que você tenha uma perfeita compreensão do HTML.<br><br>
+  <dd>Escolha da sintaxe para a edição.<br />
+  Wiki é uma sintaxe simplificada que é convertida automaticamente em código HTML válido<br />
+  Nos recomendamos a escolha da sintaxe wiki, a menos que você tenha uma perfeita compreensão do HTML.<br /><br />
   
   Consulte a "Wiki syntax reference / Referência da sintaxe wiki" para mais informações.</dd>
 
   <dt>Entrada seleccionada</dt>
-  <dd>Seleccione esta caixa para permitir aos seus visitantes comentar a entrada.<br>
+  <dd>Seleccione esta caixa para permitir aos seus visitantes comentar a entrada.<br />
   A correspondente definição global pode ser encontrada na "Configurações do blog".</dd>
 
   <dt>Categoria</dt>
   <dd>Um trackback é uma forma de permitir que uma parte da sua entrada seja usada como comentário num outro blog. 
-  Seleccione esta caixa para permitir que outros façam um trackback da sua entrada.<br>
+  Seleccione esta caixa para permitir que outros façam um trackback da sua entrada.<br />
   A correspondente definição global pode ser encontrada na "Configurações do blog".</dd>
 
   <dt>Criar uma nova categoria</dt>
@@ -63,14 +63,9 @@
   ela só será alcançável para quem conhece a URL e a password da entrada (clique no link <em>ver a entrada</em> para obter a URL).</dd>
 
   <dt>Anexos</dt>
-<<<<<<< HEAD
-  <dd>você pode desproteger esta campo clicando sobre o seu bloqueio e definir uma outra URL para a sua entrada.<br>
-  Se a URL escolhida já está usada por outro entrada, um número será incrementado nela.</dd>
-=======
   <dd>Os anexos são ficheiros multimédia adicionados à entrada. Pode utilizar o botão <strong>Adicionar ficheiros a esta entrada</strong> para selecionar ficheiros multimédia a adicionar à entrada.<br>
     Esta opção aparece depois de guardar a entrada.<br>
     Para mais informações, consulte a ajuda do Gestor de multimédia.</dd>
->>>>>>> a42500a9
 
   <dt>Permitir comentários</dt>
   <dd>O código linguístico da entrada, é predefinidos pelo parâmetro da língua do utilizador,
@@ -78,8 +73,8 @@
   Este código é utilizado na exibição da entrada.</dd>
 
   <dt>Permitir trackbacks</dt>
-  <dd>Os anexos são todos os médias associados à uma entrada através do link <em>"Adicionar ficheiros nesta entrada"</em>.<br>
-  Não se esqueça de gravar suas alterações antes de clicar neste link.<br><br>
+  <dd>Os anexos são todos os médias associados à uma entrada através do link <em>"Adicionar ficheiros nesta entrada"</em>.<br />
+  Não se esqueça de gravar suas alterações antes de clicar neste link.<br /><br />
   Consulte a página "Media manager / Gestor de multimédia" para mais informações.</dd>
   
   <dt>Palavra-passe</dt>
@@ -95,7 +90,7 @@
 <h4>Comentários</h4>
 <dl>
   <dt>Lista de comentários</dt>
-  <dd>Aqui pode ler e alterar o estado dos comentários da entrada.<br>
+  <dd>Aqui pode ler e alterar o estado dos comentários da entrada.<br />
   Se o vosso nível de permissão é suficiente, poderá definir os comentários como online (publicado) ou offline (não publicado), marcar-los como spam ou apagar-los.</dd>
   
   <dt>Adicionar um comentário</dt>
@@ -110,7 +105,7 @@
   <dd>Preencher aqui com as URLs encontradas nas entradas que você quer pingar.</dd>
 
   <dt>e-mail</dt>
-  <dd>Este campo contém as primeiras linhas da sua entrada, é este extracto que será enviado para o blog pingado, com um link para a entrada completa.<br>
+  <dd>Este campo contém as primeiras linhas da sua entrada, é este extracto que será enviado para o blog pingado, com um link para a entrada completa.<br />
   Você pode modificar o extracto enviado ao editar este campo.</dd>
 
   <dt>site</dt>
