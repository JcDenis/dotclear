--- conflicted
+++ resolved
@@ -13,13 +13,8 @@
       <li>Crie um backup da sua instalação atual no diretório de trabalho chamado backup-x.y.z.zip (onde x.y.z são números de versão, por exemplo, 2.5.3).</li>
       <li>Baixe a nova versão.</li>
     </ul>
-<<<<<<< HEAD
-    <p>Assim que isso for feito, uma mensagem como a seguinte será exibida: "Parabéns, você está a um clique do final da atualização.<br>
-      Clique em <strong>Terminar a atualização</strong>. Você será desconectado. O banco de dados será atualizado, se necessário, quando você iniciar a sessão novamente.</p>
-=======
     <p>Quando isso for feito, será exibida uma mensagem como a seguinte: "Parabéns, está a um clique de distância do fim da atualização."<br>
       Clique em <strong>Concluir a atualização</strong>. A sua sessão será terminada. A base de dados será actualizada, se necessário, quando voltar a iniciar sessão.</p>
->>>>>>> a42500a9
 
     <p>Se você modificou manualmente alguns arquivos, eles serão listados e você será aconselhado a atualizá-los manualmente.</p>
   </body>
