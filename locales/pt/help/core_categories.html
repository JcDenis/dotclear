--- conflicted
+++ resolved
@@ -6,19 +6,6 @@
     <h4>Lista das categorias</h4>
     <dl>
       <dt>Apagar uma categoria</dt>
-<<<<<<< HEAD
-      <dd>Escolha o nome que deseja usar para sua nova categoria, em seguida, clique em "Gravar" para validar a sua criação.<br>
-  Para modificá-la, clique o seu nome na lista.
-      </dd>
-
-      <dt>Reordenar categorias</dt>
-      <dd>Para alterar o ordem das categorias, desliza as categorias usando as imagens em forma de seta, é clique em "Gravar ordem".<br>
-  Se você não vir as setas, pode usar o campo numerado ao lado de cada categoria.</dd>
-      
-      <dt>Reordenar todas as categorias no nível superior</dt>
-      <dd>Use esta opção para mover todas as categorias para o nível superior.<br>
-        Se você deseja modificar a ordem das categorias de forma mais precisa, você pode:
-=======
       <dd>Escolha a categoria que pretende eliminar, clicando em <strong>Eliminar a categoria</strong>. Uma janela pop-up pedir-lhe-á para confirmar esta ação.<br>
 	Uma categoria só pode ser eliminada se não contiver nenhum artigo.<br>
   Para esvaziar uma categoria, pode mover as entradas seleccionando (na lista pendente) a nova categoria para a qual serão movidas. Clique em <strong>OK</strong> para confirmar esta escolha.
@@ -31,7 +18,6 @@
       <dt>Reordenar todas as categorias no nível superior</dt>
       <dd>Utilize esta opção para voltar a colocar todas as categorias no nível superior.<br>
         Se pretender modificar a ordem das categorias com mais precisão, pode :
->>>>>>> a42500a9
 	<ul>
 	  <li>ou mova-os usando arrastar e soltar,</li>
 	  <li>ou clique em cada nome de categoria e selecione sua categoria principal ou sua posição em seus irmãos.</li>
