--- conflicted
+++ resolved
@@ -36,11 +36,7 @@
 	<p>A különböző adminisztrációs oldalakra vezet, az aktuális blog jogosultságainak megfelelően. Négy blokkból áll:</p>
 	<ul>
 		<li><strong>A Kedvenceim</strong> felsorolja azokat az oldalakat, amelyeket a <em>A preferenciáim</em>/<em>Az irányítópultom</em> lapon kedvencekként jelölt ki. Ha még nem választott ki egyetlen kedvencet sem, akkor ez a lista az alapértelmezett Dotclear-készletet vagy a platformkezelő által meghatározott készletet tartalmazza. Ha nem szeretné megjeleníteni ezt a blokkot, akkor a műszerfal beállításai között törölheti a megfelelő jelölőnégyzetet.</li>
-<<<<<<< HEAD
-		<li><strong>Blog</strong> felsorolja az összes olyan oldalt, amely lehetővé teszi az aktuális blog táplálását és beállítását, a bejegyzés szerkesztésétől kezdve a média kezelésén át a blog megjelenésének vagy más paraméterek kiválasztásáig.<br>
-=======
 		<li><strong>Blog</strong> felsorolja az összes olyan oldalt, amely lehetővé teszi az aktuális blog táplálását és beállítását, a bejegyzés szerkesztésétől, a média kezelésétől, a blog megjelenésének kiválasztásától vagy más paraméterek kiválasztásától kezdve.<br>
->>>>>>> a42500a9
 		<em>Ha nem rendelkezik rendszergazdai jogokkal az aktuális blogon, akkor a főmenüben ez alatt a blog alatt nem lesz más blokk.</em></li>
 		<li><strong>Rendszerbeállítások</strong> linkek a Dotclear telepítés kezelését lehetővé tevő oldalakra: blogok kezelése, felhasználók és elérhető nyelvek, bővítmények telepítése, rendszerbeállítások. Ha több bloghoz is rendelkezik jogokkal, de nincs szupergazdai joga, akkor csak a <em>Blogok</em> bejegyzést látja.</li>
 		<li><strong>Plugins</strong> lehetővé teszi a telepített pluginek beállítását. Ha a bővítménybeállítások egyszerre csak egy blogot érintenek, annak adminisztrációs oldala a <em>Blog</em> blokkból érhető el, de ha a teljes telepítést érintik, akkor itt találhatók, és csak a szuper-admin felhasználók számára elérhetőek.</li>
