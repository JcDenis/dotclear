--- conflicted
+++ resolved
@@ -58,13 +58,8 @@
     <code>[name<unk> url<unk> language]</code> أو <code>[name<unk> url<unk> language<unk> title]</code></li>
   <li><strong>صورة:</strong>
     <code>(url<unk> alternative text))</code>,
-<<<<<<< HEAD
-    <code>(url<unk> Alterntext<unk> position))</code> أو
-    <code>(url<unk> Alterntext<unk> position<unk> long description))</code>.
-=======
     <code>(url<unk> alternative text<unk> position))</code> أو
     <code>(url<unk> alternative text<unk> position<unk> long description))</code>.
->>>>>>> a42500a9
     <br>يمكن أن يكون الموضع إما L (اليسار) أو R (اليمين) أو C (مركز).</li>
   <li><strong>المرساة:</strong> <code>~مرساة ~</code></li>
   <li><strong>Acronym:</strong> <code>??acronym|title??</code></li>
