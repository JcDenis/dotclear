<html>
<head>
  <title></title> <!-- Leave the title empty -->
</head>

<body>

<div class="multi-part legible" id="first-step" title="الخطوات الأولى">
	<h3>اكتشاف الواجهة</h3>
	<div class="fieldset">
		<h4>الخطوات الأولى</h4>
<<<<<<< HEAD
		<p>بالإضافة إلى صفحات المساعدة العالمية، هناك العديد من صفحات الإدارة لديها مساعدة على الإنترنت. إذا تم تمكين جافا سكريبت
		<unk> <unk> على المتصفح الخاص بك، يمكنك مشاهدة المساعدة عبر الإنترنت في الموقع الأيمن الأعلى للصفحة، عن طريق النقر على <img src="images/menu/help.svg" alt="" style="width: 14px; vertical-align: middle;"> <strong>بحاجة إلى مساعدة؟</strong> الرابط. إذا تم تعطيل جافا سكريبت، يتم عرض المساعدة في الجزء السفلي من الصفحة.</p>
=======
		<p>بالاضافة الى صفحات المساعدة العامة ، يتوافر لدى العديد من صفحات الادارة المساعدة المباشرة. اذا تم اتاحة javascript
		على برنامج التصفح الخاص بك ، يمكنك مشاهدة المساعدة المباشرة في موضع الصفحة الأعلى من الصفحة ، بالضغط على <img src="images/menu/help.svg" alt="" style="width: 14px; vertical-align: middle;"> <strong>تحتاج مساعدة ؟ وصلة</strong> اذا تم الغاء اتاحة Javascript ، سيتم عرض المساعدة في أسفل الصفحة.</p>
>>>>>>> a42500a9
	</div>

	<p>وستعرض كل صفحة إدارية نفس العنوان العلوي للقائمة الرئيسية والتذييل. <em>(الطلب المقدم هنا هو ما يظهر على شاشة الكمبيوتر. بالنسبة للأجهزة المحمولة أو الأجهزة اللوحية، قد تختلف حسب المساحة المتاحة.)</em></p>

	<h4 class="pretty-title">العنوان العلوي</h4>
	<p>ويتألف العنوان الأعلى من ثلاثة عناصر:</p>
	<h5 class="as_h4">الشعار</h5>
	<p>بشكل افتراضي، هذا الشعار هو شعار Dotclear والروابط إلى صفحة الهبوط الإدارية. ومع ذلك، يمكن لمدير المنصة
	<unk> أن يختار شعارا آخر وأن يعيد توجيهه نحو شيء آخر (عموما، صفحة هبوط الخدمة).</p>

	<h5 class="as_h4">المدونة(ات)</h5>
	<p>العنصر الأول الذي يقع بعد الشعار يظهر مدونة <em></em> نشطة، أي المدونة التي تتصرف فيها. إذا كان التثبيت
	<unk> الخاص بك يتألف من عدة مدونات ، فإن هذه المعلومات متاحة في قائمة مجموعة ، مما يتيح لك التبديل إلى مدونة أخرى.</p>
	<p>الرابط الذي يلي اسم المدونة يفتح مدونتك الحالية في نافذة أخرى أو علامة تبويب أخرى.</p>

	<h5 class="as_h4">المستخدم</h5>
	<p>الرابط <em>لوحة التحكم الخاصة بي</em> يعيدك إلى صفحة هبوط إدارة المدونة.</p>
	<p>الرابط <em>تفضيلاتي</em> يؤدي إلى الصفحة التي يمكنك فيها تعديل معلوماتك الشخصية، إعداد لوحة التحكم واختيار واجهتك وتحرير الخيارات.</p>
	<p>مدهش أن الرابط <em>قطع الاتصال [تسجيل الدخول الخاص بك]</em> يفصلك عن إدارة مدونتك (في Dotclear's، نحن بطل العجائر!).</p>

	<h4 class="pretty-title">القائمة الرئيسية</h4>
	<p>القائمة الرئيسية موجودة على الجانب الأيسر من الشاشة. ويمكن أن تنهار بالضغط على حدودها اليمنى (ثم لا تنهار بالنقر عليها مرة أخرى).</p>
	<p>يؤدي إلى مختلف صفحات الإدارة، وفقا للأذونات الخاصة بك في المدونة الحالية. ويتألف من أربع كتل:</p>
	<ul>
		<li><strong>المفضلة لدي</strong> تسرد الصفحات التي اخترتها كمفضلة في <em>تفضيلاتي</em>/<em>لوحة التحكم</em> . إذا لم تقم باختيار أي مفضلة حتى الآن، فإن هذه القائمة سوف تحتوي على مجموعة دوتمسح الافتراضية. أو المجموعة التي تم تعريفها من قبل مدير المنصة. إذا كنت لا ترغب في عرض هذه الكتلة، يمكنك إلغاء تحديد مربع الاختيار المطابق في خيارات لوحة التحكم الخاصة بك.</li>
<<<<<<< HEAD
		<li><strong>المدونة</strong> تسرد جميع الصفحات التي تمكّن من تغذية وإعداد المدونة الحالية، من تحرير إدخال، إدارة الوسائط، اختيار مظهر المدونة أو أي معلمات أخرى.<br>
		<unk>		<em>إذا لم يكن لديك حقوق المسؤول في المدونة الحالية، لن يكون هناك كتلة أخرى أسفل كتلة أخرى في القائمة الرئيسية.</em></li>
=======
		<li><strong>Blog</strong> تعرض كل الصفحات التي تتيح تغذية واعداد المدونات الحالية ، من تحرير ادخال ، ادارة وسط تخزين ، اختيار طريقة ظهور المدونات أو معاملات أخرى.<br>
		<em>اذا لم يكن لديك حقوق موجه النظام في المدونات الحالية ، فلن يكون هناك مجموعة أخرى أسفل تلك الموجودة في القائمة الرئيسية.</em></li>
>>>>>>> a42500a9
		<li><strong>إعدادات النظام</strong> روابط للصفحات التي تسمح لك بإدارة تثبيت دوتاتا: إدارة المدونات المستخدمين واللغات المتاحة، تثبيت الإضافات، إعدادات النظام. إذا كان لديك حقوق في العديد من المدونات ، ولكن لا توجد حقوق مدير خارق، فستشاهد فقط مدونات <em></em>.</li>
		<li><strong>الإضافات</strong> تمكنك من إعداد الإضافات المثبتة. إذا كانت إعدادات البرنامج المساعد تؤثر على مدونة واحدة فقط في كل مرة، صفحة الإدارة متاحة من <em>مدونة</em> ، ولكن إذا كان لها تأثير على التثبيت بأكمله، فهي موجودة هنا، ومتاحة فقط للمستخدمين من كبار المسؤولين.</li>
	</ul>

	<h4 class="pretty-title">تذييل</h4>
	<p>سيتم تقديم نسخة مجانية من Dotclear لأي مستخدم سوف يكتشف المخفي السري في التذييل.</p>

	<h3>المساعدة للمبتدئين العظماء</h3>
	<p>إذا كنت غير مألوفة مع المدونات ، نوصي بأن يكون لديك نظرة على وثائقنا (جدول المحتويات بأكمله متاح في علامة التبويب <strong>التوثيق</strong> لهذه الصفحة) وكذلك دروس مثل:
	<ul>
		<li><a href="https://dotclear.org/documentation/2.0/usage/beginners">إدخالي الأول، خطوة خطوة.</a></li>
	</ul>

	<p>منتدى <a href="https://dotclear.org/forum/">Dotclear</a> هو مكان ترحيب حيث لا يوجد شيء مثل <em>سؤال غبي</em>. لا تتردد في المشاركة إذا كنت بحاجة إلى مساعدة، ولماذا لا تستطيع مساعدة الناس في المقابل.</p>

	<p class="info">ونحن نبذل قصارى جهدنا لاستخدام مفردات سهلة الفهم بدون معرفة محددة. بيد أننا إذا انتهينا الأمر إلى استخدام مصطلح تقني، ربما ستجد تعريفه في <a href="https://dotclear.org/documentation/glossary">المسرد</a> لمستنداتنا عبر الإنترنت.</p>
</div>

<div class="multi-part" id="users-doc" title="دليل المستخدم">
	<h3>دليل المستخدم</h3>
	<div class="three-boxes">
		<h4 class="pretty-title">إدارة المحتوى</h4>
			<ul class="from-left">
				<li><a href="https://dotclear.org/documentation/2.0/usage/entries">إدخالات</a>
					<ul>
						<li>إنشاء وتحرير</li>
						<li>تفاصيل الإدخال</li>
						<li>الإجراءات المتصلة بالإدخال</li>
						<li>التعليقات والمتابعات</li>
						<li>إدارة الدفعات للمدخلات</li>
					</ul>
				</li>
				<li><a href="https://dotclear.org/documentation/2.0/usage/comments-trackbacks">التعليقات والمتابعات</a>
					<ul>
						<li>المتابعة</li>
						<li>الإدارة</li>
					</ul>
				</li>
				<li><a href="https://dotclear.org/documentation/2.0/usage/categories">الفئات</a>
					<ul>
						<li>إنشاء فئة</li>
						<li>تحرير فئة</li>
						<li>حذف فئة</li>
						<li>نقل قائمة الفئات</li>
					</ul>
				</li>
				<li><a href="https://dotclear.org/documentation/2.0/usage/tags">العلامات (الكلمات المفتاحية)</a>
					<ul>
						<li>إضافة العلامات</li>
						<li>إدارة العلامات</li>
					</ul>
				</li>
				<li><a href="https://dotclear.org/documentation/2.0/usage/media">الوسائط والمرفقات</a>
					<ul>
						<li>إنشاء دليل فرعي</li>
						<li>إضافة ملفات</li>
						<li>تحميل أرشيف مضغوط للدليل الحالي</li>
						<li>تغيير ملء تفاصيل الملف</li>
						<li>إضافة الملفات مباشرة</li>
						<li>أنواع الملفات الخاصة</li>
						<li>المرفقات</li>
					</ul>
				</li>
				<li><a href="https://dotclear.org/documentation/2.0/usage/widgets">محتوى قائمة المدونة (القطعة)</a>
					<ul>
						<li>الشريط الجانبي للتنقل، الشريط الجانبي الإضافي</li>
						<li>الأدوات الافتراضية</li>
						<li>إضافة/إزالة القطعة</li>
						<li>خيارات الأدوات</li>
					</ul>
				</li>
				<li><a href="https://dotclear.org/documentation/2.0/usage/blogroll">بلوغريل</a>
					<ul>
						<li>بلوغريل</li>
						<li>إضافة رابط</li>
						<li>إضافة فئة</li>
						<li>XFN</li>
						<li>استيراد الروابط من ملف OPML أو XBEL</li>
					</ul>
				</li>
			</ul>
	</div>
	<div class="three-boxes">
		<h4 class="pretty-title">الإعدادات والتخصيص</h4>
			<ul class="from-left">
				<li><a href="https://dotclear.org/documentation/2.0/usage/blog-parameters">إعدادات المدونة</a>
					<ul>
						<li>تفاصيل المدونة</li>
						<li>إعدادات المدونة</li>
						<li>التعليقات والمتابعات</li>
						<li>عرض المدونة</li>
						<li>الوسائط والصور</li>
						<li>سياسة روبوت محرك البحث</li>
						<li>مكافحة البريد المزعج</li>
						<li>صندوق الإضاءة</li>
						<li>حفظ</li>
					</ul>
				</li>
				<li><a href="https://dotclear.org/documentation/2.0/usage/user-preferences">تفضيلات المستخدم</a>
					<ul>
						<li>ملفي الشخصي</li>
						<li>خياراتي</li>
						<li>لوحة التحكم</li>
					</ul>
				</li>
				<li><a href="https://dotclear.org/documentation/2.0/admin/themes">مظهر المدونة</a>
					<ul>
						<li>اختر سمة</li>
						<li>تثبيت سمة</li>
						<li>تخصيص السمة</li>
						<li>محرر السمة</li>
					</ul>
				</li>
			</ul>
	</div>
	<div class="three-boxes fieldset">
			<h4 class="smart-title">قراءات إضافية</h4>
				<h5>Glossary</h5>
				<ul><li><a href="https://dotclear.org/documentation/glossary">كل هذه الكلمات الغامضة المستخدمة على الويب وفي Dotclear</a></li></ul>
				<h5>Input syntaxes</h5>
					<ul>
						<li><a href="https://dotclear.org/documentation/2.0/usage/syntaxes">بناء الجملة على الويكي ومعادل HTML</a></li>
						<li><a href="https://dotclear.org/documentation/2.0/usage/syntaxes#to-go-further">الذهاب إلى أبعد من ذلك</a></li>
					</ul>
				<h5>الاشتراك (RSS, ذاك...)</h5>
					<ul>
						<li><a href="https://dotclear.org/documentation/2.0/usage/feeds">ما هذا؟</a></li>
						<li><a href="https://dotclear.org/documentation/2.0/usage/feeds#how-do-i-make-it-available-on-my-blog">كيف يمكنني جعلها متاحة في مدونتية؟</a></li>
						<li><a href="https://dotclear.org/documentation/2.0/usage/feeds#how-do-i-suscribe-to-a-feed">كيف يمكنني الاشتراك في تغذية واحدة؟</a></li>
						<li><a href="https://dotclear.org/documentation/2.0/usage/feeds#to-go-further">الذهاب إلى أبعد من ذلك</a></li>
					</ul>
			<h4 class="smart-title">مساعدة</h4>
				<ul>
					<li><a href="https://dotclear.org/forum">منتدى Dotclear</a></li>
					<li><a href="https://dotclear.org/documentation/2.0/faq">الأسئلة المتكررة</a></li>
				</ul>
	</div>
</div>

	<div class="multi-part" id="admin-doc" title="الوثائق للمديرين">
	<h3>الوثائق للمديرين</h3>
		<div class="three-boxes">
		<h4 class="pretty-title">التثبيت والتحديث</h4>
			<ul class="from-left">
				<li><a href="https://dotclear.org/documentation/2.0/admin/install">تثبيت</a>
					<ul>
						<li>الشروط المسبقة</li>
						<li>تثبيت تلقائي</li>
						<li>التثبيت القياسي</li>
						<li>تثبيت باستخدام المعالج</li>
						<li>التثبيت من ملف config.php</li>
						<li>إكمال عملية التثبيت</li>
						<li>الخطوات التالية</li>
					</ul>
					</li>
				<li><a href="https://dotclear.org/documentation/2.0/admin/upgrade">التحديث</a>
					<ul>
						<li>الإعداد للتحديث</li>
						<li>الترقية التلقائية</li>
						<li>تحديث البرنامج</li>
						<li>تحديث قاعدة البيانات</li>
						<li>التذييل: تحديث نسخة من الزئبق</li>
					</ul>
				</li>
				<li><a href="https://dotclear.org/documentation/2.0/admin/config">معلمات ملف الإعدادات (config.php)</a>
					<ul>
						<li>مقدمة</li>
						<li>البارامترات</li>
						<li>إضافة معلومات إلى الملف</li>
					</ul>
				</li>
				<li><a href="https://dotclear.org/documentation/2.0/admin/1-to-2">الترقية من Dotclear 1.2 إلى Dotclear 2</a>
				</li>
				<li><a href="https://dotclear.org/documentation/2.0/admin/migrate">الانتقال من برنامج تدوين آخر إلى Dotlear</a></li>
				<li><a href="https://dotclear.org/documentation/2.0/admin/local-install">التثبيت المحلي</a>
					<ul>
						<li>ويندوز</li>
						<li>نظام التشغيل Mac OS X</li>
						<li>Linux</li>
					</ul>
				</li>
				<li><a href="https://dotclear.org/documentation/2.0/admin/install/iis">تثبيت نقطة واضحة مع IIS7</a></li>
			</ul>

			<h5>مرفق الاستضافة</h5>
			<ul class="from-left">
				<li><a href="https://dotclear.org/documentation/2.0/hosting">الاستضافة</a>
				</li>
			</ul>
		</div>
		<div class="three-boxes">
			<h4 class="pretty-title">الإدارة</h4>
			<ul class="from-left">
				<li><a href="https://dotclear.org/documentation/2.0/admin/users">إدارة المستخدمين</a>
					<ul>
						<li>قائمة المستخدمين الحالية</li>
						<li>إنشاء مستخدم</li>
						<li>تعديل المستخدم</li>
						<li>أذونات المستخدم</li>
					</ul>
				</li>
				<li><a href="https://dotclear.org/documentation/2.0/admin/clean-install">تنظيف التثبيت</a>
				</li>
				<li><a href="https://dotclear.org/documentation/2.0/admin/multiblog">تثبيت عدة مدونات</a></li>
				<li><a href="https://dotclear.org/documentation/2.0/admin/plugins">إدارة الإضافات</a>
					<ul>
						<li>تثبيت ملحق</li>
						<li>تكوين الإضافات</li>
						<li>إزالة البرنامج المساعد</li>
						<li>تحديث البرنامج المساعد</li>
					</ul>
				</li>
				<li><a href="https://dotclear.org/documentation/2.0/admin/themes/blowup">السمة الافتراضية</a>
				</li>
				<li><a href="https://dotclear.org/documentation/2.0/admin/themes">سمات المدونة</a>
					<ul>
						<li>اختيار موضوع</li>
						<li>تثبيت السمة</li>
						<li>تخصيص السمة</li>
						<li>محرر السمة</li>
					</ul>
				</li>
				<li><a href="https://dotclear.org/documentation/2.0/admin/aboutconfig">التكوين المتقدم</a></li>
			</ul>
		</div>
		<div class="three-boxes">
			<h4 class="pretty-title">صيانة</h4>
			<ul class="from-left">
				<li><a href="https://dotclear.org/documentation/2.0/admin/backup">النسخ الاحتياطي والاستعادة</a>
					<ul>
						<li>استيراد/تصدير</li>
						<li>الملفات</li>
						<li>قاعدة البيانات</li>
					</ul>
				</li>
				<li><a href="https://dotclear.org/documentation/2.0/admin/antispam">فلاتر التعليقات المزعجة</a>
					<ul>
						<li>تصفية المؤسسة</li>
						<li>تصفية التكوين</li>
					</ul>
				</li>
			</ul>
			<div class="fieldset vertical-separator">
				<h4 class="smart-title">مساعدة</h4>
				<ul>
					<li><a href="https://dotclear.org/forum">منتدى Dotclear</a></li>
					<li><a href="https://dotclear.org/documentation/2.0/faq#administration">الأسئلة المتكررة (المديرون)</a></li>
				</ul>
			</div>
		</div>

	</div>

	<div class="multi-part" id="guide-dev" title="وثائق المطورين">
	<h3>موارد المطور والمصمم</h3>

		<div class="three-boxes first-child">
			<h4 class="pretty-title">تصميم &amp; السمات</h4>
			<ul class="from-left">
				<li><a href="https://dotclear.org/documentation/2.0/resources/themes">السمات</a>
					<ul>
						<li>دليل المستخدم للسمات</li>
						<li>علامات القالب</li>
						<li>تذييل</li>
					</ul>
				</li>
				<li><a href="https://dotclear.org/documentation/2.0/resources/themes/inheritance">المواضيع الموروثة</a>
					<ul>
						<li>المبدأ</li>
						<li>القيود</li>
						<li>إعداد</li>
					</ul>
					</li>
				<li><a href="https://dotclear.org/documentation/2.0/resources/themes/tags">علامات القالب</a>
					<ul>
						<li>العموميات/المرافق العامة</li>
						<li>المدونة</li>
						<li>إدخالات</li>
						<li>إدخالات تحديد الصفحات</li>
						<li>تعليقات</li>
						<li>معاينة التعليق</li>
						<li>بنغات</li>
						<li>المرفقات</li>
						<li>الفئات</li>
						<li>الوسوم</li>
						<li>المحفوظات</li>
						<li>اللغات</li>
						<li>النظام</li>
						<li>الأدوات</li>
					</ul>
				</li>
			</ul>
		</div>

		<div class="three-boxes first-child">
			<h4 class="pretty-title">الكود &amp; الإضافات</h4>
			<ul class="from-left">
				<li><a href="https://dotclear.org/documentation/2.0/resources/tpl">إنشاء علامة tpl لإضافة أو سمة</a>
					<ul>
						<li>مقدمة</li>
						<li>القيم</li>
						<li>كتل التعليمات</li>
						<li>عرض تأثير ذاكرة التخزين المؤقت للنموذج</li>
					</ul>
				</li>
				<li><a href="https://dotclear.org/documentation/2.0/resources/plugins">الإضافات</a>
					<ul>
						<li>كتابة إضافة</li>
						<li>تذييل</li>
					</ul>
				</li>
				<li><a href="https://dotclear.org/documentation/2.0/resources/plugins/help">بناء المساعدة السياقية للملحق</a></li>
				<li><a href="https://dotclear.org/documentation/2.0/resources/authentication">المصادقة الخارجية</a>
					<ul>
						<li>ديباجة</li>
						<li>فئة مصادقة جديدة</li>
						<li>السيناريو</li>
						<li>تطبيق</li>
					</ul>
				</li>
				<li><a href="https://dotclear.org/documentation/2.0/resources/xml-rpc">واجهة XML/RPC</a></li>
				<li><a href="https://dev.dotclear.org/code/2/">وثائق API</a></li>
			</ul>
		</div>

		<div class="three-boxes">
			<h4 class="pretty-title">المساهمة &amp; الدعم</h4>
			<ul class="from-left">
				<li><a href="https://dotclear.org/documentation/2.0/resources/contribute">المساهمة</a>
					<ul>
						<li>تحرير هذه الوثائق</li>
						<li>شارك إبداعاتك</li>
						<li>الإبلاغ عن الأخطاء أو اقتراح ميزات جديدة</li>
						<li>التعريب</li>
				</ul>
			</li>
				<li><a href="https://git.dotclear.org/dev/dotclear">مستودع الرمز المصدري Dotclear</a></li>
				<li><a href="https://dotclear.org/forum">منتدى Dotclear</a></li>
			</ul>

			<div class="fieldset">
				<h4 class="smart-title">الاتفاقيات</h4>
				<ul>
					<li><a href="https://dotclear.org/documentation/2.0/resources/coding-standards">معايير الترميز</a></li>
					<li><a href="index.php?process=HelpCharte">مخطط صفحات الإدارة</a></li>
				</ul>
			</div>
		</div>
	</div>
	<div class="multi-part legible" id="a11y-ergo" title="امكانية الوصول و التصوير">
	<h3>امكانية الوصول و التصوير</h3>
	<p>تستوفي واجهة Dotclear تقريبا جميع معايير <a href="http://www.w3.org/TR/WCAG20/">WCAG 2.0</a> ونحن نعمل على جعل Dotclear متوافقة مع <a href="http://www.w3.org/TR/ATAG20/">ATAG 2.0</a> التوجيهية.</p>
	<p>ومن شواغلنا الرئيسية إمكانية الوصول إلى المناطق الطبيعية وإتقانها، ونحن نقوم بانتظام بإجراء التحليل بمساعدة الخبراء ونقدم باستمرار الإصلاحات والتحسينات.</p>
	<p>يمكنك مساعدتنا بفتح <a href="https://git.dotclear.org/dev/dotclear/issues">تذاكر</a> أو بالمشاركة في <a href="https://dotclear.org/forum/">منتدى</a>. يمكنك أيضا المشاركة في اختبار المستخدم أو الانضمام إلى فريقنا!</p>
	</div>

</body>
</html><|MERGE_RESOLUTION|>--- conflicted
+++ resolved
@@ -9,13 +9,8 @@
 	<h3>اكتشاف الواجهة</h3>
 	<div class="fieldset">
 		<h4>الخطوات الأولى</h4>
-<<<<<<< HEAD
-		<p>بالإضافة إلى صفحات المساعدة العالمية، هناك العديد من صفحات الإدارة لديها مساعدة على الإنترنت. إذا تم تمكين جافا سكريبت
-		<unk> <unk> على المتصفح الخاص بك، يمكنك مشاهدة المساعدة عبر الإنترنت في الموقع الأيمن الأعلى للصفحة، عن طريق النقر على <img src="images/menu/help.svg" alt="" style="width: 14px; vertical-align: middle;"> <strong>بحاجة إلى مساعدة؟</strong> الرابط. إذا تم تعطيل جافا سكريبت، يتم عرض المساعدة في الجزء السفلي من الصفحة.</p>
-=======
 		<p>بالاضافة الى صفحات المساعدة العامة ، يتوافر لدى العديد من صفحات الادارة المساعدة المباشرة. اذا تم اتاحة javascript
 		على برنامج التصفح الخاص بك ، يمكنك مشاهدة المساعدة المباشرة في موضع الصفحة الأعلى من الصفحة ، بالضغط على <img src="images/menu/help.svg" alt="" style="width: 14px; vertical-align: middle;"> <strong>تحتاج مساعدة ؟ وصلة</strong> اذا تم الغاء اتاحة Javascript ، سيتم عرض المساعدة في أسفل الصفحة.</p>
->>>>>>> a42500a9
 	</div>
 
 	<p>وستعرض كل صفحة إدارية نفس العنوان العلوي للقائمة الرئيسية والتذييل. <em>(الطلب المقدم هنا هو ما يظهر على شاشة الكمبيوتر. بالنسبة للأجهزة المحمولة أو الأجهزة اللوحية، قد تختلف حسب المساحة المتاحة.)</em></p>
@@ -41,13 +36,8 @@
 	<p>يؤدي إلى مختلف صفحات الإدارة، وفقا للأذونات الخاصة بك في المدونة الحالية. ويتألف من أربع كتل:</p>
 	<ul>
 		<li><strong>المفضلة لدي</strong> تسرد الصفحات التي اخترتها كمفضلة في <em>تفضيلاتي</em>/<em>لوحة التحكم</em> . إذا لم تقم باختيار أي مفضلة حتى الآن، فإن هذه القائمة سوف تحتوي على مجموعة دوتمسح الافتراضية. أو المجموعة التي تم تعريفها من قبل مدير المنصة. إذا كنت لا ترغب في عرض هذه الكتلة، يمكنك إلغاء تحديد مربع الاختيار المطابق في خيارات لوحة التحكم الخاصة بك.</li>
-<<<<<<< HEAD
-		<li><strong>المدونة</strong> تسرد جميع الصفحات التي تمكّن من تغذية وإعداد المدونة الحالية، من تحرير إدخال، إدارة الوسائط، اختيار مظهر المدونة أو أي معلمات أخرى.<br>
-		<unk>		<em>إذا لم يكن لديك حقوق المسؤول في المدونة الحالية، لن يكون هناك كتلة أخرى أسفل كتلة أخرى في القائمة الرئيسية.</em></li>
-=======
 		<li><strong>Blog</strong> تعرض كل الصفحات التي تتيح تغذية واعداد المدونات الحالية ، من تحرير ادخال ، ادارة وسط تخزين ، اختيار طريقة ظهور المدونات أو معاملات أخرى.<br>
 		<em>اذا لم يكن لديك حقوق موجه النظام في المدونات الحالية ، فلن يكون هناك مجموعة أخرى أسفل تلك الموجودة في القائمة الرئيسية.</em></li>
->>>>>>> a42500a9
 		<li><strong>إعدادات النظام</strong> روابط للصفحات التي تسمح لك بإدارة تثبيت دوتاتا: إدارة المدونات المستخدمين واللغات المتاحة، تثبيت الإضافات، إعدادات النظام. إذا كان لديك حقوق في العديد من المدونات ، ولكن لا توجد حقوق مدير خارق، فستشاهد فقط مدونات <em></em>.</li>
 		<li><strong>الإضافات</strong> تمكنك من إعداد الإضافات المثبتة. إذا كانت إعدادات البرنامج المساعد تؤثر على مدونة واحدة فقط في كل مرة، صفحة الإدارة متاحة من <em>مدونة</em> ، ولكن إذا كان لها تأثير على التثبيت بأكمله، فهي موجودة هنا، ومتاحة فقط للمستخدمين من كبار المسؤولين.</li>
 	</ul>
