<html>
<head>
  <title></title> <!-- Leave the title empty -->
</head>

<body>

<div class="multi-part legible" id="first-step" title="첫 번째 단계">
	<h3>인터페이스 검색</h3>
	<div class="fieldset">
		<h4>첫 번째 단계</h4>
<<<<<<< HEAD
		<p>글로벌 도움말 페이지 외에도 여러 관리 페이지에 온라인 도움말이 있습니다. 브라우저에서 자바스크립트(
		)가 활성화된 경우 페이지 오른쪽 상단에서 <img src="images/menu/help.svg" alt="" style="width: 14px; vertical-align: middle;"> <strong>도움이 필요하십니까?</strong> 링크를 클릭하면 온라인 도움말을 볼 수 있습니다. 자바스크립트가 비활성화되어 있으면 페이지 하단에 도움말이 표시됩니다.</p>
=======
		<p>글로벌 도움말 페이지 외에도 여러 관리 페이지에 온라인 도움말이 있습니다. 브라우저에서 자바스크립트가 활성화된 경우() 페이지 오른쪽 상단에서 <img src="images/menu/help.svg" alt="" style="width: 14px; vertical-align: middle;"> <strong>도움이 필요하십니까?</strong> 링크를 클릭하면 온라인 도움말을 볼 수 있습니다. 자바스크립트가 비활성화되어 있으면 도움말이 페이지 하단에 표시됩니다.</p>
>>>>>>> a42500a9
	</div>

	<p>각 관리 페이지에는 동일한 상단 제목, 주 메뉴 및 바닥글이 표시됩니다. <em>(여기에 표시된 순서는 컴퓨터 화면에 표시되는 순서입니다. 모바일 장치 또는 태블릿의 경우 사용 가능한 공간에 따라 달라질 수 있습니다.)</em></p>

	<h4 class="pretty-title">상단 제목</h4>
	<p>상단 제목은 세 가지 요소로 구성됩니다:</p>
	<h5 class="as_h4">로고</h5>
	<p>기본적으로 이 로고는 닷클리어 로고이며 관리 랜딩 페이지로 연결됩니다. 그러나 플랫폼
	관리자는 다른 로고를 선택하여 다른 곳(일반적으로 서비스 랜딩 페이지)으로 리디렉션할 수 있습니다.</p>

	<h5 class="as_h4">블로그</h5>
	<p>로고 뒤에 있는 첫 번째 요소는 <em>활성</em> 블로그, 즉 내가 활동 중인 블로그를 표시합니다.
	설치가 여러 블로그로 구성되어 있는 경우 이러한 정보는 콤보 메뉴에서 다른 블로그로 전환할 수 있습니다.</p>
	<p>블로그 이름 뒤에 있는 링크를 클릭하면 현재 블로그가 다른 창이나 다른 탭에서 열립니다.</p>

	<h5 class="as_h4">사용자</h5>
	<p><em>내 대시보드</em> 링크를 클릭하면 블로그 관리 랜딩 페이지로 돌아갑니다.</p>
	<p><em>내 기본 설정</em> 링크를 클릭하면 개인 정보를 수정하고, 대시보드를 설정하고, 인터페이스 및 편집 옵션을 선택할 수 있는 페이지로 연결됩니다.</p>
	<p>놀랍게도 <em>[로그인 연결 해제]</em> 링크를 클릭하면 블로그 관리와 연결이 끊어집니다(닷클리어에서는 인체공학의 챔피언입니다!).</p>

	<h4 class="pretty-title">메인 메뉴</h4>
	<p>메인 메뉴는 화면 왼쪽에 있습니다. 오른쪽 테두리를 클릭하면 접을 수 있습니다(다시 클릭하면 접기를 해제할 수 있음).</p>
	<p>현재 블로그에 대한 권한에 따라 다른 관리 페이지로 연결됩니다. 네 개의 블록으로 구성되어 있습니다:</p>
	<ul>
		<li><strong>내 즐겨찾기</strong> 에는 <em>내 환경설정</em>/<em>내 대시보드</em> 탭에서 즐겨찾기로 선택한 페이지가 나열됩니다. 아직 즐겨찾기를 선택하지 않은 경우 이 목록에는 기본 도트클리어 세트 또는 플랫폼 관리자가 정의한 세트가 포함됩니다. 이 블록을 표시하지 않으려면 대시보드 옵션에서 일치하는 확인란을 선택 취소하면 됩니다.</li>
<<<<<<< HEAD
		<li><strong>블로그</strong> 에는 글 수정, 미디어 관리, 블로그 모양 또는 기타 매개변수 선택 등 현재 블로그를 피드하고 설정할 수 있는 모든 페이지가 나열됩니다.<br>
		<em>현재 블로그에 대한 관리자 권한이 없는 경우 주 메뉴에서 해당 블록 아래에 다른 블록이 표시되지 않습니다.</em></li>
=======
		<li><strong>블로그</strong> 에는 항목 수정, 미디어 관리, 블로그 모양 또는 기타 매개변수 선택 등 현재 블로그를 피드하고 설정할 수 있는 모든 페이지가 나열되어 있습니다.<br>
		<em>현재 블로그에 대한 관리자 권한이 없는 경우 기본 메뉴에서 해당 블록 아래에 다른 블록이 표시되지 않습니다.</em></li>
>>>>>>> a42500a9
		<li><strong>시스템 설정</strong> 은 블로그 관리, 사용자 및 사용 가능한 언어, 플러그인 설치, 시스템 설정 등 닷클리어 설치를 관리할 수 있는 페이지로 연결되는 링크입니다. 여러 블로그에 대한 권한은 있지만 상위 관리자 권한이 없는 경우 <em>블로그</em> 항목만 표시됩니다.</li>
		<li><strong>플러그인</strong> 에서 설치된 플러그인을 설정할 수 있습니다. 플러그인 설정이 한 번에 하나의 블로그에만 영향을 미치는 경우에는 <em>블로그</em> 블록에서 관리 페이지를 사용할 수 있지만, 전체 설치에 영향을 미치는 경우에는 여기에 위치하며 슈퍼 관리자 사용자만 사용할 수 있습니다.</li>
	</ul>

	<h4 class="pretty-title">바닥글</h4>
	<p>바닥글에 숨겨진 비밀을 발견하는 모든 사용자에게 닷클리어 무료 버전이 제공됩니다.</p>

	<h3>초보자를 위한 도움말</h3>
	<p>블로그에 익숙하지 않다면 트위터 문서(전체 목차는 이 페이지의 <strong>문서</strong> 탭에서 확인할 수 있음)와 다음과 같은 튜토리얼을 살펴보는 것이 좋습니다:
	<ul>
		<li><a href="https://dotclear.org/documentation/2.0/usage/beginners">첫 번째 항목, 단계별로 살펴봅니다.</a></li>
	</ul>

	<p><a href="https://dotclear.org/forum/">닷클리어 포럼</a> 은 <em>멍청한 질문</em>과 같은 것이 없는 환영받는 곳입니다. 도움이 필요하다면 주저하지 말고 참여해 주시고, 그 대가로 사람들을 도울 수도 있습니다.</p>

	<p class="info">당사는 특별한 지식이 없어도 이해하기 쉬운 어휘를 사용하기 위해 최선을 다하고 있습니다. 그러나 전문 용어를 사용해야 하는 경우 온라인 문서의 <a href="https://dotclear.org/documentation/glossary">용어집</a> 에서 해당 용어의 정의를 확인할 수 있습니다.</p>
</div>

<div class="multi-part" id="users-doc" title="사용자 설명서">
	<h3>사용자 설명서</h3>
	<div class="three-boxes">
		<h4 class="pretty-title">콘텐츠 관리</h4>
			<ul class="from-left">
				<li><a href="https://dotclear.org/documentation/2.0/usage/entries">항목</a>
					<ul>
						<li>생성 및 편집</li>
						<li>참가 세부 정보</li>
						<li>항목 관련 작업</li>
						<li>댓글 및 트랙백</li>
						<li>항목의 일괄 관리</li>
					</ul>
				</li>
				<li><a href="https://dotclear.org/documentation/2.0/usage/comments-trackbacks">댓글 및 트랙백</a>
					<ul>
						<li>후속 조치</li>
						<li>관리</li>
					</ul>
				</li>
				<li><a href="https://dotclear.org/documentation/2.0/usage/categories">카테고리</a>
					<ul>
						<li>카테고리 만들기</li>
						<li>카테고리 편집하기</li>
						<li>카테고리 삭제하기</li>
						<li>카테고리 목록 소트링</li>
					</ul>
				</li>
				<li><a href="https://dotclear.org/documentation/2.0/usage/tags">태그(키워드)</a>
					<ul>
						<li>태그 추가하기</li>
						<li>태그 관리</li>
					</ul>
				</li>
				<li><a href="https://dotclear.org/documentation/2.0/usage/media">미디어 및 첨부 파일</a>
					<ul>
						<li>하위 디렉터리 만들기</li>
						<li>파일 추가</li>
						<li>현재 디렉토리의 zip 아카이브 다운로드하기</li>
						<li>파일 세부 정보 채우기 변경</li>
						<li>직접 파일 추가하기</li>
						<li>특수 파일 형식</li>
						<li>첨부 파일</li>
					</ul>
				</li>
				<li><a href="https://dotclear.org/documentation/2.0/usage/widgets">블로그 메뉴 콘텐츠(위젯)</a>
					<ul>
						<li>탐색 사이드바, 추가 사이드바</li>
						<li>기본 위젯</li>
						<li>위젯 추가/제거하기</li>
						<li>위젯 옵션</li>
					</ul>
				</li>
				<li><a href="https://dotclear.org/documentation/2.0/usage/blogroll">블로그 롤</a>
					<ul>
						<li>블로그 롤</li>
						<li>링크 추가하기</li>
						<li>카테고리 추가하기</li>
						<li>XFN</li>
						<li>OPML 또는 XBEL 파일에서 링크 가져오기</li>
					</ul>
				</li>
			</ul>
	</div>
	<div class="three-boxes">
		<h4 class="pretty-title">설정 및 사용자 지정</h4>
			<ul class="from-left">
				<li><a href="https://dotclear.org/documentation/2.0/usage/blog-parameters">블로그 설정</a>
					<ul>
						<li>블로그 세부 정보</li>
						<li>블로그 구성</li>
						<li>댓글 및 트랙백</li>
						<li>블로그 프레젠테이션</li>
						<li>미디어 및 이미지</li>
						<li>검색 엔진 로봇 정책</li>
						<li>스팸 방지</li>
						<li>라이트박스</li>
						<li>저장</li>
					</ul>
				</li>
				<li><a href="https://dotclear.org/documentation/2.0/usage/user-preferences">사용자 기본 설정</a>
					<ul>
						<li>내 프로필</li>
						<li>내 옵션</li>
						<li>내 대시보드</li>
					</ul>
				</li>
				<li><a href="https://dotclear.org/documentation/2.0/admin/themes">블로그 표시</a>
					<ul>
						<li>테마 선택</li>
						<li>테마 설치</li>
						<li>테마 개인화</li>
						<li>테마 편집기</li>
					</ul>
				</li>
			</ul>
	</div>
	<div class="three-boxes fieldset">
			<h4 class="smart-title">추가 판독값</h4>
				<h5>용어집</h5>
				<ul><li><a href="https://dotclear.org/documentation/glossary">웹과 닷클리어에서 사용되는 이 모든 신비한 단어들</a></li></ul>
				<h5>입력 구문</h5>
					<ul>
						<li><a href="https://dotclear.org/documentation/2.0/usage/syntaxes">위키 구문 및 이에 상응하는 HTML</a></li>
						<li><a href="https://dotclear.org/documentation/2.0/usage/syntaxes#to-go-further">더 나아가려면</a></li>
					</ul>
				<h5>구독(RSS, 아톰...)</h5>
					<ul>
						<li><a href="https://dotclear.org/documentation/2.0/usage/feeds">저게 뭐죠?</a></li>
						<li><a href="https://dotclear.org/documentation/2.0/usage/feeds#how-do-i-make-it-available-on-my-blog">내 블로그에서 사용하려면 어떻게 해야 하나요?</a></li>
						<li><a href="https://dotclear.org/documentation/2.0/usage/feeds#how-do-i-suscribe-to-a-feed">피드를 구독하려면 어떻게 하나요?</a></li>
						<li><a href="https://dotclear.org/documentation/2.0/usage/feeds#to-go-further">더 나아가려면</a></li>
					</ul>
			<h4 class="smart-title">도움말</h4>
				<ul>
					<li><a href="https://dotclear.org/forum">닷클리어 포럼</a></li>
					<li><a href="https://dotclear.org/documentation/2.0/faq">자주 묻는 질문</a></li>
				</ul>
	</div>
</div>

	<div class="multi-part" id="admin-doc" title="관리자용 문서">
	<h3>관리자용 문서</h3>
		<div class="three-boxes">
		<h4 class="pretty-title">설치 및 업데이트</h4>
			<ul class="from-left">
				<li><a href="https://dotclear.org/documentation/2.0/admin/install">설치</a>
					<ul>
						<li>전제 조건</li>
						<li>자동 설치</li>
						<li>표준 설치</li>
						<li>마법사를 사용하여 설치하기</li>
						<li>config.php 파일에서 설치</li>
						<li>설치 프로세스 완료</li>
						<li>다음 단계</li>
					</ul>
					</li>
				<li><a href="https://dotclear.org/documentation/2.0/admin/upgrade">업데이트</a>
					<ul>
						<li>업데이트 준비</li>
						<li>자동 업그레이드</li>
						<li>프로그램 업데이트</li>
						<li>데이터베이스 업데이트</li>
						<li>부록: 수은 사본 업데이트하기</li>
					</ul>
				</li>
				<li><a href="https://dotclear.org/documentation/2.0/admin/config">구성 파일(config.php) 매개변수</a>
					<ul>
						<li>소개</li>
						<li>매개변수</li>
						<li>파일에 정보 추가하기</li>
					</ul>
				</li>
				<li><a href="https://dotclear.org/documentation/2.0/admin/1-to-2">Dotclear 1.2에서 Dotclear 2로 업그레이드하기</a>
				</li>
				<li><a href="https://dotclear.org/documentation/2.0/admin/migrate">다른 블로그 소프트웨어에서 닷클리어로 마이그레이션하기</a></li>
				<li><a href="https://dotclear.org/documentation/2.0/admin/local-install">로컬 설치</a>
					<ul>
						<li>Windows</li>
						<li>Mac OS X</li>
						<li>Linux</li>
					</ul>
				</li>
				<li><a href="https://dotclear.org/documentation/2.0/admin/install/iis">IIS7에 닷클리어 설치하기</a></li>
			</ul>

			<h5>호스팅 별관</h5>
			<ul class="from-left">
				<li><a href="https://dotclear.org/documentation/2.0/hosting">호스팅</a>
				</li>
			</ul>
		</div>
		<div class="three-boxes">
			<h4 class="pretty-title">관리</h4>
			<ul class="from-left">
				<li><a href="https://dotclear.org/documentation/2.0/admin/users">사용자 관리</a>
					<ul>
						<li>기존 사용자 목록</li>
						<li>사용자 만들기</li>
						<li>사용자 수정하기</li>
						<li>사용자 권한</li>
					</ul>
				</li>
				<li><a href="https://dotclear.org/documentation/2.0/admin/clean-install">새로 설치</a>
				</li>
				<li><a href="https://dotclear.org/documentation/2.0/admin/multiblog">멀티블로그 설치</a></li>
				<li><a href="https://dotclear.org/documentation/2.0/admin/plugins">플러그인 관리</a>
					<ul>
						<li>플러그인 설치</li>
						<li>플러그인 구성</li>
						<li>플러그인 제거하기</li>
						<li>플러그인 업데이트</li>
					</ul>
				</li>
				<li><a href="https://dotclear.org/documentation/2.0/admin/themes/blowup">기본 테마 블로우업</a>
				</li>
				<li><a href="https://dotclear.org/documentation/2.0/admin/themes">블로그 테마</a>
					<ul>
						<li>테마 선택</li>
						<li>테마 설치하기</li>
						<li>테마 사용자 지정</li>
						<li>테마 편집기</li>
					</ul>
				</li>
				<li><a href="https://dotclear.org/documentation/2.0/admin/aboutconfig">고급 구성</a></li>
			</ul>
		</div>
		<div class="three-boxes">
			<h4 class="pretty-title">유지 관리</h4>
			<ul class="from-left">
				<li><a href="https://dotclear.org/documentation/2.0/admin/backup">백업 및 복원</a>
					<ul>
						<li>가져오기/내보내기</li>
						<li>파일</li>
						<li>데이터베이스</li>
					</ul>
				</li>
				<li><a href="https://dotclear.org/documentation/2.0/admin/antispam">스팸 댓글 필터</a>
					<ul>
						<li>필터 구성</li>
						<li>필터 구성</li>
					</ul>
				</li>
			</ul>
			<div class="fieldset vertical-separator">
				<h4 class="smart-title">도움말</h4>
				<ul>
					<li><a href="https://dotclear.org/forum">닷클리어 포럼</a></li>
					<li><a href="https://dotclear.org/documentation/2.0/faq#administration">자주 묻는 질문(관리자)</a></li>
				</ul>
			</div>
		</div>

	</div>

	<div class="multi-part" id="guide-dev" title="개발자 문서">
	<h3>개발자 및 디자이너 리소스</h3>

		<div class="three-boxes first-child">
			<h4 class="pretty-title">디자인 &amp; 테마</h4>
			<ul class="from-left">
				<li><a href="https://dotclear.org/documentation/2.0/resources/themes">테마</a>
					<ul>
						<li>테마 사용 가이드</li>
						<li>템플릿 태그</li>
						<li>부록</li>
					</ul>
				</li>
				<li><a href="https://dotclear.org/documentation/2.0/resources/themes/inheritance">테마 상속</a>
					<ul>
						<li>원칙</li>
						<li>제한 사항</li>
						<li>설정</li>
					</ul>
					</li>
				<li><a href="https://dotclear.org/documentation/2.0/resources/themes/tags">템플릿 태그</a>
					<ul>
						<li>일반 / 유틸리티</li>
						<li>블로그</li>
						<li>항목</li>
						<li>항목 페이지 매김</li>
						<li>댓글</li>
						<li>댓글 미리보기</li>
						<li>핑</li>
						<li>첨부 파일</li>
						<li>카테고리</li>
						<li>태그</li>
						<li>아카이브</li>
						<li>언어</li>
						<li>시스템</li>
						<li>위젯</li>
					</ul>
				</li>
			</ul>
		</div>

		<div class="three-boxes first-child">
			<h4 class="pretty-title">코드 &amp; 플러그인</h4>
			<ul class="from-left">
				<li><a href="https://dotclear.org/documentation/2.0/resources/tpl">플러그인 또는 테마에 대한 tpl 태그 만들기</a>
					<ul>
						<li>소개</li>
						<li>값</li>
						<li>지침 블록</li>
						<li>템플릿 캐시 영향력 데모</li>
					</ul>
				</li>
				<li><a href="https://dotclear.org/documentation/2.0/resources/plugins">플러그인</a>
					<ul>
						<li>플러그인 작성</li>
						<li>부록</li>
					</ul>
				</li>
				<li><a href="https://dotclear.org/documentation/2.0/resources/plugins/help">플러그인 상황에 맞는 도움말 구축하기</a></li>
				<li><a href="https://dotclear.org/documentation/2.0/resources/authentication">외부 인증</a>
					<ul>
						<li>서문</li>
						<li>새로운 인증 클래스</li>
						<li>시나리오</li>
						<li>애플리케이션</li>
					</ul>
				</li>
				<li><a href="https://dotclear.org/documentation/2.0/resources/xml-rpc">XML/RPC 인터페이스</a></li>
				<li><a href="https://dev.dotclear.org/code/2/">API 문서</a></li>
			</ul>
		</div>

		<div class="three-boxes">
			<h4 class="pretty-title">기여 &amp; 지원</h4>
			<ul class="from-left">
				<li><a href="https://dotclear.org/documentation/2.0/resources/contribute">기여하기</a>
					<ul>
						<li>이 문서 편집</li>
						<li>창작물 공유</li>
						<li>버그 신고 또는 새로운 기능 제안</li>
						<li>현지화</li>
				</ul>
			</li>
				<li><a href="https://git.dotclear.org/dev/dotclear">닷클리어 소스 코드 리포지토리</a></li>
				<li><a href="https://dotclear.org/forum">닷클리어 포럼</a></li>
			</ul>

			<div class="fieldset">
				<h4 class="smart-title">규칙</h4>
				<ul>
					<li><a href="https://dotclear.org/documentation/2.0/resources/coding-standards">코딩 표준</a></li>
					<li><a href="index.php?process=HelpCharte">관리 페이지 차트</a></li>
				</ul>
			</div>
		</div>
	</div>
	<div class="multi-part legible" id="a11y-ergo" title="접근성 및 인체공학적 설계">
	<h3>접근성 및 인체공학적 설계</h3>
	<p>닷클리어 인터페이스는 거의 모든 <a href="http://www.w3.org/TR/WCAG20/">WCAG 2.0</a> 기준을 충족합니다. 저희는 닷클리어가 <a href="http://www.w3.org/TR/ATAG20/">ATAG 2.0</a> 가이드라인과 호환될 수 있도록 노력하고 있습니다.</p>
	<p>접근성과 인체공학은 저희의 주요 관심사 중 하나입니다. 전문가의 도움을 받아 정기적으로 분석을 실행하고 지속적으로 수정 및 개선 사항을 제공합니다.</p>
	<p><a href="https://git.dotclear.org/dev/dotclear/issues">티켓</a> 을 개설하거나 <a href="https://dotclear.org/forum/">포럼</a>에 참여하여 도움을 주실 수 있습니다. 사용자 테스트에 참여하거나 저희 팀에 합류할 수도 있습니다!</p>
	</div>

</body>
</html><|MERGE_RESOLUTION|>--- conflicted
+++ resolved
@@ -9,12 +9,7 @@
 	<h3>인터페이스 검색</h3>
 	<div class="fieldset">
 		<h4>첫 번째 단계</h4>
-<<<<<<< HEAD
-		<p>글로벌 도움말 페이지 외에도 여러 관리 페이지에 온라인 도움말이 있습니다. 브라우저에서 자바스크립트(
-		)가 활성화된 경우 페이지 오른쪽 상단에서 <img src="images/menu/help.svg" alt="" style="width: 14px; vertical-align: middle;"> <strong>도움이 필요하십니까?</strong> 링크를 클릭하면 온라인 도움말을 볼 수 있습니다. 자바스크립트가 비활성화되어 있으면 페이지 하단에 도움말이 표시됩니다.</p>
-=======
 		<p>글로벌 도움말 페이지 외에도 여러 관리 페이지에 온라인 도움말이 있습니다. 브라우저에서 자바스크립트가 활성화된 경우() 페이지 오른쪽 상단에서 <img src="images/menu/help.svg" alt="" style="width: 14px; vertical-align: middle;"> <strong>도움이 필요하십니까?</strong> 링크를 클릭하면 온라인 도움말을 볼 수 있습니다. 자바스크립트가 비활성화되어 있으면 도움말이 페이지 하단에 표시됩니다.</p>
->>>>>>> a42500a9
 	</div>
 
 	<p>각 관리 페이지에는 동일한 상단 제목, 주 메뉴 및 바닥글이 표시됩니다. <em>(여기에 표시된 순서는 컴퓨터 화면에 표시되는 순서입니다. 모바일 장치 또는 태블릿의 경우 사용 가능한 공간에 따라 달라질 수 있습니다.)</em></p>
@@ -40,13 +35,8 @@
 	<p>현재 블로그에 대한 권한에 따라 다른 관리 페이지로 연결됩니다. 네 개의 블록으로 구성되어 있습니다:</p>
 	<ul>
 		<li><strong>내 즐겨찾기</strong> 에는 <em>내 환경설정</em>/<em>내 대시보드</em> 탭에서 즐겨찾기로 선택한 페이지가 나열됩니다. 아직 즐겨찾기를 선택하지 않은 경우 이 목록에는 기본 도트클리어 세트 또는 플랫폼 관리자가 정의한 세트가 포함됩니다. 이 블록을 표시하지 않으려면 대시보드 옵션에서 일치하는 확인란을 선택 취소하면 됩니다.</li>
-<<<<<<< HEAD
-		<li><strong>블로그</strong> 에는 글 수정, 미디어 관리, 블로그 모양 또는 기타 매개변수 선택 등 현재 블로그를 피드하고 설정할 수 있는 모든 페이지가 나열됩니다.<br>
-		<em>현재 블로그에 대한 관리자 권한이 없는 경우 주 메뉴에서 해당 블록 아래에 다른 블록이 표시되지 않습니다.</em></li>
-=======
 		<li><strong>블로그</strong> 에는 항목 수정, 미디어 관리, 블로그 모양 또는 기타 매개변수 선택 등 현재 블로그를 피드하고 설정할 수 있는 모든 페이지가 나열되어 있습니다.<br>
 		<em>현재 블로그에 대한 관리자 권한이 없는 경우 기본 메뉴에서 해당 블록 아래에 다른 블록이 표시되지 않습니다.</em></li>
->>>>>>> a42500a9
 		<li><strong>시스템 설정</strong> 은 블로그 관리, 사용자 및 사용 가능한 언어, 플러그인 설치, 시스템 설정 등 닷클리어 설치를 관리할 수 있는 페이지로 연결되는 링크입니다. 여러 블로그에 대한 권한은 있지만 상위 관리자 권한이 없는 경우 <em>블로그</em> 항목만 표시됩니다.</li>
 		<li><strong>플러그인</strong> 에서 설치된 플러그인을 설정할 수 있습니다. 플러그인 설정이 한 번에 하나의 블로그에만 영향을 미치는 경우에는 <em>블로그</em> 블록에서 관리 페이지를 사용할 수 있지만, 전체 설치에 영향을 미치는 경우에는 여기에 위치하며 슈퍼 관리자 사용자만 사용할 수 있습니다.</li>
 	</ul>
