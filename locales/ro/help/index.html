--- conflicted
+++ resolved
@@ -10,11 +10,7 @@
 	<div class="fieldset">
 		<h4>Primii pași</h4>
 		<p>În plus față de paginile de ajutor global, mai multe pagini de administrare au un ajutor online. Dacă javascript este activat pe
-<<<<<<< HEAD
-		în browserul dumneavoastră, puteți vedea ajutorul online în poziția din dreapta sus a paginii, făcând clic pe link-ul <img src="images/menu/help.svg" alt="" style="width: 14px; vertical-align: middle;"> <strong>Need Help?</strong> . Dacă Javascript este dezactivat, ajutorul este afișat în partea de jos a paginii.</p>
-=======
 		în browserul dumneavoastră, puteți vedea ajutorul online în poziția din dreapta sus a paginii, făcând clic pe link-ul <img src="images/menu/help.svg" alt="" style="width: 14px; vertical-align: middle;"> <strong>Need Help?</strong>. Dacă Javascript este dezactivat, ajutorul este afișat în partea de jos a paginii.</p>
->>>>>>> a42500a9
 	</div>
 
 	<p>Fiecare pagină de administrare va afișa același titlu de sus, meniu principal și subsol de pagină. <em>(Ordinea dată aici este cea afișată pe ecranul unui computer. Pentru dispozitivele mobile sau tablete, ea poate varia în funcție de spațiul disponibil).</em></p>
