<html>
  <head>
    <title>Actualizare</title>
  </head>
  <body>
    <h4>Actualizare</h4>
    <p>Această pagină vă permite să actualizați Dotclear automat. Dacă este disponibilă o nouă versiune, veți fi întrebat dacă doriți să actualizați. Înainte de a face acest lucru, poți verifica ce modificări aduc această actualizare făcând clic pe <strong>Informații despre această versiune</strong>.</p>

    <p>Puteți forța verificarea noii versiuni făcând clic pe <strong>Verificarea actualizării Dotclear forțată</strong>.</p>

    <p>Dacă totul este în regulă, adică dacă nu aţi modificat manual nici un fişier de instalare, procedura de actualizare va fi:</p>
    <ul>
      <li>Creați o copie de rezervă a instalării curente în directorul de lucru curent numit backup-x.y.z.zip (unde x.y.z sunt numerele versiunii, de ex. 2.5.3).</li>
      <li>Descărcați noua versiune.</li>
    </ul>
<<<<<<< HEAD
    <p>Odată ce acest lucru este gata, un mesaj cum ar fi următoarele va fi afișat: "Felicitări, ești la un click distanță de sfârșitul actualizării.<br>
      Faceți clic pe <strong>Terminați actualizarea</strong>. Veți fi deconectat. Baza de date va fi actualizată, dacă este necesar, când vă veți autentifica din nou.</p>
=======
    <p>După ce se face acest lucru, se va afișa un mesaj precum cel de mai jos: "Felicitări, sunteți la un clic distanță de sfârșitul actualizării."<br>
      Faceți clic pe <strong>Finalizați actualizarea</strong>. Veți fi deconectat. Baza de date va fi actualizată, dacă este necesar, atunci când vă veți conecta din nou.</p>
>>>>>>> a42500a9

    <p>Dacă aţi modificat manual unele fişiere, acestea vor fi listate şi vi se va recomanda să le actualizaţi manual.</p>

    <h4>Gestionează fișierele de backup</h4>
    <p>Din această filă puteţi elimina fişierele vechi de rezervă.</p>
    <p>De asemenea, puteți reveni la o versiune anterioară. Luați în considerare rularea înapoi numai dacă aveți probleme serioase cu noua versiune.</p>
  </body>
</html><|MERGE_RESOLUTION|>--- conflicted
+++ resolved
@@ -13,13 +13,8 @@
       <li>Creați o copie de rezervă a instalării curente în directorul de lucru curent numit backup-x.y.z.zip (unde x.y.z sunt numerele versiunii, de ex. 2.5.3).</li>
       <li>Descărcați noua versiune.</li>
     </ul>
-<<<<<<< HEAD
-    <p>Odată ce acest lucru este gata, un mesaj cum ar fi următoarele va fi afișat: "Felicitări, ești la un click distanță de sfârșitul actualizării.<br>
-      Faceți clic pe <strong>Terminați actualizarea</strong>. Veți fi deconectat. Baza de date va fi actualizată, dacă este necesar, când vă veți autentifica din nou.</p>
-=======
     <p>După ce se face acest lucru, se va afișa un mesaj precum cel de mai jos: "Felicitări, sunteți la un clic distanță de sfârșitul actualizării."<br>
       Faceți clic pe <strong>Finalizați actualizarea</strong>. Veți fi deconectat. Baza de date va fi actualizată, dacă este necesar, atunci când vă veți conecta din nou.</p>
->>>>>>> a42500a9
 
     <p>Dacă aţi modificat manual unele fişiere, acestea vor fi listate şi vi se va recomanda să le actualizaţi manual.</p>
 
