--- conflicted
+++ resolved
@@ -95,13 +95,8 @@
 <dl>
   <dt>Favoritele mele</dt>
   <dd>Această zonă afișează favoritele alese pe tabloul de bord al blogului. 
-<<<<<<< HEAD
-  Ei pot fi reordonați cu mouse-ul tău dacă Javascript este activat în browser-ul tău. 
-  În caz contrar, un câmp le permite să le dea un număr de comandă. Când ați terminat, nu uitați să salvați modificările apăsând <strong>Salvați ordinea</strong>.<br>
-=======
   Acestea pot fi reordonate cu ajutorul mouse-ului, dacă Javascript este activat în browserul dumneavoastră. 
   În caz contrar, un câmp permite să le dați un număr de ordine. Când ați terminat, nu uitați să salvați modificările apăsând <strong>Save order</strong>.<br>
->>>>>>> a42500a9
   De asemenea, puteți șterge favoritele selectându-le și apăsând <strong>Ștergeți favoritele selectate</strong>.</dd>
   
   <dt>Definiți ca favorite implicite (super administrator)</dt> 
