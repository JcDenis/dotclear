--- conflicted
+++ resolved
@@ -4,16 +4,6 @@
   </head>
   <body>
     <h4>Mise à jour</h4>
-<<<<<<< HEAD
-    <p>This page allows you to update Dotclear automatically. If a new version is available, you will be asked if you want to update. Before doing so, you can check what changes do this update bring by clicking on <strong>Information about this version</strong>.</p>
-
-    <p>You can force the new version check by clicking on <strong>Force Dotclear update checking</strong>.</p>
-
-    <p>If everything is OK, i.e. if you didn't manually modified any installation files, the update procedure will:</p>
-    <ul>
-      <li>Create a backup of your current installation in the current working directory named backup-x.y.z.zip (where x.y.z are the version numbers, e.g. 2.5.3).</li>
-      <li>Download the new version.</li>
-=======
     <p>Ова страница вам омогућава да аутоматски ажурирате Dotsche. Ако је доступна нова верзија, бићете упитани да ли желите да ажурирате. Пре него што то урадите, можете да проверите промене које се ове промене дешавају тако што ћете кликнути на <strong>информација о овој верзији</strong>.</p>
 
     <p>Можете да прикажете нову верзију провере кликом на <strong>Force Dotsaw ажурирање провере</strong>.</p>
@@ -22,15 +12,10 @@
     <ul>
       <li>Креирајте резервну копију актуелне инсталације у текућем директоријуму који се зове backup-x.y.z.z.zip (где је x.y.z) број верзије, нпр. 2.5.3).</li>
       <li>Преузмите нову верзију.</li>
->>>>>>> a42500a9
     </ul>
     <p>Once this is done, a message such as the following will be displayed: "Congratulations, you're one click away from the end of the update."<br>
       Click on <strong>Finish the update</strong>. You will be logged out. The database will be updated, if needed, when you will log back in.</p>
 
-<<<<<<< HEAD
-    <p>If you manually modified some files, they will be listed and you will be advised to manually update them.</p>
-=======
     <p>Ако ручно модификовате неке датотеке, они ће бити наведени и ви ћете бити саветовани да их ручно ажурирате.</p>
->>>>>>> a42500a9
   </body>
 </html>