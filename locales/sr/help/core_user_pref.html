--- conflicted
+++ resolved
@@ -95,17 +95,10 @@
 <h4>Моја табла</h4>
 <dl>
   <dt>Mes favoris</dt>
-<<<<<<< HEAD
-  <dd>This zone displays the chosen favorites on the blog's dashboard. 
-  They can be reordered with your mouse if Javascript is activated in your browser. 
-  Otherwise, a field allows to give them an ordering number. When you are done, do not forget to save your changes by pressing <strong>Save order</strong>.<br>
-  You may also delete favorites by selecting them and pressing <strong>Delete selected favorites</strong>.</dd>
-=======
   <dd>Ова зона приказује изабране омиљене на контролној табли блога. 
   Они могу бити преправљени са вашим мишем ако Јаваскрипт буде активиран у вашем прегледачу. 
   Иначе, поље омогућава да им да број који се наручује. Када завршите, не заборавите да сачувате промене притиском на <strong>Сачувај ред</strong>.<br>
   Можете да избришете омиљене тако што ћете их изабрати и притиснути <strong>Обриши изабраних омиљених</strong>.</dd>
->>>>>>> a42500a9
   
   <dt>Дефинишите као подразумевани омиљени (супер администратор)</dt> 
   <dd>Омогући да подесите тренутно дефинисану листу омиљених ставки као подразумевану листу омиљених за све кориснике. Ова листа ће бити предложена корисницима ако они нису дефинисали своје омиљене још.</dd>
