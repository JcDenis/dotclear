<html>
<head>
  <title></title> <!-- Leave the title empty -->
</head>

<body>

<div class="multi-part legible" id="first-step" title="Први кораци">
	<h3>Откриће интерфејса</h3>
	<div class="fieldset">
<<<<<<< HEAD
		<h4>First steps</h4>
		<p>In addition to the global help pages, several administration pages have an online help. If javascript is enabled
		on your browser, you can see online help at the upper-right position of the page, by clicking on the <img src="images/menu/help.svg" alt="" style="width: 14px; vertical-align: middle;"> <strong>Need Help?</strong> link. If Javascript is disabled, the help is displayed at the bottom of the page.</p>
=======
		<h4>Први кораци</h4>
		<p>Поред глобалних страница помоћи, неколико административних страница има онлајн помоћ. Ако је Javascript омогућен
		на вашем прегледачу, можете видети онлајн помоћ на горњем десном положају странице, кликом на <img src="images/menu/help.svg" alt="" style="width: 14px; vertical-align: middle;"> <strong>Потребна помоћ?</strong> веза. Ако је Javascript онемогућен, помоћ се приказује на дну странице.</p>
>>>>>>> a42500a9
	</div>

	<p>Свака страница администрације ће приказивати исти врх заглавља, главни мени и подножје. <em>(редослед овде је оно што је приказано на рачунарском екрану. За мобилне уређаје или таблете, може да варира у складу са расположивим простором.)</em></p>

	<h4 class="pretty-title">Врх заглавља</h4>
	<p>Горњи наслов се састоји од три елемента:</p>
	<h5 class="as_h4">Логотип</h5>
	<p>Подразумевано, овај логотип је логотип Дотјада и повезује се са почетне странице администрације. Међутим, платформа
	менаџер може да изабере други логотип и да се преусмери ка нечему другом (углавном, страницу за слетање на услугу).</p>

	<h5 class="as_h4">Блог (е)</h5>
	<p>Први елемент који се налази након лого показује <em>активног</em> блога, тј. на блогу на коме се ви понашате. Ако се инсталација од
	састоји од неколико блогова, ове информације су доступне у мени, што омогућава да се пребаците на други блог.</p>
	<p>Линк који прати име блога отвара ваш актуелни блог у другом прозору или другом картици.</p>

	<h5 class="as_h4">Корисник</h5>
	<p>Линк <em>Моја контролна табла</em> вас враћа на страницу администрације блога.</p>
	<p>Линк <em>Моје преференције</em> води на страницу где можете изменити своје личне информације, поставити контролну таблу и изабрати ваше интерфејсе и опције уређивања.</p>
	<p>Изненађујуће, веза <em>искључује [ваше пријављивање]</em> вас искључује из администрације вашег блога (у Дотчику, ми смо ергономски шампиони!).</p>

	<h4 class="pretty-title">Главни мени</h4>
	<p>Главни мени је лоциран на левој страни екрана. Може да се сруши кликом на њену десну границу (а затим се не сруши кликом на њу).</p>
	<p>Она води до различитих административних страница, према вашим дозволама на актуелном блогу. Састоји се од четири блока:</p>
	<ul>
		<li><strong>My favorites</strong> lists the pages that you have selected as favorites in the <em>My preferences</em>/<em>My Dashboard</em> tab. If you have not selected any favorite yet, this list will contain the default Dotclear set, or the set that has been defined by the platform manager. If you do not want to display this block, you can uncheck the matching checkbox in your dashboard options.</li>
<<<<<<< HEAD
		<li><strong>Blog</strong> lists all the pages that enable to feed and setup the current blog, from editing an entry, managing media, choosing the blog appearance or other parameters.<br>
		<em>If you do not have administrator rights on the current blog, there will be no other block below that one in the main menu.</em></li>
		<li><strong>System settings</strong> links to the pages that allow you to manage the Dotclear installation: blogs management, users and available languages, plugins installation, system settings. If you have rights on several blogs, but no superadministrator rights, you will only see the <em>Blogs</em> entry.</li>
		<li><strong>Plugins</strong> enables you to setup the installed plugins. If the plugin settings only impact one blog at a time, its administration page is available from the <em>Blog</em> block, but if they impact the whole installation, they are located here, and only available for super-admin users.</li>
=======
		<li><strong>Блог</strong> наводи све странице које омогућују да се нахране и поставе актуелни блог, од уређивања уноса, управљања медијима, бирањем појављивања блога или других параметара.<br>
		<em>Ако немате права администратора на актуелном блогу, неће бити другог блока испод тог једног у главном менију.</em></li>
		<li><strong>системских поставки</strong> веза са страницама које вам омогућавају да управљате Дотчистом инсталацијом: управљање блоговима, корисницима и доступним језицима, инсталационим инсталационим инсталационим системима, системским поставкама. Ако имате права на неколико блогова, али не и права суперадминистратора, видећете само <em>Блогова</em>.</li>
		<li><strong>Плугинс</strong> вам омогућава да подесите инсталиране прикључке. Ако поставке прикључака утичу само на један блог у исто време, њена административна страница је доступна на адреси <em>Блог</em> блок, али ако они утичу на целу инсталацију, они се налазе овде, и само су доступни за суперадминистративне кориснике.</li>
>>>>>>> a42500a9
	</ul>

	<h4 class="pretty-title">Подножје</h4>
	<p>Слободна верзија Дотјада ће бити понуђена сваком кориснику који ће открити тајну сакривену у подножју.</p>

	<h3>Помоћ за велике почетнике</h3>
	<p>Ако нисте упознати са блоговима, препоручујемо вам да погледате нашу документацију (цео садржај је доступан у <strong>Документацији</strong> ове странице), као и туторијали као што су:
	<ul>
		<li><a href="https://dotclear.org/documentation/2.0/usage/beginners">Мој први унос, корак по корак.</a></li>
	</ul>

	<p>The <a href="https://dotclear.org/forum/">Dotclear forum</a> is a welcoming place where there is no such thing as <em>a stupid question</em>. Don't hesitate to participate if you need help and, why not, to help people in return.</p>

	<p class="info">Трудимо се да користимо речник који је лако разумети без специфичног знања. Међутим, ако завршимо користећи технички израз, вероватно ћете наћи његову дефиницију у <a href="https://dotclear.org/documentation/glossary">глосари</a> наше онлајн документације.</p>
</div>

<div class="multi-part" id="users-doc" title="Кориснички приручник">
	<h3>Кориснички приручник</h3>
	<div class="three-boxes">
		<h4 class="pretty-title">Управљање садржајем</h4>
			<ul class="from-left">
				<li><a href="https://dotclear.org/documentation/2.0/usage/entries">Уноси</a>
					<ul>
						<li>Креирање и уређивање</li>
						<li>Детаљи уноса</li>
						<li>Радње повезане са уносом</li>
						<li>Коментари и праћење</li>
						<li>Пакетно управљање уносима</li>
					</ul>
				</li>
				<li><a href="https://dotclear.org/documentation/2.0/usage/comments-trackbacks">Коментари и праћење</a>
					<ul>
						<li>Праћење</li>
						<li>Управљање</li>
					</ul>
				</li>
				<li><a href="https://dotclear.org/documentation/2.0/usage/categories">Catégories</a>
					<ul>
						<li>Креирање категорије</li>
						<li>Уређивање категорије</li>
						<li>Брисање категорије</li>
						<li>Sotring списак категорија</li>
					</ul>
				</li>
				<li><a href="https://dotclear.org/documentation/2.0/usage/tags">Ознаке (кључне речи)</a>
					<ul>
						<li>Додавање ознака</li>
						<li>Управљање ознакама</li>
					</ul>
				</li>
				<li><a href="https://dotclear.org/documentation/2.0/usage/media">Медији и прилози</a>
					<ul>
						<li>Креирање под-директоријума</li>
						<li>Додавање датотека</li>
						<li>Преузимање поштанског архива актуелног директоријума</li>
						<li>Промена детаља у детаљима датотеке</li>
						<li>Директно додавање датотека</li>
						<li>Типови специјалних датотека</li>
						<li>Прилози</li>
					</ul>
				</li>
				<li><a href="https://dotclear.org/documentation/2.0/usage/widgets">Садржај менија блога (виџети)</a>
					<ul>
						<li>Трака за навигацију, додатна бочна трака</li>
						<li>Подразумевани виџети</li>
						<li>Додавање/уклањање виџета</li>
						<li>Опције виџета</li>
					</ul>
				</li>
				<li><a href="https://dotclear.org/documentation/2.0/usage/blogroll">Блогрол</a>
					<ul>
						<li>Блогрол</li>
						<li>Додавање линка</li>
						<li>Додавање категорије</li>
						<li>XFN</li>
						<li>Увоз линкова из OPML или XBEL датотеке</li>
					</ul>
				</li>
			</ul>
	</div>
	<div class="three-boxes">
		<h4 class="pretty-title">Поставке и прилагођавање</h4>
			<ul class="from-left">
				<li><a href="https://dotclear.org/documentation/2.0/usage/blog-parameters">Поставке блога</a>
					<ul>
						<li>Informacije bloga</li>
						<li>Конфигурација блога</li>
						<li>Коментари и праћење</li>
						<li>Prezentacija Blog-A</li>
						<li>Медији и слике</li>
						<li>Политика робота за претраживање</li>
						<li>Антиспам</li>
						<li>Ligox</li>
						<li>Enregistrer</li>
					</ul>
				</li>
				<li><a href="https://dotclear.org/documentation/2.0/usage/user-preferences">Лична подешавања корисника</a>
					<ul>
						<li>Mon profil</li>
						<li>Mes options</li>
						<li>Моја табла</li>
					</ul>
				</li>
				<li><a href="https://dotclear.org/documentation/2.0/admin/themes">Izgled bloga</a>
					<ul>
						<li>Изаберите тему</li>
						<li>Инсталирај тему</li>
						<li>Персонализирајте тему</li>
						<li>Уредник теме</li>
					</ul>
				</li>
			</ul>
	</div>
	<div class="three-boxes fieldset">
			<h4 class="smart-title">Додатна очитавања</h4>
				<h5>Глосари</h5>
				<ul><li><a href="https://dotclear.org/documentation/glossary">Све те мистериозне речи коришћене на интернету и у Дотјагу</a></li></ul>
				<h5>Улазни синтаксу</h5>
					<ul>
						<li><a href="https://dotclear.org/documentation/2.0/usage/syntaxes">Синтакса и HTML еквивалентне</a></li>
						<li><a href="https://dotclear.org/documentation/2.0/usage/syntaxes#to-go-further">Да бисте отишли даље</a></li>
					</ul>
				<h5>Претплата (RSS, Atom ...)</h5>
					<ul>
						<li><a href="https://dotclear.org/documentation/2.0/usage/feeds">Шта је то?</a></li>
						<li><a href="https://dotclear.org/documentation/2.0/usage/feeds#how-do-i-make-it-available-on-my-blog">Како да га направим доступним на свом блогу?</a></li>
						<li><a href="https://dotclear.org/documentation/2.0/usage/feeds#how-do-i-suscribe-to-a-feed">Како да се претплатим на фид?</a></li>
						<li><a href="https://dotclear.org/documentation/2.0/usage/feeds#to-go-further">Да бисте отишли даље</a></li>
					</ul>
			<h4 class="smart-title">Помоћ</h4>
				<ul>
					<li><a href="https://dotclear.org/forum">Отворени форум</a></li>
					<li><a href="https://dotclear.org/documentation/2.0/faq">Често постављана питања</a></li>
				</ul>
	</div>
</div>

	<div class="multi-part" id="admin-doc" title="Документација за администраторе">
	<h3>Документација за администраторе</h3>
		<div class="three-boxes">
		<h4 class="pretty-title">Инсталација и ажурирање</h4>
			<ul class="from-left">
				<li><a href="https://dotclear.org/documentation/2.0/admin/install">Инсталација</a>
					<ul>
						<li>Предуслов</li>
						<li>Аутоматско инсталирање</li>
						<li>Стандардна инсталација</li>
						<li>Инсталирање помоћу чаробњака</li>
						<li>Инсталирање из config.php датотеке</li>
						<li>Довршавање процеса инсталације</li>
						<li>Следећи кораци</li>
					</ul>
					</li>
				<li><a href="https://dotclear.org/documentation/2.0/admin/upgrade">Ажурирање</a>
					<ul>
						<li>Припремање за ажурирање</li>
						<li>Аутоматско ажурирање</li>
						<li>Ажурирање програма</li>
						<li>Ажурирање базе података</li>
						<li>Додатак: ажурирање меркуријане копије</li>
					</ul>
				</li>
				<li><a href="https://dotclear.org/documentation/2.0/admin/config">Конфигурациони фајл (config.php) Параметри</a>
					<ul>
						<li>Увод</li>
						<li>Parametri</li>
						<li>Додавање информација у датотеку</li>
					</ul>
				</li>
				<li><a href="https://dotclear.org/documentation/2.0/admin/1-to-2">Надоградња од Doтscess 1.2 до Dotcess 2</a>
				</li>
				<li><a href="https://dotclear.org/documentation/2.0/admin/migrate">Миграција из другог блоговања софтвера у Dotcire</a></li>
				<li><a href="https://dotclear.org/documentation/2.0/admin/local-install">Локална инсталација</a>
					<ul>
						<li>Прозори</li>
						<li>Mac OS X</li>
						<li>Linux</li>
					</ul>
				</li>
				<li><a href="https://dotclear.org/documentation/2.0/admin/install/iis">Инсталирање Dotcie са IIS7</a></li>
			</ul>

			<h5>Хостинг анекс</h5>
			<ul class="from-left">
				<li><a href="https://dotclear.org/documentation/2.0/hosting">Домаћин</a>
				</li>
			</ul>
		</div>
		<div class="three-boxes">
			<h4 class="pretty-title">Администрација</h4>
			<ul class="from-left">
				<li><a href="https://dotclear.org/documentation/2.0/admin/users">Управљање корисницима</a>
					<ul>
						<li>Постојећа листа корисника</li>
						<li>Креирање корисника</li>
						<li>Модификујући корисника</li>
						<li>Корисничке дозволе</li>
					</ul>
				</li>
				<li><a href="https://dotclear.org/documentation/2.0/admin/clean-install">Чишћење инсталација</a>
				</li>
				<li><a href="https://dotclear.org/documentation/2.0/admin/multiblog">Инсталација више блога</a></li>
				<li><a href="https://dotclear.org/documentation/2.0/admin/plugins">Управљање прикључцима</a>
					<ul>
						<li>Инсталирање прикључка</li>
						<li>Конфигурисање прикључака</li>
						<li>Уклањање прикључка</li>
						<li>Ажурирање прикључка</li>
					</ul>
				</li>
				<li><a href="https://dotclear.org/documentation/2.0/admin/themes/blowup">Подразумевана тема Блоwуп</a>
				</li>
				<li><a href="https://dotclear.org/documentation/2.0/admin/themes">Теме блога</a>
					<ul>
						<li>Избор теме</li>
						<li>Инсталирање теме</li>
						<li>Прилагођавање теме</li>
						<li>Уредник теме</li>
					</ul>
				</li>
				<li><a href="https://dotclear.org/documentation/2.0/admin/aboutconfig">Напредне конфигурације</a></li>
			</ul>
		</div>
		<div class="three-boxes">
			<h4 class="pretty-title">Одржавање</h4>
			<ul class="from-left">
				<li><a href="https://dotclear.org/documentation/2.0/admin/backup">Подршка и враћање</a>
					<ul>
						<li>Увези/извоз</li>
						<li>Датотеке</li>
						<li>База података</li>
					</ul>
				</li>
				<li><a href="https://dotclear.org/documentation/2.0/admin/antispam">Филтери spam коментара</a>
					<ul>
						<li>Филтрирај организацију</li>
						<li>Подешавање филтера</li>
					</ul>
				</li>
			</ul>
			<div class="fieldset vertical-separator">
				<h4 class="smart-title">Помоћ</h4>
				<ul>
					<li><a href="https://dotclear.org/forum">Отворени форум</a></li>
					<li><a href="https://dotclear.org/documentation/2.0/faq#administration">Често постављана питања (Администратори)</a></li>
				</ul>
			</div>
		</div>

	</div>

	<div class="multi-part" id="guide-dev" title="Документацију програмера">
	<h3>Програмер и дизајнерске ресурсе</h3>

		<div class="three-boxes first-child">
			<h4 class="pretty-title">Дизајн &amp; Themes</h4>
			<ul class="from-left">
				<li><a href="https://dotclear.org/documentation/2.0/resources/themes">Теме</a>
					<ul>
						<li>Кориснички водич за теме</li>
						<li>Ознаке предлошка</li>
						<li>Слепо црево</li>
					</ul>
				</li>
				<li><a href="https://dotclear.org/documentation/2.0/resources/themes/inheritance">Наслеђивање тема</a>
					<ul>
						<li>Принцип</li>
						<li>Ограничења</li>
						<li>Подесите</li>
					</ul>
					</li>
				<li><a href="https://dotclear.org/documentation/2.0/resources/themes/tags">Ознаке предлошка</a>
					<ul>
						<li>Генералности/комуналије</li>
						<li>Блог</li>
						<li>Уноси</li>
						<li>Страничење уноса</li>
						<li>Commentaires</li>
						<li>Преглед коментара</li>
						<li>Пингови</li>
						<li>Прилози</li>
						<li>Catégories</li>
						<li>Ознаке</li>
						<li>Архива</li>
						<li>Langues</li>
						<li>Систем</li>
						<li>Виџети</li>
					</ul>
				</li>
			</ul>
		</div>

		<div class="three-boxes first-child">
			<h4 class="pretty-title">Шифра &amp; Плумгинс</h4>
			<ul class="from-left">
				<li><a href="https://dotclear.org/documentation/2.0/resources/tpl">Креирање ознаке tpl за прикључак или тему</a>
					<ul>
						<li>Увод</li>
						<li>Вредности</li>
						<li>Инструкције блокове</li>
						<li>Демонстрација утицаја кеша предлошка</li>
					</ul>
				</li>
				<li><a href="https://dotclear.org/documentation/2.0/resources/plugins">Прикључци</a>
					<ul>
						<li>Писање плугина</li>
						<li>Слепо црево</li>
					</ul>
				</li>
				<li><a href="https://dotclear.org/documentation/2.0/resources/plugins/help">Прављење контекстуалне помоћи за прикључак</a></li>
				<li><a href="https://dotclear.org/documentation/2.0/resources/authentication">Спољни потврда идентитета</a>
					<ul>
						<li>Преамле</li>
						<li>Нова класа аутентификације</li>
						<li>Сценарио</li>
						<li>Апликација</li>
					</ul>
				</li>
				<li><a href="https://dotclear.org/documentation/2.0/resources/xml-rpc">XML/RPC интерфејс</a></li>
				<li><a href="https://dev.dotclear.org/code/2/">Документација за</a></li>
			</ul>
		</div>

		<div class="three-boxes">
			<h4 class="pretty-title">Допринос &amp; подршке</h4>
			<ul class="from-left">
				<li><a href="https://dotclear.org/documentation/2.0/resources/contribute">Допринеси</a>
					<ul>
						<li>Уреди ову документацију</li>
						<li>Поделите своје креације</li>
						<li>Пријавите грешке или предложите нове функције</li>
						<li>Локализација</li>
				</ul>
			</li>
				<li><a href="https://git.dotclear.org/dev/dotclear">Спремиште изворног кода изворног кода</a></li>
				<li><a href="https://dotclear.org/forum">Очисти форум</a></li>
			</ul>

			<div class="fieldset">
				<h4 class="smart-title">Конвенције</h4>
				<ul>
					<li><a href="https://dotclear.org/documentation/2.0/resources/coding-standards">Правила кодирања</a></li>
					<li><a href="index.php?process=HelpCharte">Графикон странице администрације</a></li>
				</ul>
			</div>
		</div>
	</div>
	<div class="multi-part legible" id="a11y-ergo" title="Приступачност и ергономија">
	<h3>Приступачност и ергономија</h3>
	<p>The Dotclear interface fulfills almost all the <a href="http://www.w3.org/TR/WCAG20/">WCAG 2.0</a> criterion. We are working towards making Dotclear compatible with <a href="http://www.w3.org/TR/ATAG20/">ATAG 2.0</a> guidelines.</p>
	<p>Приступачност и ергономија су једна од наших главних брига. Редовно анализирамо анализу уз помоћ стручњака и континуирано обезбеђивање исправки и побољшања.</p>
	<p>You can help us by opening <a href="https://git.dotclear.org/dev/dotclear/issues">tickets</a> or by participating on the <a href="https://dotclear.org/forum/">forum</a>. You can also participate in user testing or join our team!</p>
	</div>

</body>
</html><|MERGE_RESOLUTION|>--- conflicted
+++ resolved
@@ -8,15 +8,9 @@
 <div class="multi-part legible" id="first-step" title="Први кораци">
 	<h3>Откриће интерфејса</h3>
 	<div class="fieldset">
-<<<<<<< HEAD
-		<h4>First steps</h4>
-		<p>In addition to the global help pages, several administration pages have an online help. If javascript is enabled
-		on your browser, you can see online help at the upper-right position of the page, by clicking on the <img src="images/menu/help.svg" alt="" style="width: 14px; vertical-align: middle;"> <strong>Need Help?</strong> link. If Javascript is disabled, the help is displayed at the bottom of the page.</p>
-=======
 		<h4>Први кораци</h4>
 		<p>Поред глобалних страница помоћи, неколико административних страница има онлајн помоћ. Ако је Javascript омогућен
 		на вашем прегледачу, можете видети онлајн помоћ на горњем десном положају странице, кликом на <img src="images/menu/help.svg" alt="" style="width: 14px; vertical-align: middle;"> <strong>Потребна помоћ?</strong> веза. Ако је Javascript онемогућен, помоћ се приказује на дну странице.</p>
->>>>>>> a42500a9
 	</div>
 
 	<p>Свака страница администрације ће приказивати исти врх заглавља, главни мени и подножје. <em>(редослед овде је оно што је приказано на рачунарском екрану. За мобилне уређаје или таблете, може да варира у складу са расположивим простором.)</em></p>
@@ -42,17 +36,10 @@
 	<p>Она води до различитих административних страница, према вашим дозволама на актуелном блогу. Састоји се од четири блока:</p>
 	<ul>
 		<li><strong>My favorites</strong> lists the pages that you have selected as favorites in the <em>My preferences</em>/<em>My Dashboard</em> tab. If you have not selected any favorite yet, this list will contain the default Dotclear set, or the set that has been defined by the platform manager. If you do not want to display this block, you can uncheck the matching checkbox in your dashboard options.</li>
-<<<<<<< HEAD
-		<li><strong>Blog</strong> lists all the pages that enable to feed and setup the current blog, from editing an entry, managing media, choosing the blog appearance or other parameters.<br>
-		<em>If you do not have administrator rights on the current blog, there will be no other block below that one in the main menu.</em></li>
-		<li><strong>System settings</strong> links to the pages that allow you to manage the Dotclear installation: blogs management, users and available languages, plugins installation, system settings. If you have rights on several blogs, but no superadministrator rights, you will only see the <em>Blogs</em> entry.</li>
-		<li><strong>Plugins</strong> enables you to setup the installed plugins. If the plugin settings only impact one blog at a time, its administration page is available from the <em>Blog</em> block, but if they impact the whole installation, they are located here, and only available for super-admin users.</li>
-=======
 		<li><strong>Блог</strong> наводи све странице које омогућују да се нахране и поставе актуелни блог, од уређивања уноса, управљања медијима, бирањем појављивања блога или других параметара.<br>
 		<em>Ако немате права администратора на актуелном блогу, неће бити другог блока испод тог једног у главном менију.</em></li>
 		<li><strong>системских поставки</strong> веза са страницама које вам омогућавају да управљате Дотчистом инсталацијом: управљање блоговима, корисницима и доступним језицима, инсталационим инсталационим инсталационим системима, системским поставкама. Ако имате права на неколико блогова, али не и права суперадминистратора, видећете само <em>Блогова</em>.</li>
 		<li><strong>Плугинс</strong> вам омогућава да подесите инсталиране прикључке. Ако поставке прикључака утичу само на један блог у исто време, њена административна страница је доступна на адреси <em>Блог</em> блок, али ако они утичу на целу инсталацију, они се налазе овде, и само су доступни за суперадминистративне кориснике.</li>
->>>>>>> a42500a9
 	</ul>
 
 	<h4 class="pretty-title">Подножје</h4>
