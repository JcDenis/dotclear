<html>
  <head>
    <title>Catégories</title>
  </head>
  <body>
    <h4>Листа категорија</h4>
    <dl>
      <dt>Create a new category</dt>
      <dd>Choose the category you want to delete by clicking on <strong>Delete the category</strong>. A pop-up will ask you to confirm this action.<br>
	A category can only be deleted if it contains no article in it.<br>
  To empty a category, you can move the entries by selecting (in the dropdown list) the new category they will be moved to. Click <strong>OK</strong> to confirm this choice.
      </dd>

      <dt>Change category order</dt>
      <dd>You can modify the categories order using drag and drop. You can also move a category to a parent category.<br>
        When you're satisfied with the order, click <strong>Save categories order</strong>.</dd>
      
<<<<<<< HEAD
      <dt>Reorder all categories on the top level</dt>
      <dd>Use this option to move back all the categories to the top level.<br>
        If you want to modify the categories order more precisely, you can :
=======
      <dt>Препоручите све категорије на највишем нивоу</dt>
      <dd>Користите ову опцију да бисте вратили све категорије на највиши ниво.<br>
        Ако желите да измените редослед категорија прецизније, можете:
>>>>>>> a42500a9
	<ul>
	  <li>Или их премести користећи превлачење и пад,</li>
	  <li>или кликните на свако име категорије и изаберите његову надређену категорију или њену позицију у својој браћи и сестрама.</li>
	</ul>
      </dd>
    </dl>

  </body>
</html><|MERGE_RESOLUTION|>--- conflicted
+++ resolved
@@ -15,15 +15,9 @@
       <dd>You can modify the categories order using drag and drop. You can also move a category to a parent category.<br>
         When you're satisfied with the order, click <strong>Save categories order</strong>.</dd>
       
-<<<<<<< HEAD
-      <dt>Reorder all categories on the top level</dt>
-      <dd>Use this option to move back all the categories to the top level.<br>
-        If you want to modify the categories order more precisely, you can :
-=======
       <dt>Препоручите све категорије на највишем нивоу</dt>
       <dd>Користите ову опцију да бисте вратили све категорије на највиши ниво.<br>
         Ако желите да измените редослед категорија прецизније, можете:
->>>>>>> a42500a9
 	<ul>
 	  <li>Или их премести користећи превлачење и пад,</li>
 	  <li>или кликните на свако име категорије и изаберите његову надређену категорију или њену позицију у својој браћи и сестрама.</li>
