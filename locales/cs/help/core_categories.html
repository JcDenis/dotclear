<html>
  <head>
    <title>Kategorie</title>
  </head>
  <body>
    <h4>Seznam kategorií</h4>
    <dl>
      <dt>Create a new category</dt>
      <dd>Vyberte kategorii, kterou chcete odstranit, kliknutím na <strong>Odstranit kategorii</strong>. Zobrazí se vyskakovací okno s výzvou k potvrzení této akce.<br>
	Kategorii lze odstranit pouze v případě, že v ní není žádný článek.<br>
  Chcete-li kategorii vyprázdnit, můžete články přesunout tak, že vyberete (v rozevíracím seznamu) novou kategorii, do které budou přesunuty. Tuto volbu potvrďte kliknutím na <strong>OK</strong>.
      </dd>

      <dt>Change category order</dt>
      <dd>Pořadí kategorií můžete upravit přetažením. Kategorii můžete také přesunout do nadřazené kategorie.<br>
        Když jste s pořadím spokojeni, klikněte na <strong>Uložit pořadí kategorií</strong>.</dd>
      
      <dt>Změnit pořadí všech kategorií na nejvyšší úrovni</dt>
<<<<<<< HEAD
      <dd>Použijte tuto možnost k přesunutí zpět všech kategorií na nejvyšší úroveň.<br>
        Pokud chcete přesněji upravit pořadí kategorií, můžete:
=======
      <dd>Pomocí této možnosti můžete všechny kategorie přesunout zpět na nejvyšší úroveň.<br>
        Pokud chcete pořadí kategorií upravit přesněji, můžete :
>>>>>>> a42500a9
	<ul>
	  <li>buď je přesuňte přetažením,</li>
	  <li>buď klikněte na název každé kategorie a vyberte její nadřazenou kategorii nebo její pozici k sourozenci.</li>
	</ul>
      </dd>
    </dl>

  </body>
</html><|MERGE_RESOLUTION|>--- conflicted
+++ resolved
@@ -16,13 +16,8 @@
         Když jste s pořadím spokojeni, klikněte na <strong>Uložit pořadí kategorií</strong>.</dd>
       
       <dt>Změnit pořadí všech kategorií na nejvyšší úrovni</dt>
-<<<<<<< HEAD
-      <dd>Použijte tuto možnost k přesunutí zpět všech kategorií na nejvyšší úroveň.<br>
-        Pokud chcete přesněji upravit pořadí kategorií, můžete:
-=======
       <dd>Pomocí této možnosti můžete všechny kategorie přesunout zpět na nejvyšší úroveň.<br>
         Pokud chcete pořadí kategorií upravit přesněji, můžete :
->>>>>>> a42500a9
 	<ul>
 	  <li>buď je přesuňte přetažením,</li>
 	  <li>buď klikněte na název každé kategorie a vyberte její nadřazenou kategorii nebo její pozici k sourozenci.</li>
