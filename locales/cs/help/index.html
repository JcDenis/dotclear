<html>
<head>
  <title></title> <!-- Leave the title empty -->
</head>

<body>

<div class="multi-part legible" id="first-step" title="První kroky">
	<h3>Objev rozhraní</h3>
	<div class="fieldset">
		<h4>První kroky</h4>
<<<<<<< HEAD
		<p>Kromě globálních stránek nápovědy má několik administrativních stránek online pomoc. Pokud je Javascript povolen
		ve vašem prohlížeči, můžete vidět online nápovědu na pravé horní pozici stránky, kliknutím na <img src="images/menu/help.svg" alt="" style="width: 14px; vertical-align: middle;"> <strong>Potřebujete pomoc?</strong> odkaz. Pokud je Javascript zakázán, nápověda se zobrazí v dolní části stránky.</p>
=======
		<p>Kromě stránek globální nápovědy je na několika stránkách pro správu k dispozici online nápověda. Pokud je v prohlížeči povolen javascript, můžete si online nápovědu zobrazit v pravém horním rohu stránky kliknutím na odkaz <img src="images/menu/help.svg" alt="" style="width: 14px; vertical-align: middle;"> <strong>Need Help?</strong>. Pokud je Javascript zakázán, nápověda se zobrazí v dolní části stránky.</p>
>>>>>>> a42500a9
	</div>

	<p>Na každé stránce administrace se zobrazí stejné nadpisy, hlavní menu a zápatí. <em>(Pořadí uvedené zde je to, co se zobrazí na obrazovce počítače. Pro mobilní zařízení nebo tablety se může lišit podle místa, které je k dispozici.)</em></p>

	<h4 class="pretty-title">Horní záhlaví</h4>
	<p>Horní nadpis se skládá ze tří prvků:</p>
	<h5 class="as_h4">Logo</h5>
	<p>Toto logo je ve výchozím nastavení logem Dotclear a odkazuje na stránku administrace. Správce platformy
	však může zvolit jiné logo a přesměrovat k něčemu jinému (obecně, servisní stránce).</p>

	<h5 class="as_h4">Blog(y)</h5>
	<p>První prvek umístěný za logem zobrazuje <em>aktivní</em> blog, tj. blog, na kterém jedete. Pokud se vaše
	instalace skládá z několika blogů, tyto informace jsou k dispozici v menu kombinace, které vám umožní přepnout na jiný blog.</p>
	<p>Odkaz následující po názvu blogu otevře váš aktuální blog v jiném okně nebo jiné kartě.</p>

	<h5 class="as_h4">Uživatel</h5>
	<p>Odkaz <em>Můj dashboard</em> vás dostane zpět na stránku správy blogu.</p>
	<p>Odkaz <em>Moje preference</em> vede ke stránce, kde můžete změnit své osobní údaje, nastavte řídicí panel a vyberte si možnosti rozhraní a úprav.</p>
	<p>Je překvapivé, že odkaz <em>Odpojte [vaše přihlášení]</em> vás odpojí od administrace vašeho blogu (na Dotclear's, jsme ergonomičtí šampiony!).</p>

	<h4 class="pretty-title">Hlavní menu</h4>
	<p>Hlavní menu je umístěno na levé straně obrazovky. Lze jej sbalit kliknutím na jeho pravý okraj (a pak se odbalit kliknutím na něj).</p>
	<p>To vede k různým administrativním stránkám, podle vašich oprávnění na aktuálním blogu. Je složen ze čtyř bloků:</p>
	<ul>
		<li><strong>Moje oblíbené</strong> vyjmenovávají stránky, které jste vybrali jako oblíbené v záložce <em>Moje předvolby</em>/<em>Moje nástěnka</em> . Pokud jste ještě nevybrali žádné oblíbené položky, bude tento seznam obsahovat výchozí Dotclear sadu, nebo sadu, která byla definována manažerem platformy. Pokud nechcete zobrazit tento blok, můžete zrušit zaškrtnutí odpovídajícího políčka v nastavení hlavního panelu.</li>
<<<<<<< HEAD
		<li><strong>Blog</strong> vypíše všechny stránky, které umožňují feed a nastavení aktuálního blogu, z editace záznamu, správy médií, výběru vzhledu blogu nebo jiných parametrů.<br>
		<em>Pokud nemáte administrátorská práva na aktuálním blogu, v hlavním menu nebude žádný jiný blok pod tímto blokem.</em></li>
=======
		<li><strong>Blog</strong> obsahuje všechny stránky, které umožňují vkládat a nastavovat aktuální blog, od editace záznamu, správy médií, výběru vzhledu blogu nebo dalších parametrů.<br>
		<em>Pokud nemáte práva správce aktuálního blogu, nebude pod tímto blokem v hlavní nabídce žádný další.</em></li>
>>>>>>> a42500a9
		<li><strong>Systémová nastavení</strong> odkazuje na stránky, které vám umožňují spravovat instalaci Dotclear - blogy spravování, uživatelé a dostupné jazyky, zásuvné moduly, nastavení systému. Pokud máte práva na několika blogech, ale žádná práva superadministrátora, uvidíte pouze položku <em>blogů</em>.</li>
		<li><strong>Pluginy</strong> vám umožní nastavit nainstalované pluginy. Pokud nastavení pluginu ovlivňuje pouze jeden blog najednou, jeho administrativní stránka je k dispozici z bloku <em>blog</em> ale pokud mají vliv na celou instalaci, jsou umístěny zde a dostupné pouze pro superadmin uživatele.</li>
	</ul>

	<h4 class="pretty-title">Zápatí</h4>
	<p>Bezplatná verze Dotclear bude nabídnuta každému uživateli, který bude objevovat tajný klíč skrytý v zápatí.</p>

	<h3>Pomoc pro skvělé začátečníky</h3>
	<p>Pokud nejste obeznámeni s blogy, doporučujeme, abyste se podívali na naši dokumentaci (celý obsah je k dispozici v záložce <strong>Dokumentace</strong> na této stránce) a také na návody jako:
	<ul>
		<li><a href="https://dotclear.org/documentation/2.0/usage/beginners">Můj první vstup, krok za krokem.</a></li>
	</ul>

	<p><a href="https://dotclear.org/forum/">Dotclear forum</a> je přívětivým místem, kde neexistuje nic jako <em>hloupá otázka</em>. Neváhejte se zapojit, pokud potřebujete pomoc, a proč ne, pomoci lidem na oplátku.</p>

	<p class="info">Snažíme se použít slovník, který je snadno srozumitelný bez konkrétních znalostí. Pokud však nakonec použijeme technický termín, pravděpodobně najdete jeho definici v <a href="https://dotclear.org/documentation/glossary">glosáři</a> naší online dokumentace.</p>
</div>

<div class="multi-part" id="users-doc" title="Uživatelská příručka">
	<h3>Uživatelská příručka</h3>
	<div class="three-boxes">
		<h4 class="pretty-title">Správa obsahu</h4>
			<ul class="from-left">
				<li><a href="https://dotclear.org/documentation/2.0/usage/entries">Položky</a>
					<ul>
						<li>Vytváření a úpravy</li>
						<li>Vstupní údaje</li>
						<li>Akce související se vstupem</li>
						<li>Komentáře a trackback</li>
						<li>Dávkové řízení záznamů</li>
					</ul>
				</li>
				<li><a href="https://dotclear.org/documentation/2.0/usage/comments-trackbacks">Komentáře a trackback</a>
					<ul>
						<li>Následná opatření</li>
						<li>Správa</li>
					</ul>
				</li>
				<li><a href="https://dotclear.org/documentation/2.0/usage/categories">Kategorie</a>
					<ul>
						<li>Vytváření kategorie</li>
						<li>Úprava kategorie</li>
						<li>Odstranění kategorie</li>
						<li>Pokládání seznamu kategorií</li>
					</ul>
				</li>
				<li><a href="https://dotclear.org/documentation/2.0/usage/tags">Štítky (klíčová slova)</a>
					<ul>
						<li>Přidávání štítků</li>
						<li>Správa štítků</li>
					</ul>
				</li>
				<li><a href="https://dotclear.org/documentation/2.0/usage/media">Média a přílohy</a>
					<ul>
						<li>Vytvoření podadresáře</li>
						<li>Přidávání souborů</li>
						<li>Stahování zip archivu aktuálního adresáře</li>
						<li>Změna vyplňování údajů o souboru</li>
						<li>Přímé přidávání souborů</li>
						<li>Speciální typy souborů</li>
						<li>Přílohy</li>
					</ul>
				</li>
				<li><a href="https://dotclear.org/documentation/2.0/usage/widgets">Obsah nabídky blogu (widgety)</a>
					<ul>
						<li>Navigační postranní panel, Extra postranní panel</li>
						<li>Výchozí widgety</li>
						<li>Přidání/odebrání widgetu</li>
						<li>Možnosti widgetů</li>
					</ul>
				</li>
				<li><a href="https://dotclear.org/documentation/2.0/usage/blogroll">Blogroll</a>
					<ul>
						<li>Blogroll</li>
						<li>Přidání odkazu</li>
						<li>Přidání kategorie</li>
						<li>XFN</li>
						<li>Importování odkazů ze souboru OPML nebo XBEL</li>
					</ul>
				</li>
			</ul>
	</div>
	<div class="three-boxes">
		<h4 class="pretty-title">Nastavení a přizpůsobení</h4>
			<ul class="from-left">
				<li><a href="https://dotclear.org/documentation/2.0/usage/blog-parameters">Nastavení blogu</a>
					<ul>
						<li>Detaily blogu</li>
						<li>Konfigurace blogu</li>
						<li>Komentáře a trackback</li>
						<li>Prezentace blogu</li>
						<li>Média a obrázky</li>
						<li>Zásady pro vyhledávače robotů</li>
						<li>Antispam</li>
						<li>Světelná skříň</li>
						<li>Uložit</li>
					</ul>
				</li>
				<li><a href="https://dotclear.org/documentation/2.0/usage/user-preferences">Uživatelské předvolby</a>
					<ul>
						<li>Můj profil</li>
						<li>Moje možnosti</li>
						<li>Moje nástěnka</li>
					</ul>
				</li>
				<li><a href="https://dotclear.org/documentation/2.0/admin/themes">Vzhled blogu</a>
					<ul>
						<li>Zvolte motiv</li>
						<li>Instalovat motiv</li>
						<li>Přizpůsobit motiv</li>
						<li>Editor motivů</li>
					</ul>
				</li>
			</ul>
	</div>
	<div class="three-boxes fieldset">
			<h4 class="smart-title">Další měření</h4>
				<h5>Glossary</h5>
				<ul><li><a href="https://dotclear.org/documentation/glossary">Všechna tato tajemná slova používaná na webu a v Dotclear</a></li></ul>
				<h5>Input syntaxes</h5>
					<ul>
						<li><a href="https://dotclear.org/documentation/2.0/usage/syntaxes">Wiki syntaxe a HTML ekvivalent</a></li>
						<li><a href="https://dotclear.org/documentation/2.0/usage/syntaxes#to-go-further">Přejít dále</a></li>
					</ul>
				<h5>Předplatné (RSS, Atom...)</h5>
					<ul>
						<li><a href="https://dotclear.org/documentation/2.0/usage/feeds">Co to je?</a></li>
						<li><a href="https://dotclear.org/documentation/2.0/usage/feeds#how-do-i-make-it-available-on-my-blog">Jak to dám k dispozici na mém blogu?</a></li>
						<li><a href="https://dotclear.org/documentation/2.0/usage/feeds#how-do-i-suscribe-to-a-feed">Jak se mohu přihlásit k odběru kanálu?</a></li>
						<li><a href="https://dotclear.org/documentation/2.0/usage/feeds#to-go-further">Přejít dále</a></li>
					</ul>
			<h4 class="smart-title">Nápověda</h4>
				<ul>
					<li><a href="https://dotclear.org/forum">Dotclear fórum</a></li>
					<li><a href="https://dotclear.org/documentation/2.0/faq">Často kladené otázky</a></li>
				</ul>
	</div>
</div>

	<div class="multi-part" id="admin-doc" title="Dokumentace pro správce">
	<h3>Dokumentace pro správce</h3>
		<div class="three-boxes">
		<h4 class="pretty-title">Instalace a aktualizace</h4>
			<ul class="from-left">
				<li><a href="https://dotclear.org/documentation/2.0/admin/install">Montáž</a>
					<ul>
						<li>Předpoklady</li>
						<li>Automatická instalace</li>
						<li>Standardní instalace</li>
						<li>Instalace pomocí průvodce</li>
						<li>Instalace ze souboru config.php</li>
						<li>Dokončení instalačního procesu</li>
						<li>Další kroky</li>
					</ul>
					</li>
				<li><a href="https://dotclear.org/documentation/2.0/admin/upgrade">Aktualizace</a>
					<ul>
						<li>Příprava na aktualizaci</li>
						<li>Automatická aktualizace</li>
						<li>Aktualizace programu</li>
						<li>Aktualizace databáze</li>
						<li>Dodatek: Aktualizace rtuťové kopie</li>
					</ul>
				</li>
				<li><a href="https://dotclear.org/documentation/2.0/admin/config">Konfigurační parametry souboru (config.php)</a>
					<ul>
						<li>Úvod</li>
						<li>Parametry</li>
						<li>Přidávání informací do souboru</li>
					</ul>
				</li>
				<li><a href="https://dotclear.org/documentation/2.0/admin/1-to-2">Upgrade z Dotclear 1.2 na Dotclear 2</a>
				</li>
				<li><a href="https://dotclear.org/documentation/2.0/admin/migrate">Migrovat z jiného blogovacího softwaru na Dotclear</a></li>
				<li><a href="https://dotclear.org/documentation/2.0/admin/local-install">Místní instalace</a>
					<ul>
						<li>Okna</li>
						<li>Mac OS X</li>
						<li>Linux</li>
					</ul>
				</li>
				<li><a href="https://dotclear.org/documentation/2.0/admin/install/iis">Instalace Dotclear s IIS7</a></li>
			</ul>

			<h5>Příloha o hostování</h5>
			<ul class="from-left">
				<li><a href="https://dotclear.org/documentation/2.0/hosting">Hostování</a>
				</li>
			</ul>
		</div>
		<div class="three-boxes">
			<h4 class="pretty-title">Administrativa</h4>
			<ul class="from-left">
				<li><a href="https://dotclear.org/documentation/2.0/admin/users">Správa uživatelů</a>
					<ul>
						<li>Stávající seznam uživatelů</li>
						<li>Vytváření uživatele</li>
						<li>Úprava uživatele</li>
						<li>Uživatelská oprávnění</li>
					</ul>
				</li>
				<li><a href="https://dotclear.org/documentation/2.0/admin/clean-install">Čistá instalace</a>
				</li>
				<li><a href="https://dotclear.org/documentation/2.0/admin/multiblog">Multiblog instalace</a></li>
				<li><a href="https://dotclear.org/documentation/2.0/admin/plugins">Správa pluginů</a>
					<ul>
						<li>Instalace pluginu</li>
						<li>Konfigurace pluginů</li>
						<li>Odstranění pluginu</li>
						<li>Aktualizace pluginu</li>
					</ul>
				</li>
				<li><a href="https://dotclear.org/documentation/2.0/admin/themes/blowup">Výchozí vzhled vzhůru</a>
				</li>
				<li><a href="https://dotclear.org/documentation/2.0/admin/themes">Šablony blogu</a>
					<ul>
						<li>Výběr motivu</li>
						<li>Instalace motivu</li>
						<li>Přizpůsobení motivu</li>
						<li>Editor motivů</li>
					</ul>
				</li>
				<li><a href="https://dotclear.org/documentation/2.0/admin/aboutconfig">Pokročilé nastavení</a></li>
			</ul>
		</div>
		<div class="three-boxes">
			<h4 class="pretty-title">Údržba</h4>
			<ul class="from-left">
				<li><a href="https://dotclear.org/documentation/2.0/admin/backup">Zálohování a obnovení</a>
					<ul>
						<li>Importovat/Export</li>
						<li>Soubory</li>
						<li>Databáze</li>
					</ul>
				</li>
				<li><a href="https://dotclear.org/documentation/2.0/admin/antispam">Filtry komentářů nevyžádané pošty</a>
					<ul>
						<li>Filtrovat organizaci</li>
						<li>Konfigurace filtrů</li>
					</ul>
				</li>
			</ul>
			<div class="fieldset vertical-separator">
				<h4 class="smart-title">Nápověda</h4>
				<ul>
					<li><a href="https://dotclear.org/forum">Dotclear fórum</a></li>
					<li><a href="https://dotclear.org/documentation/2.0/faq#administration">Často kladené otázky (správci)</a></li>
				</ul>
			</div>
		</div>

	</div>

	<div class="multi-part" id="guide-dev" title="Dokumentace vývojářů">
	<h3>Zdroje vývojáře a designéra</h3>

		<div class="three-boxes first-child">
			<h4 class="pretty-title">Návrh &amp; témata</h4>
			<ul class="from-left">
				<li><a href="https://dotclear.org/documentation/2.0/resources/themes">Motivy</a>
					<ul>
						<li>Uživatelská příručka pro motivy</li>
						<li>Šablona štítků</li>
						<li>V dodatku 2 se doplňuje nový odstavec, který zní:</li>
					</ul>
				</li>
				<li><a href="https://dotclear.org/documentation/2.0/resources/themes/inheritance">Témata dědičnosti</a>
					<ul>
						<li>Zásada</li>
						<li>Omezení</li>
						<li>Nastavit</li>
					</ul>
					</li>
				<li><a href="https://dotclear.org/documentation/2.0/resources/themes/tags">Tagy šablony</a>
					<ul>
						<li>Všeobecné / veřejné služby</li>
						<li>Blog</li>
						<li>Položky</li>
						<li>Položky stránkování</li>
						<li>Komentáře</li>
						<li>Náhled komentáře</li>
						<li>Pingy</li>
						<li>Přílohy</li>
						<li>Kategorie</li>
						<li>Štítky</li>
						<li>Archivy</li>
						<li>Jazyky</li>
						<li>Systém</li>
						<li>Widgety</li>
					</ul>
				</li>
			</ul>
		</div>

		<div class="three-boxes first-child">
			<h4 class="pretty-title">Kód &amp; Pluginy</h4>
			<ul class="from-left">
				<li><a href="https://dotclear.org/documentation/2.0/resources/tpl">Vytvoření tagu tpl pro plugin nebo šablonu</a>
					<ul>
						<li>Úvod</li>
						<li>Hodnoty</li>
						<li>Bloky instrukcí</li>
						<li>Prokázání vlivu šablony mezipaměti</li>
					</ul>
				</li>
				<li><a href="https://dotclear.org/documentation/2.0/resources/plugins">Pluginy</a>
					<ul>
						<li>Psaní pluginu</li>
						<li>V dodatku 2 se doplňuje nový odstavec, který zní:</li>
					</ul>
				</li>
				<li><a href="https://dotclear.org/documentation/2.0/resources/plugins/help">Vytváření kontextové nápovědy pluginu</a></li>
				<li><a href="https://dotclear.org/documentation/2.0/resources/authentication">Externí ověření</a>
					<ul>
						<li>Preambule</li>
						<li>Nová třída autentizace</li>
						<li>Scénář</li>
						<li>Žádost</li>
					</ul>
				</li>
				<li><a href="https://dotclear.org/documentation/2.0/resources/xml-rpc">Rozhraní XML/RPC</a></li>
				<li><a href="https://dev.dotclear.org/code/2/">API dokumentace</a></li>
			</ul>
		</div>

		<div class="three-boxes">
			<h4 class="pretty-title">Příspěvky &amp; podpora</h4>
			<ul class="from-left">
				<li><a href="https://dotclear.org/documentation/2.0/resources/contribute">Přispějte</a>
					<ul>
						<li>Upravit tuto dokumentaci</li>
						<li>Sdílejte své výtvory</li>
						<li>Nahlásit chyby nebo navrhnout nové funkce</li>
						<li>Lokalizace</li>
				</ul>
			</li>
				<li><a href="https://git.dotclear.org/dev/dotclear">Úložiště zdrojového kódu Dotclear</a></li>
				<li><a href="https://dotclear.org/forum">Dotclear fórum</a></li>
			</ul>

			<div class="fieldset">
				<h4 class="smart-title">Úpravy z přecenění</h4>
				<ul>
					<li><a href="https://dotclear.org/documentation/2.0/resources/coding-standards">Normy kódování</a></li>
					<li><a href="index.php?process=HelpCharte">Graf administrativních stránek</a></li>
				</ul>
			</div>
		</div>
	</div>
	<div class="multi-part legible" id="a11y-ergo" title="Dostupnost a ergonomie">
	<h3>Dostupnost a ergonomie</h3>
	<p>Dotclear rozhraní splňuje téměř všechna kritéria <a href="http://www.w3.org/TR/WCAG20/">WCAG 2.0</a> . Pracujeme na tom, aby Dotclear byl kompatibilní s pokyny <a href="http://www.w3.org/TR/ATAG20/">ATAG 2.0</a>.</p>
	<p>Dostupnost a ergonomie jsou jednou z našich hlavních starostí. Pravidelně provádíme analýzu s pomocí odborníků a neustále poskytujeme opravy a vylepšení.</p>
	<p>Pomůžete nám otevíráním <a href="https://git.dotclear.org/dev/dotclear/issues">tiketů</a> nebo účastí na fóru <a href="https://dotclear.org/forum/"></a>. Můžete se také zúčastnit uživatelského testování nebo se připojit k našemu týmu!</p>
	</div>

</body>
</html><|MERGE_RESOLUTION|>--- conflicted
+++ resolved
@@ -9,12 +9,7 @@
 	<h3>Objev rozhraní</h3>
 	<div class="fieldset">
 		<h4>První kroky</h4>
-<<<<<<< HEAD
-		<p>Kromě globálních stránek nápovědy má několik administrativních stránek online pomoc. Pokud je Javascript povolen
-		ve vašem prohlížeči, můžete vidět online nápovědu na pravé horní pozici stránky, kliknutím na <img src="images/menu/help.svg" alt="" style="width: 14px; vertical-align: middle;"> <strong>Potřebujete pomoc?</strong> odkaz. Pokud je Javascript zakázán, nápověda se zobrazí v dolní části stránky.</p>
-=======
 		<p>Kromě stránek globální nápovědy je na několika stránkách pro správu k dispozici online nápověda. Pokud je v prohlížeči povolen javascript, můžete si online nápovědu zobrazit v pravém horním rohu stránky kliknutím na odkaz <img src="images/menu/help.svg" alt="" style="width: 14px; vertical-align: middle;"> <strong>Need Help?</strong>. Pokud je Javascript zakázán, nápověda se zobrazí v dolní části stránky.</p>
->>>>>>> a42500a9
 	</div>
 
 	<p>Na každé stránce administrace se zobrazí stejné nadpisy, hlavní menu a zápatí. <em>(Pořadí uvedené zde je to, co se zobrazí na obrazovce počítače. Pro mobilní zařízení nebo tablety se může lišit podle místa, které je k dispozici.)</em></p>
@@ -40,13 +35,8 @@
 	<p>To vede k různým administrativním stránkám, podle vašich oprávnění na aktuálním blogu. Je složen ze čtyř bloků:</p>
 	<ul>
 		<li><strong>Moje oblíbené</strong> vyjmenovávají stránky, které jste vybrali jako oblíbené v záložce <em>Moje předvolby</em>/<em>Moje nástěnka</em> . Pokud jste ještě nevybrali žádné oblíbené položky, bude tento seznam obsahovat výchozí Dotclear sadu, nebo sadu, která byla definována manažerem platformy. Pokud nechcete zobrazit tento blok, můžete zrušit zaškrtnutí odpovídajícího políčka v nastavení hlavního panelu.</li>
-<<<<<<< HEAD
-		<li><strong>Blog</strong> vypíše všechny stránky, které umožňují feed a nastavení aktuálního blogu, z editace záznamu, správy médií, výběru vzhledu blogu nebo jiných parametrů.<br>
-		<em>Pokud nemáte administrátorská práva na aktuálním blogu, v hlavním menu nebude žádný jiný blok pod tímto blokem.</em></li>
-=======
 		<li><strong>Blog</strong> obsahuje všechny stránky, které umožňují vkládat a nastavovat aktuální blog, od editace záznamu, správy médií, výběru vzhledu blogu nebo dalších parametrů.<br>
 		<em>Pokud nemáte práva správce aktuálního blogu, nebude pod tímto blokem v hlavní nabídce žádný další.</em></li>
->>>>>>> a42500a9
 		<li><strong>Systémová nastavení</strong> odkazuje na stránky, které vám umožňují spravovat instalaci Dotclear - blogy spravování, uživatelé a dostupné jazyky, zásuvné moduly, nastavení systému. Pokud máte práva na několika blogech, ale žádná práva superadministrátora, uvidíte pouze položku <em>blogů</em>.</li>
 		<li><strong>Pluginy</strong> vám umožní nastavit nainstalované pluginy. Pokud nastavení pluginu ovlivňuje pouze jeden blog najednou, jeho administrativní stránka je k dispozici z bloku <em>blog</em> ale pokud mají vliv na celou instalaci, jsou umístěny zde a dostupné pouze pro superadmin uživatele.</li>
 	</ul>
