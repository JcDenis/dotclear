msgid ""
msgstr ""
"Project-Id-Version: 06ca5b8973ea9e8a7cb2cb44509e3c72\n"
"Report-Msgid-Bugs-To: \n"
"POT-Creation-Date: 2023-09-07 16:28+0200\n"
"PO-Revision-Date: 2023-12-02 08:54\n"
"Last-Translator: \n"
"Language-Team: Czech\n"
"MIME-Version: 1.0\n"
"Content-Type: text/plain; charset=UTF-8\n"
"Content-Transfer-Encoding: 8bit\n"
"Plural-Forms: nplurals=4; plural=(n==1) ? 0 : (n>=2 && n<=4) ? 1 : 3;\n"
"X-Crowdin-Project: 06ca5b8973ea9e8a7cb2cb44509e3c72\n"
"X-Crowdin-Project-ID: 2\n"
"X-Crowdin-Language: cs\n"
"X-Crowdin-File: /master/locales/_pot/exception.pot\n"
"X-Crowdin-File-ID: 580\n"
"Language: cs_CZ\n"

# in Dotclear\Exception\ExceptionEnum (and Dotclear\App)
msgid "Site temporarily unavailable"
msgstr "Stránka je dočasně nedostupná"

# in Dotclear\Exception\ExceptionEnum
msgid "Bad Request"
msgstr "Špatná žádost"

# in Dotclear\Exception\ExceptionEnum
msgid "Blog handling error"
msgstr "Chyba při zpracování blogu"

# in Dotclear\Exception\ExceptionEnum
msgid "Application configuration error"
msgstr "Chyba konfigurace aplikace"

# in Dotclear\Exception\ExceptionEnum
msgid "Conflict"
msgstr "Konflikt"

# in Dotclear\Exception\ExceptionEnum
msgid "Application context error"
msgstr "Chyba kontextu aplikace"

# in Dotclear\Exception\ExceptionEnum
msgid "Database connection error"
msgstr "Chyba připojení k databázi"

# in Dotclear\Exception\ExceptionEnum
msgid "Not Found"
msgstr "Nenalezeno"

# in Dotclear\Exception\ExceptionEnum
msgid "Precondition Failed"
msgstr "Podmínka selhala"

# in Dotclear\Exception\ExceptionEnum
msgid "Application process error"
msgstr "Chyba v procesu podávání žádostí"

# in Dotclear\Exception\ExceptionEnum
msgid "Session handling error"
msgstr "Chyba při zpracování relace"

# in Dotclear\Exception\ExceptionEnum
msgid "Template handling error"
msgstr "Chyba při zpracování šablony"

# in Dotclear\Exception\ExceptionEnum
msgid "Unauthorized"
msgstr "Neoprávněné"

# in Dotclear\Exception\ExceptionEnum
msgid "Internal Server Error"
msgstr "Chyba vnitřního serveru"

# in Dotclear\App
#, php-format
msgid "<p>This either means that the username and password information in your <strong>config.php</strong> file is incorrect or we can't contact the database server at \"<em>%s</em>\". This could mean your host's database server is down.</p> <ul><li>Are you sure you have the correct username and password?</li><li>Are you sure that you have typed the correct hostname?</li><li>Are you sure that the database server is running?</li></ul><p>If you're unsure what these terms mean you should probably contact your host. If you still need help you can always visit the <a href=\"https://forum.dotclear.net/\">Dotclear Support Forums</a>.</p>"
msgstr "<p>Tato situace může znamenat, že uživatelské jméno a heslo uložené ve vašem konfiguračním souboru <strong>config.php</strong> jsou nesprávné nebo se nelze připojit k databázi běžící na serveru \"<em>%s</em>\" - server s databází může být vypnutý.</p> <ul><li>Jste si jisti, že jste zadali správné uživatelské jméno a heslo k databázi?</li><li>Jste si jisti, že jste zadali správné jméno serveru databáze?</li><li>Jste si jisti, že server databáze běží?</li></ul><p>Pokud si nejste jisti, co některé termíny znamenají, měli byste zřejmě kontaktovat svého webhostéra. Pokud stále potřebujete pomoci, můžete navštívit <a href=\"https://forum.dotclear.net/\">Dotclear Support Forums</a>.</p>"

# in Dotclear\Config
msgid "Dotclear release file is not readable"
msgstr "Soubor Dotclear release není čitelný"

# in Dotclear\Config
msgid "Dotclear is not installed or failed to load config file."
msgstr "Dotclear není nainstalován nebo se nepodařilo načíst konfigurační soubor."

# in Dotclear\Config
#, php-format
msgid "%s cryptographic algorithm configured is not strong enough, please change it."
msgstr "%s nastavený kryptografický algoritmus není dostatečně silný, změňte jej."

# in Dotclear\Config
#, php-format
msgid "%s directory does not exist. Please create it."
msgstr "%s adresář neexistuje. Vytvořte jej prosím."

# in Dotclear\Config
#, php-format
msgid "Dotclear release key %s was not found"
msgstr "Nebyl nalezen klíč k uvolnění Dotclear %s"

# in Dotclear\Core\Task (and Dotclear\Core\Core and maybe others)
msgid "Application can not be started twice."
msgstr "Aplikaci nelze spustit dvakrát."

# in Dotclear\Core\Task
msgid "Unable to load deprecated core"
msgstr "Nelze načíst zastaralé jádro"

# in Dotclear\Core\Task
msgid "<p>We apologize for this temporary unavailability.<br>Thank you for your understanding.</p>"
<<<<<<< HEAD
msgstr "<p>Omlouváme se za tuto dočasnou nedostupnost.<br>Děkujeme vám za pochopení.</p>"
=======
msgstr "<p>Za tuto dočasnou nedostupnost se omlouváme.<br>Děkujeme za pochopení.</p>"
>>>>>>> a42500a9

# in Dotclear\Core\Task
#, php-format
msgid "Unable to find class %s"
msgstr "Nelze najít třídu %s"

# in Dotclear\Core\Task
#, php-format
msgid "Unable to initialize class %s"
msgstr "Nelze inicializovat třídu %s"
<|MERGE_RESOLUTION|>--- conflicted
+++ resolved
@@ -111,11 +111,7 @@
 
 # in Dotclear\Core\Task
 msgid "<p>We apologize for this temporary unavailability.<br>Thank you for your understanding.</p>"
-<<<<<<< HEAD
-msgstr "<p>Omlouváme se za tuto dočasnou nedostupnost.<br>Děkujeme vám za pochopení.</p>"
-=======
 msgstr "<p>Za tuto dočasnou nedostupnost se omlouváme.<br>Děkujeme za pochopení.</p>"
->>>>>>> a42500a9
 
 # in Dotclear\Core\Task
 #, php-format
