--- conflicted
+++ resolved
@@ -17,14 +17,8 @@
   
   <dt>Почта</dt>
   <dd>Адрес электронной почты, используемый при запросе нового пароля.<br>
-<<<<<<< HEAD
-    Уведомления о новых комментариях также будут отправлены на этот адрес.<em>(При обновлении
-  это поле, вы должны ввести ваш текущий пароль в соответствующем поле в нижней части формы: 
-</em></dd>
-=======
     На этот адрес также будут отправляться уведомления о новых комментариях.<em>(Если вы обновляете
   это поле, вы должны ввести свой текущий пароль в соответствующее поле в нижней части формы)</em></dd>
->>>>>>> a42500a9
   
   <dt>URL</dt>
   <dd>Веб-сайт пользователя. Если задано, имя автора будет отображаться как
@@ -104,17 +98,10 @@
 <h4>Моя панель управления</h4>
 <dl>
   <dt>Избранное</dt>
-<<<<<<< HEAD
-  <dd>В этой зоне отображается избранное на панели управления блога. 
-  Если Javascript активирован в браузере, они могут быть переупорядочены с помощью мыши. 
-  В противном случае поле позволяет задать им номер заказа. Когда вы закончите, не забудьте сохранить изменения, нажав <strong>Сохранить порядок</strong>.<br>
-  Вы также можете удалить избранное, выбрав их и нажав <strong>Удалить выбранные избранные</strong>.</dd>
-=======
   <dd>Эта зона отображает избранные статьи на панели блога. 
   Их можно упорядочить с помощью мыши, если в браузере активирован Javascript. 
   В противном случае в поле можно указать номер заказа. Когда вы закончите, не забудьте сохранить изменения, нажав <strong>Сохранить заказ</strong>.<br>
   Вы также можете удалить избранное, выделив его и нажав <strong>Удалить избранное</strong>.</dd>
->>>>>>> a42500a9
   
   <dt>Определить как избранное по умолчанию (супер администратор)</dt> 
   <dd>Включите, чтобы установить список избранного по умолчанию для всех пользователей. Этот список будет предложен пользователям, если они еще не определили избранное.</dd>
