msgid ""
msgstr ""
"Project-Id-Version: 06ca5b8973ea9e8a7cb2cb44509e3c72\n"
"Report-Msgid-Bugs-To: \n"
"POT-Creation-Date: 2023-09-07 16:28+0200\n"
"PO-Revision-Date: 2023-12-02 09:04\n"
"Last-Translator: \n"
"Language-Team: Russian\n"
"MIME-Version: 1.0\n"
"Content-Type: text/plain; charset=UTF-8\n"
"Content-Transfer-Encoding: 8bit\n"
"Plural-Forms: nplurals=4; plural=((n%10==1 && n%100!=11) ? 0 : ((n%10 >= 2 && n%10 <=4 && (n%100 < 12 || n%100 > 14)) ? 1 : ((n%10 == 0 || (n%10 >= 5 && n%10 <=9)) || (n%100 >= 11 && n%100 <= 14)) ? 2 : 3));\n"
"X-Crowdin-Project: 06ca5b8973ea9e8a7cb2cb44509e3c72\n"
"X-Crowdin-Project-ID: 2\n"
"X-Crowdin-Language: ru\n"
"X-Crowdin-File: /master/locales/_pot/exception.pot\n"
"X-Crowdin-File-ID: 580\n"
"Language: ru_RU\n"

# in Dotclear\Exception\ExceptionEnum (and Dotclear\App)
msgid "Site temporarily unavailable"
msgstr "Сайт временно недоступен"

# in Dotclear\Exception\ExceptionEnum
msgid "Bad Request"
msgstr "Плохой запрос"

# in Dotclear\Exception\ExceptionEnum
msgid "Blog handling error"
msgstr "Ошибка обработки блога"

# in Dotclear\Exception\ExceptionEnum
msgid "Application configuration error"
msgstr "Ошибка конфигурации приложения"

# in Dotclear\Exception\ExceptionEnum
msgid "Conflict"
msgstr "Конфликт"

# in Dotclear\Exception\ExceptionEnum
msgid "Application context error"
msgstr "Ошибка контекста приложения"

# in Dotclear\Exception\ExceptionEnum
msgid "Database connection error"
msgstr "Ошибка подключения к базе данных"

# in Dotclear\Exception\ExceptionEnum
msgid "Not Found"
msgstr "Не найдено"

# in Dotclear\Exception\ExceptionEnum
msgid "Precondition Failed"
msgstr "Неудачное условие"

# in Dotclear\Exception\ExceptionEnum
msgid "Application process error"
msgstr "Ошибка процесса подачи заявки"

# in Dotclear\Exception\ExceptionEnum
msgid "Session handling error"
msgstr "Ошибка обработки сеанса"

# in Dotclear\Exception\ExceptionEnum
msgid "Template handling error"
msgstr "Ошибка обработки шаблона"

# in Dotclear\Exception\ExceptionEnum
msgid "Unauthorized"
msgstr "Неавторизованный"

# in Dotclear\Exception\ExceptionEnum
msgid "Internal Server Error"
msgstr "Внутренняя ошибка сервера"

# in Dotclear\App
#, php-format
msgid "<p>This either means that the username and password information in your <strong>config.php</strong> file is incorrect or we can't contact the database server at \"<em>%s</em>\". This could mean your host's database server is down.</p> <ul><li>Are you sure you have the correct username and password?</li><li>Are you sure that you have typed the correct hostname?</li><li>Are you sure that the database server is running?</li></ul><p>If you're unsure what these terms mean you should probably contact your host. If you still need help you can always visit the <a href=\"https://forum.dotclear.net/\">Dotclear Support Forums</a>.</p>"
msgstr "<p>Это может означать, что имя пользователя и  пароль в вашем <strong>config.php</strong> файле неправильное или, нет связи с сервером базы данных в \"<em>%s</em>\". Возможно, проблемы с сервером базы данных на вашем хостинге.</p> <ul><li>Вы уверены, что ввели корректные  имя пользователя и пароль?</li><li>Вы уверены, что набрали правильный hostname?</li><li>Вы уверены, что сервер базы данных на хосте работает?</li></ul><p>Если Вы  не уверены в каком-то из названных пунктов, возможно необходимо обратиться к саппорту вашего хостинга. Если Вам все еще нужна помощь, посетите<a href=\"https://forum.dotclear.net/\">Форум поддержки Dotclear</a>.</p>"

# in Dotclear\Config
msgid "Dotclear release file is not readable"
msgstr "Файл выпуска Dotclear не читается"

# in Dotclear\Config
msgid "Dotclear is not installed or failed to load config file."
msgstr "Dotclear не установлен или не удалось загрузить файл конфигурации."

# in Dotclear\Config
#, php-format
msgid "%s cryptographic algorithm configured is not strong enough, please change it."
msgstr "%s настроенный криптографический алгоритм недостаточно силен, пожалуйста, измените его."

# in Dotclear\Config
#, php-format
msgid "%s directory does not exist. Please create it."
msgstr "%s каталог не существует. Пожалуйста, создайте его."

# in Dotclear\Config
#, php-format
msgid "Dotclear release key %s was not found"
msgstr "Ключ выпуска Dotclear %s не найден"

# in Dotclear\Core\Task (and Dotclear\Core\Core and maybe others)
msgid "Application can not be started twice."
msgstr "Приложение не может быть запущено дважды."

# in Dotclear\Core\Task
msgid "Unable to load deprecated core"
msgstr "Невозможно загрузить устаревшее ядро"

# in Dotclear\Core\Task
msgid "<p>We apologize for this temporary unavailability.<br>Thank you for your understanding.</p>"
<<<<<<< HEAD
msgstr "<p>Мы приносим извинения за это временное недоступность.<br>Благодарим вас за понимание.</p>"
=======
msgstr "<p>Мы приносим извинения за временную недоступность.<br>Благодарим вас за понимание.</p>"
>>>>>>> a42500a9

# in Dotclear\Core\Task
#, php-format
msgid "Unable to find class %s"
msgstr "Невозможно найти класс %s"

# in Dotclear\Core\Task
#, php-format
msgid "Unable to initialize class %s"
msgstr "Невозможно инициализировать класс %s"
<|MERGE_RESOLUTION|>--- conflicted
+++ resolved
@@ -111,11 +111,7 @@
 
 # in Dotclear\Core\Task
 msgid "<p>We apologize for this temporary unavailability.<br>Thank you for your understanding.</p>"
-<<<<<<< HEAD
-msgstr "<p>Мы приносим извинения за это временное недоступность.<br>Благодарим вас за понимание.</p>"
-=======
 msgstr "<p>Мы приносим извинения за временную недоступность.<br>Благодарим вас за понимание.</p>"
->>>>>>> a42500a9
 
 # in Dotclear\Core\Task
 #, php-format
