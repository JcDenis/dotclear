--- conflicted
+++ resolved
@@ -111,11 +111,7 @@
 
 # in Dotclear\Core\Task
 msgid "<p>We apologize for this temporary unavailability.<br>Thank you for your understanding.</p>"
-<<<<<<< HEAD
-msgstr "<p>Bitte um Entschuldigung, dass wir zur Zeit nicht verfügbar sind.<br>Vielen Dank für das Verständnis.</p>"
-=======
 msgstr "<p>Wir entschuldigen uns für diese vorübergehende Nichtverfügbarkeit.<br>Wir danken Ihnen für Ihr Verständnis.</p>"
->>>>>>> a42500a9
 
 # in Dotclear\Core\Task
 #, php-format
