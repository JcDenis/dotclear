<html>
  <head>
    <title>categorias</title>
  </head>
  <body>
    <h4>Lista de categorias</h4>
    <dl>
      <dt>Create a new category</dt>
      <dd>Escolha a categoria que deseja excluir clicando em <strong>Excluir a categoria</strong>. Uma janela pop-up solicitará que você confirme essa ação.<br>
	Uma categoria só pode ser excluída se não contiver nenhum artigo.<br>
  Para esvaziar uma categoria, você pode mover as entradas selecionando (na lista suspensa) a nova categoria para a qual elas serão movidas. Clique em <strong>OK</strong> para confirmar essa escolha.
      </dd>

      <dt>Change category order</dt>
      <dd>Você pode modificar a ordem das categorias usando o recurso de arrastar e soltar. Você também pode mover uma categoria para uma categoria principal.<br>
        Quando estiver satisfeito com a ordem, clique em <strong>Save categories order</strong>.</dd>
      
      <dt>Reordenar todas as categorias no nível superior</dt>
<<<<<<< HEAD
      <dd>Use esta opção para mover todas as categorias para o nível superior.<br>
        Se você deseja modificar a ordem das categorias de forma mais precisa, você pode:
=======
      <dd>Use essa opção para mover todas as categorias de volta para o nível superior.<br>
        Se quiser modificar a ordem das categorias com mais precisão, você pode :
>>>>>>> a42500a9
	<ul>
	  <li>ou mova-os usando arrastar e soltar,</li>
	  <li>ou clique em cada nome de categoria e selecione sua categoria principal ou sua posição em seus irmãos.</li>
	</ul>
      </dd>
    </dl>

  </body>
</html><|MERGE_RESOLUTION|>--- conflicted
+++ resolved
@@ -16,13 +16,8 @@
         Quando estiver satisfeito com a ordem, clique em <strong>Save categories order</strong>.</dd>
       
       <dt>Reordenar todas as categorias no nível superior</dt>
-<<<<<<< HEAD
-      <dd>Use esta opção para mover todas as categorias para o nível superior.<br>
-        Se você deseja modificar a ordem das categorias de forma mais precisa, você pode:
-=======
       <dd>Use essa opção para mover todas as categorias de volta para o nível superior.<br>
         Se quiser modificar a ordem das categorias com mais precisão, você pode :
->>>>>>> a42500a9
 	<ul>
 	  <li>ou mova-os usando arrastar e soltar,</li>
 	  <li>ou clique em cada nome de categoria e selecione sua categoria principal ou sua posição em seus irmãos.</li>
