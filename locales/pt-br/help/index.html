--- conflicted
+++ resolved
@@ -9,13 +9,8 @@
 	<h3>Descoberta de interface</h3>
 	<div class="fieldset">
 		<h4>Primeiros passos</h4>
-<<<<<<< HEAD
-		<p>Para além das páginas de ajuda global, várias páginas de administração têm uma ajuda em linha. Se o javascript estiver ativado
-		no seu browser, pode ver a ajuda em linha na posição superior direita da página, clicando na ligação <img src="images/menu/help.svg" alt="" style="width: 14px; vertical-align: middle;"> <strong>Precisa de ajuda?</strong> . Se o Javascript estiver desativado, a ajuda é apresentada na parte inferior da página.</p>
-=======
 		<p>Além das páginas de ajuda global, várias páginas de administração têm uma ajuda on-line. Se o javascript estiver ativado
 		em seu navegador, você poderá ver a ajuda on-line na posição superior direita da página, clicando no link <img src="images/menu/help.svg" alt="" style="width: 14px; vertical-align: middle;"> <strong>Need Help?</strong>. Se o Javascript estiver desativado, a ajuda será exibida na parte inferior da página.</p>
->>>>>>> a42500a9
 	</div>
 
 	<p>Cada página de administração apresentará o mesmo título superior, menu principal e rodapé. <em>(A ordem aqui indicada é a que aparece no ecrã de um computador. Para dispositivos móveis ou tablets, pode variar consoante o espaço disponível).</em></p>
@@ -41,13 +36,8 @@
 	<p>Conduz às diferentes páginas de administração, de acordo com as suas permissões no blogue atual. É composto por quatro blocos:</p>
 	<ul>
 		<li><strong>Os meus favoritos</strong> lista as páginas que seleccionou como favoritas no separador <em>As minhas preferências</em>/<em>O meu painel de controlo</em> . Se ainda não tiver selecionado nenhum favorito, esta lista conterá o conjunto Dotclear predefinido, ou o conjunto que foi definido pelo gestor da plataforma. Se não pretender apresentar este bloco, pode desmarcar a caixa de verificação correspondente nas opções do seu painel de controlo.</li>
-<<<<<<< HEAD
-		<li><strong>Blog</strong> enumera todas as páginas que permitem alimentar e configurar o blogue atual, desde a edição de uma entrada, a gestão dos média, a escolha do aspeto do blogue ou outros parâmetros.<br>
-		<em>Se não tiver direitos de administrador no blogue atual, não haverá outro bloco abaixo deste no menu principal.</em></li>
-=======
 		<li><strong>Blog</strong> lista todas as páginas que permitem alimentar e configurar o blog atual, desde a edição de uma entrada, o gerenciamento de mídia, a escolha da aparência do blog ou outros parâmetros.<br>
 		<em>Se você não tiver direitos de administrador no blog atual, não haverá outro bloco abaixo desse no menu principal.</em></li>
->>>>>>> a42500a9
 		<li><strong>Configurações do sistema</strong> links para as páginas que lhe permitem gerir a instalação Dotclear: gestão de blogs, utilizadores e idiomas disponíveis, instalação de plugins, configurações do sistema. Se tiver direitos sobre vários blogues, mas não tiver direitos de superadministrador, só verá a entrada <em>Blogues</em> .</li>
 		<li><strong>Plugins</strong> permite-lhe configurar os plugins instalados. Se as definições dos plugins só afectarem um blogue de cada vez, a respectiva página de administração está disponível no bloco <em>Blog</em> , mas se afectarem toda a instalação, estão localizadas aqui e só estão disponíveis para os utilizadores super-administradores.</li>
 	</ul>
