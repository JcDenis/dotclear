<html>
<head>
  <title></title> <!-- Leave the title empty -->
</head>

<body>

<div class="multi-part legible" id="first-step" title="Pirmieji žingsniai">
	<h3>Sąsajos atradimas</h3>
	<div class="fieldset">
		<h4>Pirmieji žingsniai</h4>
<<<<<<< HEAD
		<p>Be visuotinės pagalbos puslapių, keli administravimo puslapiai turi internetinę pagalbą. Jei jūsų naršyklėje įjungtas javascript
		, internetinę pagalbą galite pamatyti puslapio viršutinėje dešinėje pusėje spustelėję nuorodą <img src="images/menu/help.svg" alt="" style="width: 14px; vertical-align: middle;"> <strong>Need Help?</strong> . Jei Javascript išjungtas, pagalba rodoma puslapio apačioje.</p>
=======
		<p>Be visuotinės pagalbos puslapių, keli administravimo puslapiai turi internetinę pagalbą. Jei jūsų naršyklėje įjungtas javascript, internetinę pagalbą galite pamatyti puslapio viršutinėje dešinėje pusėje spustelėję nuorodą <img src="images/menu/help.svg" alt="" style="width: 14px; vertical-align: middle;"> <strong>Need Help?</strong>. Jei Javascript išjungtas, pagalba rodoma puslapio apačioje.</p>
>>>>>>> a42500a9
	</div>

	<p>Kiekviename administravimo puslapyje bus rodoma ta pati viršutinė antraštė, pagrindinis meniu ir poraštė. <em>(Čia nurodyta tvarka yra tokia, kokia rodoma kompiuterio ekrane. Mobiliuosiuose įrenginiuose arba planšetiniuose kompiuteriuose ji gali skirtis priklausomai nuo turimos vietos.)</em></p>

	<h4 class="pretty-title">Viršutinė antraštė</h4>
	<p>Viršutinę antraštę sudaro trys elementai:</p>
	<h5 class="as_h4">Logotipas</h5>
	<p>Pagal numatytuosius nustatymus šis logotipas yra "Dotclear" logotipas ir pateikia nuorodą į administravimo nukreipimo puslapį. Tačiau platformos
	valdytojas gali pasirinkti kitą logotipą ir nukreipti į ką nors kitą (paprastai į paslaugų nukreipimo puslapį).</p>

	<h5 class="as_h4">Tinklaraštis (-iai)</h5>
	<p>Pirmajame elemente, esančiame po logotipo, rodomas <em>aktyvus</em> tinklaraštis, t. y. tinklaraštis, kuriame veikiate. Jei jūsų
	instaliaciją sudaro keli tinklaraščiai, ši informacija pateikiama kombinuotajame meniu, kuris leidžia pereiti į kitą tinklaraštį.</p>
	<p>Po tinklaraščio pavadinimu esanti nuoroda atveria dabartinį tinklaraštį kitame lange arba kitame skirtuke.</p>

	<h5 class="as_h4">Vartotojas</h5>
	<p>Nuoroda <em>Mano prietaisų skydelis</em> grąžina jus į tinklaraščio administravimo pradžios puslapį.</p>
	<p>Nuoroda <em>Mano nuostatos</em> veda į puslapį, kuriame galite keisti savo asmeninę informaciją, nustatyti prietaisų skydelį ir pasirinkti sąsają bei redagavimo parinktis.</p>
	<p>Keista, bet nuoroda <em>Atjungti [jūsų prisijungimo vardas]</em> atjungia jus nuo tinklaraščio administravimo (Dotclear's, mes esame ergonomikos čempionai!).</p>

	<h4 class="pretty-title">Pagrindinis meniu</h4>
	<p>Pagrindinis meniu yra kairėje ekrano pusėje. Jį galima suvynioti spustelėjus dešinįjį jo kraštą (ir vėl spustelėjus jį išvynioti).</p>
	<p>Jis veda į skirtingus administravimo puslapius, atsižvelgiant į jūsų teises dabartiniame tinklaraštyje. Jį sudaro keturi blokai:</p>
	<ul>
		<li><strong>Mano mėgstamiausi</strong> pateikiamas puslapių, kuriuos pasirinkote kaip mėgstamiausius <em>Mano nuostatos</em>/<em>Mano prietaisų skydelis</em> skirtuke, sąrašas. Jei dar nepasirinkote nė vieno mėgstamiausio, šiame sąraše bus pateiktas numatytasis Dotclear rinkinys arba rinkinys, kurį nustatė platformos valdytojas. Jei nenorite, kad šis rinkinys būtų rodomas, prietaisų skydelio parinktyse galite panaikinti atitinkamo žymimojo langelio žymėjimą.</li>
		<li><strong>Tinklaraštis</strong> pateikiami visi puslapiai, kuriuose galima tvarkyti ir konfigūruoti esamą tinklaraštį - redaguoti įrašą, tvarkyti laikmenas, pasirinkti tinklaraščio išvaizdą ar kitus parametrus.<br>
		<em>Jei neturite dabartinio tinklaraščio administratoriaus teisių, pagrindiniame meniu po šiuo bloku nebus jokio kito.</em></li>
		<li><strong>Sistemos nustatymai</strong> nuorodos į puslapius, kuriuose galima valdyti Dotclear diegimą: tinklaraščių valdymas, vartotojai ir galimos kalbos, įskiepių diegimas, sistemos nustatymai. Jei turite kelių tinklaraščių teises, bet neturite superadministratoriaus teisių, matysite tik <em>Blogs</em> įrašą.</li>
		<li><strong>Įskiepiai</strong> galite nustatyti įdiegtus įskiepius. Jei įskiepių nustatymai vienu metu turi įtakos tik vienam tinklaraščiui, jo administravimo puslapį galima pasiekti iš <em>Blog</em> bloko, tačiau jei jie turi įtakos visam įrenginiui, jie pateikiami čia ir prieinami tik superadministratoriaus naudotojams.</li>
	</ul>

	<h4 class="pretty-title">Kojinė</h4>
	<p>Nemokama "Dotclear" versija bus pasiūlyta kiekvienam naudotojui, kuris atras poraštėje paslėptą paslaptį.</p>

	<h3>Pagalba pradedantiesiems</h3>
	<p>Jei nesate susipažinę su tinklaraščiais, rekomenduojame peržiūrėti mūsų dokumentaciją (visą turinį rasite šio puslapio skirtuke <strong>dokumentacija</strong> ) ir mokomąsias medžiagas, pvz:
	<ul>
		<li><a href="https://dotclear.org/documentation/2.0/usage/beginners">Mano pirmasis įrašas, žingsnis po žingsnio.</a></li>
	</ul>

	<p><a href="https://dotclear.org/forum/">"Dotclear" forumas</a> yra svetinga vieta, kurioje nėra <em>kvailo klausimo</em>. Nedvejodami dalyvaukite, jei jums reikia pagalbos ir, kodėl gi ne, mainais padėkite žmonėms.</p>

	<p class="info">Stengiamės naudoti tokį žodyną, kurį lengva suprasti neturint specialių žinių. Tačiau jei vis dėlto pavartojame techninį terminą, jo apibrėžimą tikriausiai rasite mūsų internetinės dokumentacijos <a href="https://dotclear.org/documentation/glossary">žodynėlyje</a> .</p>
</div>

<div class="multi-part" id="users-doc" title="Naudotojo vadovas">
	<h3>Naudotojo vadovas</h3>
	<div class="three-boxes">
		<h4 class="pretty-title">Turinio valdymas</h4>
			<ul class="from-left">
				<li><a href="https://dotclear.org/documentation/2.0/usage/entries">Įrašai</a>
					<ul>
						<li>Kūrimas ir redagavimas</li>
						<li>Įrašo informacija</li>
						<li>Su įvežimu susiję veiksmai</li>
						<li>Komentarai ir Trackbacks</li>
						<li>Įrašų paketinis valdymas</li>
					</ul>
				</li>
				<li><a href="https://dotclear.org/documentation/2.0/usage/comments-trackbacks">Komentarai ir Trackbacks</a>
					<ul>
						<li>Tolesni veiksmai</li>
						<li>Valdymas</li>
					</ul>
				</li>
				<li><a href="https://dotclear.org/documentation/2.0/usage/categories">Kategorijos</a>
					<ul>
						<li>Kategorijos kūrimas</li>
						<li>Kategorijos redagavimas</li>
						<li>Kategorijos pašalinimas</li>
						<li>Kategorijų sąrašo sudarymas</li>
					</ul>
				</li>
				<li><a href="https://dotclear.org/documentation/2.0/usage/tags">Žymos (raktažodžiai)</a>
					<ul>
						<li>Žymių pridėjimas</li>
						<li>Žymių valdymas</li>
					</ul>
				</li>
				<li><a href="https://dotclear.org/documentation/2.0/usage/media">Žiniasklaida ir priedai</a>
					<ul>
						<li>Pakatalogio kūrimas</li>
						<li>Failų pridėjimas</li>
						<li>Dabartinio katalogo zip archyvo atsisiuntimas</li>
						<li>Pakeisti pildymo failo duomenis</li>
						<li>Tiesioginis failų pridėjimas</li>
						<li>Specialūs failų tipai</li>
						<li>Priedai</li>
					</ul>
				</li>
				<li><a href="https://dotclear.org/documentation/2.0/usage/widgets">Tinklaraščio meniu turinys (valdikliai)</a>
					<ul>
						<li>Navigacijos šoninė juosta, Papildoma šoninė juosta</li>
						<li>Numatytuosius valdiklius</li>
						<li>Valdiklio pridėjimas / pašalinimas</li>
						<li>Valdiklių parinktys</li>
					</ul>
				</li>
				<li><a href="https://dotclear.org/documentation/2.0/usage/blogroll">Tinklaraštis</a>
					<ul>
						<li>Tinklaraštis</li>
						<li>Nuorodos pridėjimas</li>
						<li>Kategorijos pridėjimas</li>
						<li>XFN</li>
						<li>Nuorodų importavimas iš OPML arba XBEL failo</li>
					</ul>
				</li>
			</ul>
	</div>
	<div class="three-boxes">
		<h4 class="pretty-title">Nustatymai ir pritaikymas</h4>
			<ul class="from-left">
				<li><a href="https://dotclear.org/documentation/2.0/usage/blog-parameters">Tinklaraščio nustatymai</a>
					<ul>
						<li>Tinklaraščio informacija</li>
						<li>Tinklaraščio konfigūracija</li>
						<li>Komentarai ir Trackbacks</li>
						<li>Tinklaraščio pristatymas</li>
						<li>Žiniasklaida ir vaizdai</li>
						<li>Paieškos sistemos robotų politika</li>
						<li>Antispam</li>
						<li>LightBox</li>
						<li>Išsaugoti</li>
					</ul>
				</li>
				<li><a href="https://dotclear.org/documentation/2.0/usage/user-preferences">Naudotojo parinktys</a>
					<ul>
						<li>Mano profilis</li>
						<li>Mano galimybės</li>
						<li>Mano prietaisų skydelis</li>
					</ul>
				</li>
				<li><a href="https://dotclear.org/documentation/2.0/admin/themes">Tinklaraščio išvaizda</a>
					<ul>
						<li>Pasirinkite temą</li>
						<li>Įdiekite temą</li>
						<li>Suasmeninti temą</li>
						<li>Temos redaktorius</li>
					</ul>
				</li>
			</ul>
	</div>
	<div class="three-boxes fieldset">
			<h4 class="smart-title">Papildoma literatūra</h4>
				<h5>Žodynėlis</h5>
				<ul><li><a href="https://dotclear.org/documentation/glossary">Visi šie paslaptingi žodžiai, naudojami internete ir "Dotclear</a></li></ul>
				<h5>Įvesties sintaksės</h5>
					<ul>
						<li><a href="https://dotclear.org/documentation/2.0/usage/syntaxes">Wiki sintaksė ir HTML atitikmuo</a></li>
						<li><a href="https://dotclear.org/documentation/2.0/usage/syntaxes#to-go-further">Jei norite eiti toliau</a></li>
					</ul>
				<h5>Prenumerata (RSS, Atom...)</h5>
					<ul>
						<li><a href="https://dotclear.org/documentation/2.0/usage/feeds">Kas tai?</a></li>
						<li><a href="https://dotclear.org/documentation/2.0/usage/feeds#how-do-i-make-it-available-on-my-blog">Kaip padaryti, kad jis būtų prieinamas mano tinklaraštyje?</a></li>
						<li><a href="https://dotclear.org/documentation/2.0/usage/feeds#how-do-i-suscribe-to-a-feed">Kaip užsiprenumeruoti kanalą?</a></li>
						<li><a href="https://dotclear.org/documentation/2.0/usage/feeds#to-go-further">Jei norite eiti toliau</a></li>
					</ul>
			<h4 class="smart-title">Pagalba</h4>
				<ul>
					<li><a href="https://dotclear.org/forum">"Dotclear" forumas</a></li>
					<li><a href="https://dotclear.org/documentation/2.0/faq">Dažnai užduodami klausimai</a></li>
				</ul>
	</div>
</div>

	<div class="multi-part" id="admin-doc" title="Dokumentai administratoriams">
	<h3>Dokumentai administratoriams</h3>
		<div class="three-boxes">
		<h4 class="pretty-title">Diegimas ir atnaujinimas</h4>
			<ul class="from-left">
				<li><a href="https://dotclear.org/documentation/2.0/admin/install">Įrengimas</a>
					<ul>
						<li>Būtinosios sąlygos</li>
						<li>Automatinis diegimas</li>
						<li>Standartinis montavimas</li>
						<li>Diegimas naudojant vedlį</li>
						<li>Diegimas iš config.php failo</li>
						<li>Diegimo proceso užbaigimas</li>
						<li>Tolesni veiksmai</li>
					</ul>
					</li>
				<li><a href="https://dotclear.org/documentation/2.0/admin/upgrade">atnaujinimas</a>
					<ul>
						<li>Pasirengimas atnaujinimui</li>
						<li>Automatinis atnaujinimas</li>
						<li>Programos atnaujinimas</li>
						<li>Duomenų bazės atnaujinimas</li>
						<li>Priedas: mercurial kopijos atnaujinimas</li>
					</ul>
				</li>
				<li><a href="https://dotclear.org/documentation/2.0/admin/config">Konfigūracijos failas (config.php) Parametrai</a>
					<ul>
						<li>Įvadas</li>
						<li>Parametrai</li>
						<li>Informacijos įtraukimas į failą</li>
					</ul>
				</li>
				<li><a href="https://dotclear.org/documentation/2.0/admin/1-to-2">Atnaujinimas iš Dotclear 1.2 į Dotclear 2</a>
				</li>
				<li><a href="https://dotclear.org/documentation/2.0/admin/migrate">Migravimas iš kitos tinklaraščių kūrimo programinės įrangos į Dotclear</a></li>
				<li><a href="https://dotclear.org/documentation/2.0/admin/local-install">Vietinis įrengimas</a>
					<ul>
						<li>Windows</li>
						<li>"Mac OS X</li>
						<li>Linux</li>
					</ul>
				</li>
				<li><a href="https://dotclear.org/documentation/2.0/admin/install/iis">"Dotclear" diegimas su IIS7</a></li>
			</ul>

			<h5>Prieglobos priedas</h5>
			<ul class="from-left">
				<li><a href="https://dotclear.org/documentation/2.0/hosting">Priegloba</a>
				</li>
			</ul>
		</div>
		<div class="three-boxes">
			<h4 class="pretty-title">Administracija</h4>
			<ul class="from-left">
				<li><a href="https://dotclear.org/documentation/2.0/admin/users">Naudotojų valdymas</a>
					<ul>
						<li>Esamų naudotojų sąrašas</li>
						<li>Naudotojo kūrimas</li>
						<li>Naudotojo keitimas</li>
						<li>Naudotojo leidimai</li>
					</ul>
				</li>
				<li><a href="https://dotclear.org/documentation/2.0/admin/clean-install">Švarus montavimas</a>
				</li>
				<li><a href="https://dotclear.org/documentation/2.0/admin/multiblog">Kelių tinklaraščių diegimas</a></li>
				<li><a href="https://dotclear.org/documentation/2.0/admin/plugins">Įskiepių valdymas</a>
					<ul>
						<li>Įskiepio diegimas</li>
						<li>Įskiepių konfigūravimas</li>
						<li>Įskiepio pašalinimas</li>
						<li>Įskiepio atnaujinimas</li>
					</ul>
				</li>
				<li><a href="https://dotclear.org/documentation/2.0/admin/themes/blowup">Numatytoji tema "Blowup</a>
				</li>
				<li><a href="https://dotclear.org/documentation/2.0/admin/themes">Tinklaraščio temos</a>
					<ul>
						<li>Temos pasirinkimas</li>
						<li>Temos diegimas</li>
						<li>Temos pritaikymas</li>
						<li>Temos redaktorius</li>
					</ul>
				</li>
				<li><a href="https://dotclear.org/documentation/2.0/admin/aboutconfig">Išplėstinė konfigūracija</a></li>
			</ul>
		</div>
		<div class="three-boxes">
			<h4 class="pretty-title">Techninė priežiūra</h4>
			<ul class="from-left">
				<li><a href="https://dotclear.org/documentation/2.0/admin/backup">Atsarginės kopijos kūrimas ir atkūrimas</a>
					<ul>
						<li>Importas / eksportas</li>
						<li>Failai</li>
						<li>Duomenų bazė</li>
					</ul>
				</li>
				<li><a href="https://dotclear.org/documentation/2.0/admin/antispam">Šlamšto komentarų filtrai</a>
					<ul>
						<li>Filtro organizavimas</li>
						<li>Filtro konfigūracija</li>
					</ul>
				</li>
			</ul>
			<div class="fieldset vertical-separator">
				<h4 class="smart-title">Pagalba</h4>
				<ul>
					<li><a href="https://dotclear.org/forum">"Dotclear" forumas</a></li>
					<li><a href="https://dotclear.org/documentation/2.0/faq#administration">Dažniausiai užduodami klausimai (administratoriams)</a></li>
				</ul>
			</div>
		</div>

	</div>

	<div class="multi-part" id="guide-dev" title="Kūrėjų dokumentacija">
	<h3>Kūrėjų ir dizainerių ištekliai</h3>

		<div class="three-boxes first-child">
			<h4 class="pretty-title">Dizainas &amp; temos</h4>
			<ul class="from-left">
				<li><a href="https://dotclear.org/documentation/2.0/resources/themes">Temos</a>
					<ul>
						<li>Temų naudotojo vadovas</li>
						<li>Šablono žymės</li>
						<li>Priedėlis</li>
					</ul>
				</li>
				<li><a href="https://dotclear.org/documentation/2.0/resources/themes/inheritance">Temos paveldėjimas</a>
					<ul>
						<li>Principas</li>
						<li>Apribojimai</li>
						<li>Nustatyti</li>
					</ul>
					</li>
				<li><a href="https://dotclear.org/documentation/2.0/resources/themes/tags">Šablono žymės</a>
					<ul>
						<li>Bendrieji dalykai / komunalinės paslaugos</li>
						<li>Tinklaraštis</li>
						<li>Įrašai</li>
						<li>Įrašų puslapiavimas</li>
						<li>Komentarai</li>
						<li>Komentarų peržiūra</li>
						<li>Pingai</li>
						<li>Priedai</li>
						<li>Kategorijos</li>
						<li>Žymos</li>
						<li>Archyvai</li>
						<li>Kalbos</li>
						<li>Sistema</li>
						<li>Valdikliai</li>
					</ul>
				</li>
			</ul>
		</div>

		<div class="three-boxes first-child">
			<h4 class="pretty-title">Kodas &amp; Įskiepiai</h4>
			<ul class="from-left">
				<li><a href="https://dotclear.org/documentation/2.0/resources/tpl">Įskiepio arba temos tpl žymos sukūrimas</a>
					<ul>
						<li>Įvadas</li>
						<li>Vertybės</li>
						<li>Instrukcijų blokai</li>
						<li>Šablono talpyklos įtakos demonstravimas</li>
					</ul>
				</li>
				<li><a href="https://dotclear.org/documentation/2.0/resources/plugins">Įskiepiai</a>
					<ul>
						<li>Įskiepio rašymas</li>
						<li>Priedėlis</li>
					</ul>
				</li>
				<li><a href="https://dotclear.org/documentation/2.0/resources/plugins/help">Įskiepio kontekstinės pagalbos kūrimas</a></li>
				<li><a href="https://dotclear.org/documentation/2.0/resources/authentication">Išorinis autentiškumo patvirtinimas</a>
					<ul>
						<li>Preambulė</li>
						<li>Nauja autentifikavimo klasė</li>
						<li>Scenarijus</li>
						<li>Paraiška</li>
					</ul>
				</li>
				<li><a href="https://dotclear.org/documentation/2.0/resources/xml-rpc">XML/RPC sąsaja</a></li>
				<li><a href="https://dev.dotclear.org/code/2/">API dokumentacija</a></li>
			</ul>
		</div>

		<div class="three-boxes">
			<h4 class="pretty-title">Įnašas &amp; Parama</h4>
			<ul class="from-left">
				<li><a href="https://dotclear.org/documentation/2.0/resources/contribute">Prisidėti</a>
					<ul>
						<li>Redaguoti šią dokumentaciją</li>
						<li>Dalinkitės savo kūriniais</li>
						<li>Praneškite apie klaidas arba pasiūlykite naujų funkcijų</li>
						<li>Lokalizavimas</li>
				</ul>
			</li>
				<li><a href="https://git.dotclear.org/dev/dotclear">Dotclear šaltinio kodo saugykla</a></li>
				<li><a href="https://dotclear.org/forum">Dotclear forumas</a></li>
			</ul>

			<div class="fieldset">
				<h4 class="smart-title">Konvencijos</h4>
				<ul>
					<li><a href="https://dotclear.org/documentation/2.0/resources/coding-standards">Kodavimo standartai</a></li>
					<li><a href="index.php?process=HelpCharte">Administracijos puslapių diagrama</a></li>
				</ul>
			</div>
		</div>
	</div>
	<div class="multi-part legible" id="a11y-ergo" title="Prieinamumas ir ergonomika">
	<h3>Prieinamumas ir ergonomika</h3>
	<p>"Dotclear" sąsaja atitinka beveik visus <a href="http://www.w3.org/TR/WCAG20/">WCAG 2.0</a> kriterijus. Siekiame, kad "Dotclear" atitiktų <a href="http://www.w3.org/TR/ATAG20/">ATAG 2.0</a> gaires.</p>
	<p>Prieinamumas ir ergonomika yra vienas iš pagrindinių mūsų rūpesčių. Pasitelkę ekspertus reguliariai atliekame analizę ir nuolat teikiame pataisas bei patobulinimus.</p>
	<p>Galite mums padėti atidarydami <a href="https://git.dotclear.org/dev/dotclear/issues">bilietus</a> arba dalyvaudami <a href="https://dotclear.org/forum/">forume</a>. Taip pat galite dalyvauti naudotojų testavime arba prisijungti prie mūsų komandos!</p>
	</div>

</body>
</html><|MERGE_RESOLUTION|>--- conflicted
+++ resolved
@@ -9,12 +9,7 @@
 	<h3>Sąsajos atradimas</h3>
 	<div class="fieldset">
 		<h4>Pirmieji žingsniai</h4>
-<<<<<<< HEAD
-		<p>Be visuotinės pagalbos puslapių, keli administravimo puslapiai turi internetinę pagalbą. Jei jūsų naršyklėje įjungtas javascript
-		, internetinę pagalbą galite pamatyti puslapio viršutinėje dešinėje pusėje spustelėję nuorodą <img src="images/menu/help.svg" alt="" style="width: 14px; vertical-align: middle;"> <strong>Need Help?</strong> . Jei Javascript išjungtas, pagalba rodoma puslapio apačioje.</p>
-=======
 		<p>Be visuotinės pagalbos puslapių, keli administravimo puslapiai turi internetinę pagalbą. Jei jūsų naršyklėje įjungtas javascript, internetinę pagalbą galite pamatyti puslapio viršutinėje dešinėje pusėje spustelėję nuorodą <img src="images/menu/help.svg" alt="" style="width: 14px; vertical-align: middle;"> <strong>Need Help?</strong>. Jei Javascript išjungtas, pagalba rodoma puslapio apačioje.</p>
->>>>>>> a42500a9
 	</div>
 
 	<p>Kiekviename administravimo puslapyje bus rodoma ta pati viršutinė antraštė, pagrindinis meniu ir poraštė. <em>(Čia nurodyta tvarka yra tokia, kokia rodoma kompiuterio ekrane. Mobiliuosiuose įrenginiuose arba planšetiniuose kompiuteriuose ji gali skirtis priklausomai nuo turimos vietos.)</em></p>
