--- conflicted
+++ resolved
@@ -10,11 +10,7 @@
 	<div class="fieldset">
 		<h4>De första stegen</h4>
 		<p>Förutom de globala hjälpsidorna har flera administrationssidor en online-hjälp. Om javascript är aktiverat
-<<<<<<< HEAD
-		i din webbläsare kan du se onlinehjälpen längst upp till höger på sidan genom att klicka på länken <img src="images/menu/help.svg" alt="" style="width: 14px; vertical-align: middle;"> <strong>Need Help?</strong> . Om Javascript är inaktiverat visas hjälpen längst ned på sidan.</p>
-=======
 		i din webbläsare kan du se online-hjälpen längst upp till höger på sidan genom att klicka på länken <img src="images/menu/help.svg" alt="" style="width: 14px; vertical-align: middle;"> <strong>Need Help?</strong>. Om Javascript är inaktiverat visas hjälpen längst ned på sidan.</p>
->>>>>>> a42500a9
 	</div>
 
 	<p>Varje administrationssida kommer att ha samma topprubrik, huvudmeny och sidfot. <em>(Den ordning som anges här är den som visas på en datorskärm. För mobila enheter eller surfplattor kan den variera beroende på tillgängligt utrymme).</em></p>
