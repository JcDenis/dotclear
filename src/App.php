<?php
/**
 * @package Dotclear
 *
 * @copyright Olivier Meunier & Association Dotclear
 * @copyright GPL-2.0-only
 */
declare(strict_types=1);

namespace Dotclear {
    use Autoloader;
    use dcCore;
    use dcUtils;
    use Dotclear\Core\Core;
    use Dotclear\Core\Process;
    use Dotclear\Core\PostType;
    use Dotclear\Core\Frontend\Url;
    use Dotclear\Helper\Clearbricks;
    use Dotclear\Helper\Crypt;
    use Dotclear\Helper\Date;
    use Dotclear\Helper\File\Files;
    use Dotclear\Helper\L10n;
    use Dotclear\Helper\Network\Http;
    use Exception;

    /**
     * Application.
     */
    final class App
    {
        /** @var    string  Dotclear default release config file name */
        public const RELEASE_FILE = 'release.json';

        /** @var    array<string,mixed>     Dotclear default release config */
        private static array $release = [];

        /** @var    bool    Requirements loaded */
        private static bool $initialized = false;

        /**
         * App boostrap.
         *
         * Load application with their utility and process, if any.
         *
         * Use:
         * require_once path/to/App.php
         * Dotclear\App::bootstrap(Utility, Process);
         *
         * utility and process MUST extend Dotclear\Core\Process.
         *
         * Supported utilities are Backend, Frontend, Install, Upgrade (CLI)
         *
         * @param   string  $utility    The optionnal app utility (Backend or Frontend)
         * @param   string  $process    The optionnal app utility default process
         */
        public static function bootstrap(string $utility = '', string $process = ''): void
        {
            // Can not run twice the app
            self::initialized(true);

            // Load app prerequisites
            self::preload();

            // Init app utility. If any.
            $ret = empty($utility) ? false : self::utility('Dotclear\\Core\\' . $utility . '\\Utility', false);

            // Load app requirements
            self::load();

            // Process app utility. If any.
            if ($ret && true === self::utility('Dotclear\\Core\\' . $utility . '\\Utility', true)) {
                // Try to load utility process, the _REQUEST process as priority on method process.
                if (!empty($_REQUEST['process']) && is_string($_REQUEST['process'])) {
                    $process = $_REQUEST['process'];
                }
                if (!empty($process)) {
                    self::process('Dotclear\\Process\\' . $utility . '\\' . $process);
                }
            }
        }

        /**
         * Processes the given process.
         *
         * A process MUST extends Dotclear\Core\Process class.
         *
         * @param      string  $process  The process
         */
        public static function process(string $process): void
        {
            // App::preload() not done
            self::initialized();

            try {
                if (!is_subclass_of($process, Process::class, true)) {
                    throw new Exception(sprintf(__('Unable to find class %s'), $process));
                }

                // Call process in 3 steps: init, process, render.
                if ($process::init() !== false && $process::process() !== false) {
                    $process::render();
                }
            } catch (Exception $e) {
                Fault::throw(__('Process failed'), $e);
            }
        }

        /**
         * Read Dotclear release config.
         *
         * This method always returns string,
         * casting int, bool, array, to string.
         *
         * @param   string  $key The release key
         *
         * @return  string  The release value
         */
        public static function release(string $key): string
        {
            // App::preload() not done
            self::initialized();

            try {
                // Load once release file
                if (empty(self::$release)) {
                    $file = DC_ROOT . DIRECTORY_SEPARATOR . self::RELEASE_FILE;
                    if (!is_file($file) || !is_readable($file)) {
                        throw new Exception(__('Dotclear release file was not found'), Fault::SETUP_ISSUE);
                    }

                    $release = json_decode((string) file_get_contents($file), true);
                    if (!is_array($release)) {
                        throw new Exception(__('Dotclear release file is not readable'), Fault::SETUP_ISSUE);
                    }

                    self::$release = $release;
                }

                // Release key not found
                if (!array_key_exists($key, self::$release)) {
                    throw new Exception(sprintf(__('Dotclear release key %s was not found'), $key), Fault::SETUP_ISSUE);
                }

                // Return casted release key value
                return is_array(self::$release[$key]) ? implode(',', self::$release[$key]) : (string) self::$release[$key];
            } catch(Exception $e) {
                Fault::throw(__('Not found'), $e);
            }
        }

        /**
         * Preload requirements (namespace, class, constant).
         *
         * Called from self::bootstrap() and self::load()
         */
        private static function preload(): void
        {
            // Load once
            if (self::$initialized) {
                return;
            }

            // Start tick
            define('DC_START_TIME', microtime(true));

            // Dotclear root path
            define('DC_ROOT', dirname(__DIR__));

            // Load Autoloader file
            require_once implode(DIRECTORY_SEPARATOR, [__DIR__, 'Autoloader.php']);

            // Add root folder for namespaced and autoloaded classes
            Autoloader::me()->addNamespace('Dotclear', __DIR__);

            // Load core classes (old way) This will moved to namespace from Autoloader in the near futur
            $inc = fn (string $folder, string $file) => implode(DIRECTORY_SEPARATOR, [DC_ROOT,  'inc', $folder, $file]);
            Clearbricks::lib()->autoload([
                // Traits
                'dcTraitDynamicProperties' => $inc('core', 'trait.dc.dynprop.php'),

                // Core
                'dcCore' => $inc('core', 'class.dc.core.php'),

                'dcAuth'         => $inc('core', 'class.dc.auth.php'),
                'dcBlog'         => $inc('core', 'class.dc.blog.php'),
                'dcCategories'   => $inc('core', 'class.dc.categories.php'),
                'dcError'        => $inc('core', 'class.dc.error.php'),
                'dcMeta'         => $inc('core', 'class.dc.meta.php'),
                'dcMedia'        => $inc('core', 'class.dc.media.php'),
                'dcPostMedia'    => $inc('core', 'class.dc.postmedia.php'),
                'dcModuleDefine' => $inc('core', 'class.dc.module.define.php'),
                'dcModules'      => $inc('core', 'class.dc.modules.php'),
                'dcPlugins'      => $inc('core', 'class.dc.plugins.php'),
                'dcThemes'       => $inc('core', 'class.dc.themes.php'),
                'dcRestServer'   => $inc('core', 'class.dc.rest.php'),
                'dcNamespace'    => $inc('core', 'class.dc.namespace.php'),
                'dcNotices'      => $inc('core', 'class.dc.notices.php'),
                'dcSettings'     => $inc('core', 'class.dc.settings.php'),
                'dcTrackback'    => $inc('core', 'class.dc.trackback.php'),
                'dcUpdate'       => $inc('core', 'class.dc.update.php'),
                'dcUtils'        => $inc('core', 'class.dc.utils.php'),
                'dcXmlRpc'       => $inc('core', 'class.dc.xmlrpc.php'),
                'dcDeprecated'   => $inc('core', 'class.dc.deprecated.php'),
                'dcLog'          => $inc('core', 'class.dc.log.php'),
                'rsExtLog'       => $inc('core', 'class.dc.log.php'),
                'dcWorkspace'    => $inc('core', 'class.dc.workspace.php'),
                'dcPrefs'        => $inc('core', 'class.dc.prefs.php'),
                'dcStore'        => $inc('core', 'class.dc.store.php'),
                'dcStoreReader'  => $inc('core', 'class.dc.store.reader.php'),
                'dcStoreParser'  => $inc('core', 'class.dc.store.parser.php'),
                'rsExtPost'      => $inc('core', 'class.dc.rs.extensions.php'),
                'rsExtComment'   => $inc('core', 'class.dc.rs.extensions.php'),
                'rsExtDates'     => $inc('core', 'class.dc.rs.extensions.php'),
                'rsExtUser'      => $inc('core', 'class.dc.rs.extensions.php'),
                'rsExtBlog'      => $inc('core', 'class.dc.rs.extensions.php'),

                // Public
                'context'            => $inc('public', 'lib.tpl.context.php'),
                'rsExtendPublic'     => $inc('public', 'rs.extension.php'),
                'rsExtPostPublic'    => $inc('public', 'rs.extension.php'),
                'rsExtCommentPublic' => $inc('public', 'rs.extension.php'),
            ]);

            // CLI_MODE, boolean constant that tell if we are in CLI mode
            define('CLI_MODE', PHP_SAPI == 'cli');

            mb_internal_encoding('UTF-8');

            // We may need l10n __() function
            L10n::bootstrap();

            // We set default timezone to avoid warning
            Date::setTZ('UTC');

            // Say app is initialized (before querying self::release)
            self::$initialized = true;

            // Release constants
            define('DC_VERSION', self::release('release_version'));
            define('DC_NAME', self::release('release_name'));
        }

        /**
         * load other requirements.
         */
        private static function load(): void
        {
            // Preload requirements
            self::preload();

            // Disallow every special wrapper
            if (function_exists('\\stream_wrapper_unregister')) {
                $special_wrappers = array_intersect([
                    'http',
                    'https',
                    'ftp',
                    'ftps',
                    'ssh2.shell',
                    'ssh2.exec',
                    'ssh2.tunnel',
                    'ssh2.sftp',
                    'ssh2.scp',
                    'ogg',
                    'expect',
                    // 'phar',   // Used by PharData to manage Zip/Tar archive
                ], stream_get_wrappers());
                foreach ($special_wrappers as $p) {
                    @stream_wrapper_unregister($p);
                }
                unset($special_wrappers, $p);
            }

            if (!isset($_SERVER['PATH_INFO'])) {
                $_SERVER['PATH_INFO'] = '';
            }

            if (isset($_SERVER['DC_RC_PATH'])) {
                define('DC_RC_PATH', $_SERVER['DC_RC_PATH']);
            } elseif (isset($_SERVER['REDIRECT_DC_RC_PATH'])) {
                define('DC_RC_PATH', $_SERVER['REDIRECT_DC_RC_PATH']);
            } else {
                define('DC_RC_PATH', implode(DIRECTORY_SEPARATOR, [DC_ROOT, 'inc', 'config.php']));
            }

            // no config file and not in install process
            if (!is_file(DC_RC_PATH)) {
                // do not process install on CLI mode
                if (CLI_MODE) {
                    new Fault('Dotclear is not installed or failed to load config file.', '', Fault::CONFIG_ISSUE);
                }
                if ((strpos($_SERVER['SCRIPT_FILENAME'], '\admin') || strpos($_SERVER['SCRIPT_FILENAME'], '/admin')) === false) {
                    Http::redirect(implode(DIRECTORY_SEPARATOR, ['admin', 'install', 'index.php']));
                } elseif ((strpos($_SERVER['PHP_SELF'], '\install') || strpos($_SERVER['PHP_SELF'], '/install')) === false) {
                    Http::redirect(implode(DIRECTORY_SEPARATOR, ['install', 'index.php']));
                }

                // stop App init here on install wizard
                return;
            }

            // path::real() may be used in inc/config.php
            if (!class_exists('path')) {
                class_alias('Dotclear\Helper\File\Path', 'path');
            }

            require DC_RC_PATH;

            //*== DC_DEBUG ==
            if (!defined('DC_DEBUG')) {
                define('DC_DEBUG', true);
            }
            if (DC_DEBUG) {
                ini_set('display_errors', '1');
                error_reporting(E_ALL);
            }
            //*/

            if (!defined('DC_DEBUG')) {
                define('DC_DEBUG', false);
            }

            // Other constants
            define('DC_DIGESTS', dcUtils::path([DC_ROOT, 'inc', 'digests']));
            define('DC_L10N_ROOT', dcUtils::path([DC_ROOT, 'locales']));
            define('DC_L10N_UPDATE_URL', self::release('l10n_update_url'));

            // Update Makefile if the following list is modified
            define('DC_DISTRIB_PLUGINS', self::release('distributed_plugins'));
            // Update Makefile if the following list is modified
            define('DC_DISTRIB_THEMES', self::release('distributed_themes'));

            define('DC_DEFAULT_THEME', self::release('default_theme'));
            define('DC_DEFAULT_TPLSET', self::release('default_tplset'));
            define('DC_DEFAULT_JQUERY', self::release('default_jquery'));

            if (!defined('DC_NEXT_REQUIRED_PHP')) {
                define('DC_NEXT_REQUIRED_PHP', self::release('next_php'));
            }

            if (!defined('DC_VENDOR_NAME')) {
                define('DC_VENDOR_NAME', 'Dotclear');
            }

            if (!defined('DC_XMLRPC_URL')) {
                define('DC_XMLRPC_URL', '%1$sxmlrpc/%2$s');
            }

            if (!defined('DC_SESSION_TTL')) {
                define('DC_SESSION_TTL', null);
            }

            if (!defined('DC_ADMIN_SSL')) {
                define('DC_ADMIN_SSL', false);
            }

            if (defined('DC_FORCE_SCHEME_443') && DC_FORCE_SCHEME_443) {
                Http::$https_scheme_on_443 = true;
            }
            if (defined('DC_REVERSE_PROXY') && DC_REVERSE_PROXY) {
                Http::$reverse_proxy = true;
            }
            if (!defined('DC_DBPERSIST')) {
                define('DC_DBPERSIST', false);
            }

            if (!defined('DC_UPDATE_URL')) {
                define('DC_UPDATE_URL', self::release('release_update_url'));
            }

            if (!defined('DC_UPDATE_VERSION')) {
                define('DC_UPDATE_VERSION', self::release('release_update_canal'));
            }

            if (!defined('DC_NOT_UPDATE')) {
                define('DC_NOT_UPDATE', false);
            }

            if (!defined('DC_ALLOW_MULTI_MODULES')) {
                define('DC_ALLOW_MULTI_MODULES', false);
            }

            if (!defined('DC_STORE_NOT_UPDATE')) {
                define('DC_STORE_NOT_UPDATE', false);
            }

            if (!defined('DC_REST_SERVICES')) {
                define('DC_REST_SERVICES', true);
            }

            if (!defined('DC_ALLOW_REPOSITORIES')) {
                define('DC_ALLOW_REPOSITORIES', true);
            }

            if (!defined('DC_QUERY_TIMEOUT')) {
                define('DC_QUERY_TIMEOUT', 4);
            }

            if (!defined('DC_CRYPT_ALGO')) {
                define('DC_CRYPT_ALGO', 'sha1'); // As in Dotclear 2.9 and previous
            } else {
                // Check length of cryptographic algorithm result and exit if less than 40 characters long
                if (strlen(Crypt::hmac(DC_MASTER_KEY, DC_VENDOR_NAME, DC_CRYPT_ALGO)) < 40) {
                    if (!defined('DC_CONTEXT_ADMIN')) {
                        new Fault('Server error', 'Site temporarily unavailable', Fault::SETUP_ISSUE);
                    } else {
                        new Fault('Dotclear error', DC_CRYPT_ALGO . ' cryptographic algorithm configured is not strong enough, please change it.', Fault::SETUP_ISSUE);
                    }
                    exit;
                }
            }

            if (!defined('DC_TPL_CACHE')) {
                define('DC_TPL_CACHE', dcUtils::path([DC_ROOT, 'cache']));
            }
            // Check existence of cache directory
            if (!is_dir(DC_TPL_CACHE)) {
                // Try to create it
                @Files::makeDir(DC_TPL_CACHE);
                if (!is_dir(DC_TPL_CACHE)) {
                    // Admin must create it
                    if (!defined('DC_CONTEXT_ADMIN')) {
                        new Fault('Server error', 'Site temporarily unavailable', Fault::SETUP_ISSUE);
                    } else {
                        new Fault('Dotclear error', DC_TPL_CACHE . ' directory does not exist. Please create it.', Fault::SETUP_ISSUE);
                    }
                    exit;
                }
            }

            if (!defined('DC_VAR')) {
                define('DC_VAR', dcUtils::path([DC_ROOT, 'var']));
            }
            // Check existence of var directory
            if (!is_dir(DC_VAR)) {
                // Try to create it
                @Files::makeDir(DC_VAR);
                if (!is_dir(DC_VAR)) {
                    // Admin must create it
                    if (!defined('DC_CONTEXT_ADMIN')) {
                        new Fault('Server error', 'Site temporarily unavailable', Fault::SETUP_ISSUE);
                    } else {
                        new Fault('Dotclear error', DC_VAR . ' directory does not exist. Please create it.', Fault::SETUP_ISSUE);
                    }
                    exit;
                }
            }

            // Check and serve plugins and var files. (from ?pf= and ?vf= URI)
            FileServer::check();

            // REST server watchdog file (used to enable/disable REST services during last phase of Dotclear upgrade)
            if (!defined('DC_UPGRADE')) {
                define('DC_UPGRADE', dcUtils::path([DC_ROOT, 'inc', 'upgrade']));
            }

            if (!defined('DC_CORE_FACTORY_CLASS')) {
                define('DC_CORE_FACTORY_CLASS', 'Dotclear\Core\CoreFactory');
            }

            L10n::init();

            try {
                // instanciate once new core
                new Core(DC_CORE_FACTORY_CLASS);

                // deprecated since 2.23, use Core:: instead
                $core            = new dcCore();
                $GLOBALS['core'] = $core;
            } catch (Exception $e) {
                // Loading locales for detected language
                $detected_languages = Http::getAcceptLanguages();
                foreach ($detected_languages as $language) {
                    if ($language === 'en' || L10n::set(implode(DIRECTORY_SEPARATOR, [DC_L10N_ROOT, $language, 'main'])) !== false) {
                        L10n::lang($language);

                        // We stop at first accepted language
                        break;
                    }
                }
                unset($detected_languages);

                if (!defined('DC_CONTEXT_ADMIN')) {
                    new Fault(
                        __('Site temporarily unavailable'),
                        __('<p>We apologize for this temporary unavailability.<br />' .
                            'Thank you for your understanding.</p>'),
                        Fault::DATABASE_ISSUE
                    );
                } else {
                    new Fault(
                        __('Unable to connect to database'),
                        $e->getCode() == 0 ?
                        sprintf(
                            __('<p>This either means that the username and password information in ' .
                            'your <strong>config.php</strong> file is incorrect or we can\'t contact ' .
                            'the database server at "<em>%s</em>". This could mean your ' .
                            'host\'s database server is down.</p> ' .
                            '<ul><li>Are you sure you have the correct username and password?</li>' .
                            '<li>Are you sure that you have typed the correct hostname?</li>' .
                            '<li>Are you sure that the database server is running?</li></ul>' .
                            '<p>If you\'re unsure what these terms mean you should probably contact ' .
                            'your host. If you still need help you can always visit the ' .
                            '<a href="https://forum.dotclear.net/">Dotclear Support Forums</a>.</p>') .
                            (DC_DEBUG ?
                                '<p>' . __('The following error was encountered while trying to read the database:') . '</p><ul><li>' . $e->getMessage() . '</li></ul>' :
                                ''),
                            (DC_DBHOST !== '' ? DC_DBHOST : 'localhost')
                        ) :
                        '',
                        Fault::DATABASE_ISSUE
                    );
                }
            }

            # If we have some __top_behaviors, we load them
            if (isset($GLOBALS['__top_behaviors']) && is_array($GLOBALS['__top_behaviors'])) {
                foreach ($GLOBALS['__top_behaviors'] as $b) {
                    Core::behavior()->addBehavior($b[0], $b[1]);
                }
                unset($GLOBALS['__top_behaviors'], $b);
            }

            Http::trimRequest();

<<<<<<< HEAD
            Core::url()->registerDefault([Url::class, 'home']);

            Core::url()->registerError([Url::class, 'default404']);

            Core::url()->register('lang', '', '^([a-zA-Z]{2}(?:-[a-z]{2})?(?:/page/[0-9]+)?)$', [Url::class, 'lang']);
            Core::url()->register('posts', 'posts', '^posts(/.+)?$', [Url::class, 'home']);
            Core::url()->register('post', 'post', '^post/(.+)$', [Url::class, 'post']);
            Core::url()->register('preview', 'preview', '^preview/(.+)$', [Url::class, 'preview']);
            Core::url()->register('category', 'category', '^category/(.+)$', [Url::class, 'category']);
            Core::url()->register('archive', 'archive', '^archive(/.+)?$', [Url::class, 'archive']);
            Core::url()->register('try', 'try', '^try/(.+)$', [Url::class, 'try']);

            Core::url()->register('feed', 'feed', '^feed/(.+)$', [Url::class, 'feed']);
            Core::url()->register('trackback', 'trackback', '^trackback/(.+)$', [Url::class, 'trackback']);
            Core::url()->register('webmention', 'webmention', '^webmention(/.+)?$', [Url::class, 'webmention']);
            Core::url()->register('xmlrpc', 'xmlrpc', '^xmlrpc/(.+)$', [Url::class, 'xmlrpc']);

            Core::url()->register('wp-admin', 'wp-admin', '^wp-admin(?:/(.+))?$', [Url::class, 'wpfaker']);
            Core::url()->register('wp-login', 'wp-login', '^wp-login.php(?:/(.+))?$', [Url::class, 'wpfaker']);
=======
            dcCore::app()->url->registerDefault(Url::home(...));

            dcCore::app()->url->registerError(Url::default404(...));

            dcCore::app()->url->register('lang', '', '^(a-zA-Z]{2}(?:-[a-z]{2})?(?:/page/[0-9]+)?)$', Url::lang(...));
            dcCore::app()->url->register('posts', 'posts', '^posts(/.+)?$', Url::home(...));
            dcCore::app()->url->register('post', 'post', '^post/(.+)$', Url::post(...));
            dcCore::app()->url->register('preview', 'preview', '^preview/(.+)$', Url::preview(...));
            dcCore::app()->url->register('category', 'category', '^category/(.+)$', Url::category(...));
            dcCore::app()->url->register('archive', 'archive', '^archive(/.+)?$', Url::archive(...));
            dcCore::app()->url->register('try', 'try', '^try/(.+)$', Url::try(...));

            dcCore::app()->url->register('feed', 'feed', '^feed/(.+)$', Url::feed(...));
            dcCore::app()->url->register('trackback', 'trackback', '^trackback/(.+)$', Url::trackback(...));
            dcCore::app()->url->register('webmention', 'webmention', '^webmention(/.+)?$', Url::webmention(...));
            dcCore::app()->url->register('xmlrpc', 'xmlrpc', '^xmlrpc/(.+)$', Url::xmlrpc(...));

            dcCore::app()->url->register('wp-admin', 'wp-admin', '^wp-admin(?:/(.+))?$', Url::wpfaker(...));
            dcCore::app()->url->register('wp-login', 'wp-login', '^wp-login.php(?:/(.+))?$', Url::wpfaker(...));
>>>>>>> 3820250f

            // set post type for frontend instance with harcoded backend URL (but should not be required in backend before Utility instanciated)
            Core::postTypes()->set(new PostType('post', 'index.php?process=Post&id=%d', Core::url()->getURLFor('post', '%s'), 'Posts'));

            # Store upload_max_filesize in bytes
            $u_max_size = Files::str2bytes((string) ini_get('upload_max_filesize'));
            $p_max_size = Files::str2bytes((string) ini_get('post_max_size'));
            if ($p_max_size < $u_max_size) {
                $u_max_size = $p_max_size;
            }
            define('DC_MAX_UPLOAD_SIZE', $u_max_size);
            unset($u_max_size, $p_max_size);

            /*
             * Register local shutdown handler
             */
            register_shutdown_function(function () {
                if (isset($GLOBALS['__shutdown']) && is_array($GLOBALS['__shutdown'])) {
                    foreach ($GLOBALS['__shutdown'] as $f) {
                        if (is_callable($f)) {
                            call_user_func($f);
                        }
                    }
                }

                try {
                    if (session_id()) {
                        // Explicitly close session before DB connection
                        session_write_close();
                    }
                    Core::con()->close();
                } catch (Exception $e) {    // @phpstan-ignore-line
                    // Ignore exceptions
                }
            });
        }

        /**
         * Instanciate the given utility.
         *
         * An utility MUST extends Dotclear\Core\Process class.
         *
         * @param      string  $utility  The utility
         * @param      bool    $next     Go to process step
         *
         * @return     bool    Result of $utility::init() or $utility::process() if exist
         */
        private static function utility(string $utility, bool $next = false): bool
        {
            try {
                if (!is_subclass_of($utility, Process::class, true)) {
                    throw new Exception(sprintf(__('Unable to find or initialize class %s'), $utility));
                }

                return $next ? $utility::process() : $utility::init();
            } catch(Exception $e) {
                Fault::throw(__('Process failed'), $e);
            }
        }

        /**
         * Check if app is initialized.
         *
         * @param   bool    $is     true to exit if it is initialized
         *
         * @return  void
         */
        private static function initialized(bool $is = false): void
        {
            if ($is === self::$initialized) {
                // autoloader may not be loaded
                require_once implode(DIRECTORY_SEPARATOR, [__DIR__, 'Fault.php']);
                new Fault($is ? 'Application already in use.' : 'No application running.', '', Fault::SETUP_ISSUE);
                exit;
            }
        }

        /**
         * Call Dotclear autoloader.
         *
         * @return Autoloader $autoload The autoload instance
         *
         * @deprecated Since 2.27 Use Autoloader::me() instead
         */
        public static function autoload(): Autoloader
        {
            return Autoloader::me();
        }
    }
}

namespace {
    use Dotclear\Fault;

    /**
     * @deprecated since 2.27 Use new Dotclear\Fault();
     *
     * @param      string  $summary  The summary
     * @param      string  $message  The message
     * @param      int     $code     The code
     */
    function __error(string $summary, string $message, int $code = 0): void
    {
        new Fault($summary, $message, $code);
    }
}<|MERGE_RESOLUTION|>--- conflicted
+++ resolved
@@ -522,47 +522,25 @@
 
             Http::trimRequest();
 
-<<<<<<< HEAD
-            Core::url()->registerDefault([Url::class, 'home']);
-
-            Core::url()->registerError([Url::class, 'default404']);
-
-            Core::url()->register('lang', '', '^([a-zA-Z]{2}(?:-[a-z]{2})?(?:/page/[0-9]+)?)$', [Url::class, 'lang']);
-            Core::url()->register('posts', 'posts', '^posts(/.+)?$', [Url::class, 'home']);
-            Core::url()->register('post', 'post', '^post/(.+)$', [Url::class, 'post']);
-            Core::url()->register('preview', 'preview', '^preview/(.+)$', [Url::class, 'preview']);
-            Core::url()->register('category', 'category', '^category/(.+)$', [Url::class, 'category']);
-            Core::url()->register('archive', 'archive', '^archive(/.+)?$', [Url::class, 'archive']);
-            Core::url()->register('try', 'try', '^try/(.+)$', [Url::class, 'try']);
-
-            Core::url()->register('feed', 'feed', '^feed/(.+)$', [Url::class, 'feed']);
-            Core::url()->register('trackback', 'trackback', '^trackback/(.+)$', [Url::class, 'trackback']);
-            Core::url()->register('webmention', 'webmention', '^webmention(/.+)?$', [Url::class, 'webmention']);
-            Core::url()->register('xmlrpc', 'xmlrpc', '^xmlrpc/(.+)$', [Url::class, 'xmlrpc']);
-
-            Core::url()->register('wp-admin', 'wp-admin', '^wp-admin(?:/(.+))?$', [Url::class, 'wpfaker']);
-            Core::url()->register('wp-login', 'wp-login', '^wp-login.php(?:/(.+))?$', [Url::class, 'wpfaker']);
-=======
-            dcCore::app()->url->registerDefault(Url::home(...));
-
-            dcCore::app()->url->registerError(Url::default404(...));
-
-            dcCore::app()->url->register('lang', '', '^(a-zA-Z]{2}(?:-[a-z]{2})?(?:/page/[0-9]+)?)$', Url::lang(...));
-            dcCore::app()->url->register('posts', 'posts', '^posts(/.+)?$', Url::home(...));
-            dcCore::app()->url->register('post', 'post', '^post/(.+)$', Url::post(...));
-            dcCore::app()->url->register('preview', 'preview', '^preview/(.+)$', Url::preview(...));
-            dcCore::app()->url->register('category', 'category', '^category/(.+)$', Url::category(...));
-            dcCore::app()->url->register('archive', 'archive', '^archive(/.+)?$', Url::archive(...));
-            dcCore::app()->url->register('try', 'try', '^try/(.+)$', Url::try(...));
-
-            dcCore::app()->url->register('feed', 'feed', '^feed/(.+)$', Url::feed(...));
-            dcCore::app()->url->register('trackback', 'trackback', '^trackback/(.+)$', Url::trackback(...));
-            dcCore::app()->url->register('webmention', 'webmention', '^webmention(/.+)?$', Url::webmention(...));
-            dcCore::app()->url->register('xmlrpc', 'xmlrpc', '^xmlrpc/(.+)$', Url::xmlrpc(...));
-
-            dcCore::app()->url->register('wp-admin', 'wp-admin', '^wp-admin(?:/(.+))?$', Url::wpfaker(...));
-            dcCore::app()->url->register('wp-login', 'wp-login', '^wp-login.php(?:/(.+))?$', Url::wpfaker(...));
->>>>>>> 3820250f
+            Core::url()->registerDefault(Url::home(...));
+
+            Core::url()->registerError(Url::default404(...));
+
+            Core::url()->register('lang', '', '^(a-zA-Z]{2}(?:-[a-z]{2})?(?:/page/[0-9]+)?)$', Url::lang(...));
+            Core::url()->register('posts', 'posts', '^posts(/.+)?$', Url::home(...));
+            Core::url()->register('post', 'post', '^post/(.+)$', Url::post(...));
+            Core::url()->register('preview', 'preview', '^preview/(.+)$', Url::preview(...));
+            Core::url()->register('category', 'category', '^category/(.+)$', Url::category(...));
+            Core::url()->register('archive', 'archive', '^archive(/.+)?$', Url::archive(...));
+            Core::url()->register('try', 'try', '^try/(.+)$', Url::try(...));
+
+            Core::url()->register('feed', 'feed', '^feed/(.+)$', Url::feed(...));
+            Core::url()->register('trackback', 'trackback', '^trackback/(.+)$', Url::trackback(...));
+            Core::url()->register('webmention', 'webmention', '^webmention(/.+)?$', Url::webmention(...));
+            Core::url()->register('xmlrpc', 'xmlrpc', '^xmlrpc/(.+)$', Url::xmlrpc(...));
+
+            Core::url()->register('wp-admin', 'wp-admin', '^wp-admin(?:/(.+))?$', Url::wpfaker(...));
+            Core::url()->register('wp-login', 'wp-login', '^wp-login.php(?:/(.+))?$', Url::wpfaker(...));
 
             // set post type for frontend instance with harcoded backend URL (but should not be required in backend before Utility instanciated)
             Core::postTypes()->set(new PostType('post', 'index.php?process=Post&id=%d', Core::url()->getURLFor('post', '%s'), 'Posts'));
