--- conflicted
+++ resolved
@@ -16,7 +16,6 @@
 use dcCore;
 use dcTrackback;
 use dcXmlRpc;
-use Dotclear\Core\Core;
 use Dotclear\Helper\Html\Html;
 use Dotclear\Helper\Network\Http;
 use Dotclear\Helper\Network\UrlHandler;
@@ -25,13 +24,7 @@
 
 class Url extends UrlHandler
 {
-<<<<<<< HEAD
-    /**
-     * URI arguments (depends on URL representation)
-     */
-=======
     /** @var string URI arguments (depends on URL representation) */
->>>>>>> 30c81885
     public ?string $args;
 
     /**
@@ -67,7 +60,7 @@
     public function getURLFor(string $type, string $value = ''): string
     {
         # --BEHAVIOR-- publicGetURLFor -- string, string
-        $url = Core::behavior()->callBehavior('publicGetURLFor', $type, $value);
+        $url = dcCore::app()->behavior->callBehavior('publicGetURLFor', $type, $value);
         if (!$url) {
             $url = $this->getBase($type);
             if ($value !== '') {
@@ -93,7 +86,7 @@
     {
         $url_handler = new ArrayObject([$type, $url, $representation, $handler]);
         # --BEHAVIOR-- publicRegisterURL -- ArrayObject
-        Core::behavior()->callBehavior('publicRegisterURL', $url_handler);
+        dcCore::app()->behavior->callBehavior('publicRegisterURL', $url_handler);
         parent::register($url_handler[0], $url_handler[1], $url_handler[2], $url_handler[3]);
     }
 
@@ -160,7 +153,7 @@
         dcCore::app()->ctx->http_etag    = $http_etag;
 
         # --BEHAVIOR-- urlHandlerBeforeGetData -- context
-        Core::behavior()->callBehavior('urlHandlerBeforeGetData', dcCore::app()->ctx);
+        dcCore::app()->behavior->callBehavior('urlHandlerBeforeGetData', dcCore::app()->ctx);
 
         if (dcCore::app()->ctx->http_cache) {
             dcCore::app()->cache['mod_files'][] = $tpl_file;
@@ -188,7 +181,7 @@
         }
 
         # --BEHAVIOR-- urlHandlerServeDocumentHeaders -- ArrayObject
-        Core::behavior()->callBehavior('urlHandlerServeDocumentHeaders', $headers);
+        dcCore::app()->behavior->callBehavior('urlHandlerServeDocumentHeaders', $headers);
 
         // Send additional headers if any
         foreach ($headers as $header) {
@@ -204,7 +197,7 @@
         ]);
 
         # --BEHAVIOR-- urlHandlerServeDocument -- ArrayObject
-        Core::behavior()->callBehavior('urlHandlerServeDocument', $result);
+        dcCore::app()->behavior->callBehavior('urlHandlerServeDocument', $result);
 
         if (dcCore::app()->ctx->http_cache && dcCore::app()->ctx->http_etag) {
             Http::etag($result['content'], Http::getSelfURI());
@@ -253,7 +246,7 @@
         $this->getArgs($part, $type, $this->args);
 
         # --BEHAVIOR-- urlHandlerGetArgsDocument -- Urlhandler
-        Core::behavior()->callBehavior('urlHandlerGetArgsDocument', $this);
+        dcCore::app()->behavior->callBehavior('urlHandlerGetArgsDocument', $this);
 
         if (!$type) {
             $this->type = $this->getHomeType();
@@ -287,7 +280,7 @@
         echo dcCore::app()->tpl->getData(dcCore::app()->ctx->current_tpl);
 
         # --BEHAVIOR-- publicAfterDocument --
-        Core::behavior()->callBehavior('publicAfterDocumentV2');
+        dcCore::app()->behavior->callBehavior('publicAfterDocumentV2');
         exit;
     }
 
@@ -361,7 +354,7 @@
             if (dcCore::app()->public->search) {
                 $params = new ArrayObject(['search' => dcCore::app()->public->search]);
                 # --BEHAVIOR-- publicBeforeSearchCount -- ArrayObject
-                Core::behavior()->callBehavior('publicBeforeSearchCount', $params);
+                dcCore::app()->behavior->callBehavior('publicBeforeSearchCount', $params);
                 dcCore::app()->public->search_count = dcCore::app()->blog->getPosts($params, true)->f(0);
             }
 
@@ -383,7 +376,7 @@
             ]
         );
         # --BEHAVIOR-- publicLangBeforeGetLangs -- ArrayObject, string|null
-        Core::behavior()->callBehavior('publicLangBeforeGetLangs', $params, $args);
+        dcCore::app()->behavior->callBehavior('publicLangBeforeGetLangs', $params, $args);
         dcCore::app()->ctx->langs = dcCore::app()->blog->getLangs($params);
 
         if (dcCore::app()->ctx->langs->isEmpty()) {
@@ -419,7 +412,7 @@
                 ]
             );
             # --BEHAVIOR-- publicCategoryBeforeGetCategories -- ArrayObject, string|null
-            Core::behavior()->callBehavior('publicCategoryBeforeGetCategories', $params, $args);
+            dcCore::app()->behavior->callBehavior('publicCategoryBeforeGetCategories', $params, $args);
             dcCore::app()->ctx->categories = dcCore::app()->blog->getCategories($params);
 
             if (dcCore::app()->ctx->categories->isEmpty()) {
@@ -453,7 +446,7 @@
                 ]
             );
             # --BEHAVIOR-- publicArchiveBeforeGetDates -- ArrayObject, string|null
-            Core::behavior()->callBehavior('publicArchiveBeforeGetDates', $params, $args);
+            dcCore::app()->behavior->callBehavior('publicArchiveBeforeGetDates', $params, $args);
             dcCore::app()->ctx->archives = dcCore::app()->blog->getDates($params);
 
             if (dcCore::app()->ctx->archives->isEmpty()) {
@@ -487,7 +480,7 @@
                 ]
             );
             # --BEHAVIOR-- publicPostBeforeGetPosts -- ArrayObject, string|null
-            Core::behavior()->callBehavior('publicPostBeforeGetPosts', $params, $args);
+            dcCore::app()->behavior->callBehavior('publicPostBeforeGetPosts', $params, $args);
             dcCore::app()->ctx->posts = dcCore::app()->blog->getPosts($params);
 
             $init_preview = [
@@ -560,18 +553,18 @@
 
                     if ($content != '') {
                         # --BEHAVIOR-- publicBeforeCommentTransform -- string
-                        $buffer = Core::behavior()->callBehavior('publicBeforeCommentTransform', $content);
+                        $buffer = dcCore::app()->behavior->callBehavior('publicBeforeCommentTransform', $content);
                         if ($buffer != '') {
                             $content = $buffer;
                         } else {
                             if (dcCore::app()->blog->settings->system->wiki_comments) {
-                                Core::filter()->initWikiComment();
+                                dcCore::app()->filter->initWikiComment();
                             } else {
-                                Core::filter()->initWikiSimpleComment();
+                                dcCore::app()->filter->initWikiSimpleComment();
                             }
-                            $content = Core::filter()->wikiTransform($content);
+                            $content = dcCore::app()->filter->wikiTransform($content);
                         }
-                        $content = Core::filter()->HTMLfilter($content);
+                        $content = dcCore::app()->filter->HTMLfilter($content);
                     }
 
                     dcCore::app()->ctx->comment_preview['content']    = $content;
@@ -582,7 +575,7 @@
 
                     if ($preview) {
                         # --BEHAVIOR-- publicBeforeCommentPreview -- ArrayObject
-                        Core::behavior()->callBehavior('publicBeforeCommentPreview', dcCore::app()->ctx->comment_preview);
+                        dcCore::app()->behavior->callBehavior('publicBeforeCommentPreview', dcCore::app()->ctx->comment_preview);
 
                         dcCore::app()->ctx->comment_preview['preview'] = true;
                     } else {
@@ -606,12 +599,12 @@
                             }
 
                             # --BEHAVIOR-- publicBeforeCommentCreate - Cursor
-                            Core::behavior()->callBehavior('publicBeforeCommentCreate', $cur);
+                            dcCore::app()->behavior->callBehavior('publicBeforeCommentCreate', $cur);
                             if ($cur->post_id) {
                                 $comment_id = dcCore::app()->blog->addComment($cur);
 
                                 # --BEHAVIOR-- publicAfterCommentCreate - Cursor, int
-                                Core::behavior()->callBehavior('publicAfterCommentCreate', $cur, $comment_id);
+                                dcCore::app()->behavior->callBehavior('publicAfterCommentCreate', $cur, $comment_id);
                             }
 
                             if ($cur->comment_status == dcBlog::COMMENT_PUBLISHED) {
@@ -621,7 +614,7 @@
                             }
 
                             # --BEHAVIOR-- publicBeforeCommentRedir -- Cursor
-                            $redir_arg .= filter_var(Core::behavior()->callBehavior('publicBeforeCommentRedir', $cur), FILTER_SANITIZE_URL);
+                            $redir_arg .= filter_var(dcCore::app()->behavior->callBehavior('publicBeforeCommentRedir', $cur), FILTER_SANITIZE_URL);
 
                             header('Location: ' . $redir . $redir_arg);
                         } catch (Exception $e) {
@@ -708,7 +701,7 @@
                 }
                 dcCore::app()->themes->loadModuleL10N(dcCore::app()->public->theme, dcCore::app()->lang, 'main');
                 // --BEHAVIOR-- publicPrepend --
-                Core::behavior()->callBehavior('publicPrependV2');
+                dcCore::app()->behavior->callBehavior('publicPrependV2');
                 // Prepare the HTTP cache thing
                 dcCore::app()->cache['mod_files'] = get_included_files();
                 $tpl_path                         = [
@@ -774,7 +767,7 @@
             );
             $args = $matches[3];
             # --BEHAVIOR-- publicFeedBeforeGetLangs -- ArrayObject, string|null
-            Core::behavior()->callBehavior('publicFeedBeforeGetLangs', $params, $args);
+            dcCore::app()->behavior->callBehavior('publicFeedBeforeGetLangs', $params, $args);
             dcCore::app()->ctx->langs = dcCore::app()->blog->getLangs($params);
 
             if (dcCore::app()->ctx->langs->isEmpty()) {
@@ -816,7 +809,7 @@
                 ]
             );
             # --BEHAVIOR-- publicFeedBeforeGetCategories -- ArrayObject, string|null
-            Core::behavior()->callBehavior('publicFeedBeforeGetCategories', $params, $args);
+            dcCore::app()->behavior->callBehavior('publicFeedBeforeGetCategories', $params, $args);
             dcCore::app()->ctx->categories = dcCore::app()->blog->getCategories($params);
 
             if (dcCore::app()->ctx->categories->isEmpty()) {
@@ -834,7 +827,7 @@
                 ]
             );
             # --BEHAVIOR-- publicFeedBeforeGetPosts -- ArrayObject, string|null
-            Core::behavior()->callBehavior('publicFeedBeforeGetPosts', $params, $args);
+            dcCore::app()->behavior->callBehavior('publicFeedBeforeGetPosts', $params, $args);
             dcCore::app()->ctx->posts = dcCore::app()->blog->getPosts($params);
 
             if (dcCore::app()->ctx->posts->isEmpty()) {
@@ -892,7 +885,7 @@
             ];
 
             # --BEHAVIOR-- publicBeforeReceiveTrackback -- string|null
-            Core::behavior()->callBehavior('publicBeforeReceiveTrackbackV2', $args);
+            dcCore::app()->behavior->callBehavior('publicBeforeReceiveTrackbackV2', $args);
 
             (new dcTrackback())->receiveTrackback($post_id);
         }
@@ -910,7 +903,7 @@
         ];
 
         # --BEHAVIOR-- publicBeforeReceiveTrackback -- string|null
-        Core::behavior()->callBehavior('publicBeforeReceiveTrackbackV2', $args);
+        dcCore::app()->behavior->callBehavior('publicBeforeReceiveTrackbackV2', $args);
 
         (new dcTrackback())->receiveWebmention();
     }
