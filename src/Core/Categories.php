--- conflicted
+++ resolved
@@ -1,10 +1,5 @@
 <?php
 /**
-<<<<<<< HEAD
- * Categories handler.
- *
-=======
->>>>>>> aea4627f
  * @package Dotclear
  *
  * @copyright Olivier Meunier & Association Dotclear
@@ -27,11 +22,7 @@
  * Categories nested tree is based on excellent work of Kuzma Feskov
  * (http://php.russofile.ru/ru/authors/sql/nestedsets01/)
  */
-<<<<<<< HEAD
 class Categories implements CategoriesInterface
-=======
-class Categories
->>>>>>> aea4627f
 {
     public const CATEGORY_TABLE_NAME = 'category';
 
