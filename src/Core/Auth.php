--- conflicted
+++ resolved
@@ -311,11 +311,7 @@
 
         $this->user_options = array_merge(App::users()->userDefaults(), $rs->options());
 
-<<<<<<< HEAD
-        $this->user_prefs = App::userPreferences()->load($this->user_id);
-=======
         $this->user_prefs = App::userPreferences($this->userID());
->>>>>>> e706fc4c
 
         # Get permissions on blogs
         if ($check_blog && ($this->findUserBlog() === false)) {
