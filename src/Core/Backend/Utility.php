<?php
/**
 * @package Dotclear
 * @subpackage Backend
 *
 * Utility class for admin context.
 *
 * @copyright Olivier Meunier & Association Dotclear
 * @copyright GPL-2.0-only
 */
declare(strict_types=1);

namespace Dotclear\Core\Backend;

use dcCore;
use dcTraitDynamicProperties;
use Dotclear\Core\Core;
use Dotclear\Core\PostType;
use Dotclear\Core\Process;
use Dotclear\Fault;
use Dotclear\Helper\L10n;
use Dotclear\Helper\Network\Http;
use Exception;

class Utility extends Process
{
    /** Allow dynamic properties */
    use dcTraitDynamicProperties;

    /** @var    string  Current admin page URL */
    private string $p_url = '';

    /** @var    Url     Backend (admin) Url handler instance */
    public Url $url;

    /** @var    Favorites   Backend (admin) Favorites handler instance */
    public Favorites $favs;

    /** @var    Menus   Backend (admin) Menus handler instance */
    public Menus $menus;

    /** @var    Resources   Backend help resources instance */
    public Resources $resources;

    /** @deprecated since 2.27, use Menus::MENU_FAVORITES */
    public const MENU_FAVORITES = Menus::MENU_FAVORITES;

    /** @deprecated since 2.27, use Menus::MENU_BLOG */
    public const MENU_BLOG = Menus::MENU_BLOG;

    /** @deprecated since 2.27, use Menus::MENU_SYSTEM */
    public const MENU_SYSTEM = Menus::MENU_SYSTEM;

    /** @deprecated since 2.27, use Menus::MENU_PLUGINS */
    public const MENU_PLUGINS = Menus::MENU_PLUGINS;

    /**
     * Constructs a new instance.
     *
     * @throws     Exception  (if not admin context)
     */
    public function __construct()
    {
        if (!defined('DC_CONTEXT_ADMIN')) {
            throw new Exception('Application is not in administrative context.', 500);
        }

        // HTTP/1.1
        header('Expires: Mon, 13 Aug 2003 07:48:00 GMT');
        header('Cache-Control: no-store, no-cache, must-revalidate, post-check=0, pre-check=0');
    }

    /**
     * Initialize application utility.
     */
    public static function init(): bool
    {
        define('DC_CONTEXT_ADMIN', true);

        return true;
    }

    /**
     * Process application utility and set up a singleton instance.
     */
    public static function process(): bool
    {
        // Instanciate Backend instance
        Core::backend();

        // New admin url instance
        Core::backend()->url = new Url();

        // deprecated since 2.27, use Core::backend()->url instead
        dcCore::app()->adminurl = Core::backend()->url;

        if (Core::auth()->sessionExists()) {
            // If we have a session we launch it now
            try {
                if (!Core::auth()->checkSession()) {
                    // Avoid loop caused by old cookie
                    $p    = Core::session()->getCookieParameters(false, -600);
                    $p[3] = '/';
                    setcookie(...$p);

                    // Preserve safe_mode if necessary
                    $params = !empty($_REQUEST['safe_mode']) ? ['safe_mode' => 1] : [];
                    Core::backend()->url->redirect('admin.auth', $params);
                }
            } catch (Exception $e) {
                new Fault(__('Database error'), __('There seems to be no Session table in your database. Is Dotclear completly installed?'), Fault::DATABASE_ISSUE);
            }

            // Fake process to logout (kill session) and return to auth page.
            if (!empty($_REQUEST['process']) && $_REQUEST['process'] == 'Logout') {
                // Enable REST service if disabled, for next requests
                if (!Core::rest()->serveRestRequests()) {
                    Core::rest()->enableRestServer(true);
                }
                // Kill admin session
                Core::backend()->killAdminSession();
                // Logout
                Core::backend()->url->redirect('admin.auth');
                exit;
            }

            // Check nonce from POST requests
            if (!empty($_POST) && (empty($_POST['xd_check']) || !Core::nonce()->checkNonce($_POST['xd_check']))) {
                new Fault('Precondition Failed', __('Precondition Failed'), 412);
            }

            // Switch blog
            if (!empty($_REQUEST['switchblog']) && Core::auth()->getPermissions($_REQUEST['switchblog']) !== false) {
                $_SESSION['sess_blog_id'] = $_REQUEST['switchblog'];

                if (!empty($_REQUEST['redir'])) {
                    // Keep context as far as possible
                    $redir = (string) $_REQUEST['redir'];
                } else {
                    // Removing switchblog from URL
                    $redir = (string) $_SERVER['REQUEST_URI'];
                    $redir = (string) preg_replace('/switchblog=(.*?)(&|$)/', '', $redir);
                    $redir = (string) preg_replace('/\?$/', '', $redir);
                }

                Core::auth()->user_prefs->interface->drop('media_manager_dir');

                if (!empty($_REQUEST['process']) && $_REQUEST['process'] == 'Media' || strstr($redir, 'media.php') !== false) {
                    // Remove current media dir from media manager URL
                    $redir = (string) preg_replace('/d=(.*?)(&|$)/', '', $redir);
                }

                Http::redirect($redir);
                exit;
            }

            // Check blog to use and log out if no result
            if (isset($_SESSION['sess_blog_id'])) {
                if (Core::auth()->getPermissions($_SESSION['sess_blog_id']) === false) {
                    unset($_SESSION['sess_blog_id']);
                }
            } else {
                if (($b = Core::auth()->findUserBlog(Core::auth()->getInfo('user_default_blog'), false)) !== false) {
                    $_SESSION['sess_blog_id'] = $b;
                    unset($b);
                }
            }

            // Load locales
            Helper::loadLocales();

            // deprecated since 2.27, use Core::lang() instead
            $GLOBALS['_lang'] = Core::lang();

            // Load blog
            if (isset($_SESSION['sess_blog_id'])) {
                Core::setBlog($_SESSION['sess_blog_id']);
            } else {
                Core::session()->destroy();
                Core::backend()->url->redirect('admin.auth');
            }
        }

        // Set default backend URLs
        Core::backend()->url->setDefaultURLs();

        // (re)set post type with real backend URL (as admin URL handler is known yet)
        Core::postTypes()->set(new PostType('post', urldecode(Core::backend()->url->get('admin.post', ['id' => '%d'], '&')), Core::url()->getURLFor('post', '%s'), 'Posts'));

        // No user nor blog, do not load more stuff
        if (!(Core::auth()->userID() && Core::blog() !== null)) {
            return true;
        }

        // Load resources and help files
        Core::backend()->resources = new Resources();

        require implode(DIRECTORY_SEPARATOR, [DC_L10N_ROOT, 'en', 'resources.php']);
        if ($f = L10n::getFilePath(DC_L10N_ROOT, '/resources.php', Core::lang())) {
            require $f;
        }
        unset($f);

        if (($hfiles = @scandir(implode(DIRECTORY_SEPARATOR, [DC_L10N_ROOT, Core::lang(), 'help']))) !== false) {
            foreach ($hfiles as $hfile) {
                if (preg_match('/^(.*)\.html$/', $hfile, $m)) {
                    Core::backend()->resources->set('help', $m[1], implode(DIRECTORY_SEPARATOR, [DC_L10N_ROOT, Core::lang(), 'help', $hfile]));
                }
            }
        }
        unset($hfiles);
        // Contextual help flag
        Core::backend()->resources->context(false);

        $user_ui_nofavmenu = Core::auth()->user_prefs->interface->nofavmenu;

        Core::backend()->favs  = new Favorites();
        Core::backend()->menus = new Menus();

        // deprecated since 2.27, use Core::backend()->favs instead
        dcCore::app()->favs = Core::backend()->favs;

        // deprecated since 2.27, use Core::backend()->menus instead
        dcCore::app()->menu = Core::backend()->menus;

        // deprecated Since 2.23, use Core::backend()->menus instead
        $GLOBALS['_menu'] = Core::backend()->menus;

        // Set default menu
        Core::backend()->menus->setDefaultItems();

        if (!$user_ui_nofavmenu) {
            Core::backend()->favs->appendMenuSection(Core::backend()->menus);
        }

        // Load plugins
        Core::plugins()->loadModules(DC_PLUGINS_ROOT, 'admin', Core::lang());
        Core::backend()->favs->setup();

        if (!$user_ui_nofavmenu) {
            Core::backend()->favs->appendMenu(Core::backend()->menus);
        }

        if (empty(Core::blog()->settings->system->jquery_migrate_mute)) {
            Core::blog()->settings->system->put('jquery_migrate_mute', true, 'boolean', 'Mute warnings for jquery migrate plugin ?', false);
        }
        if (empty(Core::blog()->settings->system->jquery_allow_old_version)) {
            Core::blog()->settings->system->put('jquery_allow_old_version', false, 'boolean', 'Allow older version of jQuery', false, true);
        }

        // Admin behaviors
<<<<<<< HEAD
        Core::behavior()->addBehavior('adminPopupPosts', [BlogPref::class, 'adminPopupPosts']);
=======
        dcCore::app()->behavior->addBehavior('adminPopupPosts', BlogPref::adminPopupPosts(...));
>>>>>>> 3820250f

        return true;
    }

    /**
     * Set the admin page URL.
     *
     * @param   string  $url  The URL
     */
    public function setPageURL(string $url): void
    {
        $this->p_url = $url;

        // deprecated since 2.24, use Core::backend()->setPageURL() and Core::backend()->getPageURL() instaed
        $GLOBALS['p_url'] = $url;
    }

    /**
     * Get the admin page URL.
     *
     * @return  string  The URL
     */
    public function getPageURL(): string
    {
        return $this->p_url;
    }

    /**
     * Kill admin session helper
     */
    public function killAdminSession(): void
    {
        // Kill session
        Core::session()->destroy();

        // Unset cookie if necessary
        if (isset($_COOKIE['dc_admin'])) {
            unset($_COOKIE['dc_admin']);
            setcookie('dc_admin', '', -600, '', '', DC_ADMIN_SSL);
        }
    }
}<|MERGE_RESOLUTION|>--- conflicted
+++ resolved
@@ -249,11 +249,7 @@
         }
 
         // Admin behaviors
-<<<<<<< HEAD
-        Core::behavior()->addBehavior('adminPopupPosts', [BlogPref::class, 'adminPopupPosts']);
-=======
-        dcCore::app()->behavior->addBehavior('adminPopupPosts', BlogPref::adminPopupPosts(...));
->>>>>>> 3820250f
+        Core::behavior()->addBehavior('adminPopupPosts', BlogPref::adminPopupPosts(...));
 
         return true;
     }
