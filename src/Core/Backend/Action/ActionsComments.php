--- conflicted
+++ resolved
@@ -121,11 +121,7 @@
     }
 
     /**
-<<<<<<< HEAD
-     * Returns Tabale elments code for selected blogs as a table containing blogs checkboxes
-=======
      * Returns Table elments code for selected comments as a table containing comments checkboxes
->>>>>>> 7c959fc9
      *
      * @return Table The Table elements code for checkboxes
      */
