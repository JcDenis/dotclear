--- conflicted
+++ resolved
@@ -987,11 +987,7 @@
                 $media_id = (int) $rs->f(0) + 1;
 
                 $cur->media_id     = $media_id;
-<<<<<<< HEAD
-                $cur->user_id      = (string) $this->auth->userID();
-=======
-                $cur->user_id      = App::auth()->userID();
->>>>>>> e706fc4c
+                $cur->user_id      = $this->auth->userID();
                 $cur->media_path   = (string) $this->path;
                 $cur->media_file   = (string) $media_file;
                 $cur->media_dir    = (string) dirname($media_file);
