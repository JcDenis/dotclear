<?php
/**
 * @since 2.27 Before as admin/media_item.php
 *
 * @package Dotclear
 * @subpackage Backend
 *
 * @copyright Olivier Meunier & Association Dotclear
 * @copyright GPL-2.0-only
 */
declare(strict_types=1);

namespace Dotclear\Process\Backend;

use dcBlog;
use dcMedia;
use dcPostMedia;
use Dotclear\Core\Backend\Notices;
use Dotclear\Core\Backend\Page;
use Dotclear\Core\Core;
use Dotclear\Core\Process;
use Dotclear\Helper\Date;
use Dotclear\Helper\File\File;
use Dotclear\Helper\File\Files;
use Dotclear\Helper\File\Path;
use Dotclear\Helper\Html\Html;
use Exception;
use form;
use SimpleXMLElement;

class MediaItem extends Process
{
    public static function init(): bool
    {
        Page::check(Core::auth()->makePermissions([
            Core::auth()::PERMISSION_MEDIA,
            Core::auth()::PERMISSION_MEDIA_ADMIN,
        ]));

        Core::backend()->tab = empty($_REQUEST['tab']) ? '' : $_REQUEST['tab'];

        $post_id = !empty($_REQUEST['post_id']) ? (int) $_REQUEST['post_id'] : null;
        if ($post_id) {
            $post = Core::blog()->getPosts(['post_id' => $post_id]);
            if ($post->isEmpty()) {
                $post_id = null;
            }
        }

        // Attachement type if any
        $link_type = !empty($_REQUEST['link_type']) ? $_REQUEST['link_type'] : null;

        Core::backend()->file  = null;
        Core::backend()->popup = (int) !empty($_REQUEST['popup']);

        // 0 : none, 1 : single media, >1 : multiple medias
        Core::backend()->select = !empty($_REQUEST['select']) ? (int) $_REQUEST['select'] : 0;

        Core::backend()->plugin_id = isset($_REQUEST['plugin_id']) ? Html::sanitizeURL($_REQUEST['plugin_id']) : '';

        Core::backend()->page_url_params = [
            'popup'   => Core::backend()->popup,
            'select'  => Core::backend()->select,
            'post_id' => $post_id,
        ];
        Core::backend()->media_page_url_params = [
            'popup'     => Core::backend()->popup,
            'select'    => Core::backend()->select,
            'post_id'   => $post_id,
            'link_type' => $link_type,
        ];

        if (Core::backend()->plugin_id !== '') {
            Core::backend()->page_url_params = array_merge(
                Core::backend()->page_url_params,
                ['plugin_id' => Core::backend()->plugin_id]
            );
            Core::backend()->media_page_url_params = array_merge(
                Core::backend()->media_page_url_params,
                ['plugin_id' => Core::backend()->plugin_id]
            );
        }

        Core::backend()->id = !empty($_REQUEST['id']) ? (int) $_REQUEST['id'] : '';

        if (Core::backend()->id != '') {
            Core::backend()->page_url_params = array_merge(
                Core::backend()->page_url_params,
                ['id' => Core::backend()->id]
            );
        }

<<<<<<< HEAD
        if (Core::backend()->popup) {
            Core::backend()->open_function  = [Page::class, 'openPopup'];
            Core::backend()->close_function = [Page::class, 'closePopup'];
        } else {
            Core::backend()->open_function  = [Page::class, 'open'];
            Core::backend()->close_function = function () {
=======
        if (dcCore::app()->admin->popup) {
            dcCore::app()->admin->open_function  = Page::openPopup(...);
            dcCore::app()->admin->close_function = Page::closePopup(...);
        } else {
            dcCore::app()->admin->open_function  = Page::open(...);
            dcCore::app()->admin->close_function = function () {
>>>>>>> 3820250f
                Page::helpBlock('core_media');
                Page::close();
            };
        }

        Core::backend()->is_media_writable = false;

        $dirs_combo = [];

        try {
            if (Core::backend()->id) {
                Core::backend()->file = Core::media()->getFile((int) Core::backend()->id);
            }

            if (Core::backend()->file === null) {
                throw new Exception(__('Not a valid file'));
            }

            Core::media()->chdir(dirname(Core::backend()->file->relname));
            Core::backend()->is_media_writable = Core::media()->writable();

            # Prepare directories combo box
            foreach (Core::media()->getDBDirs() as $v) {
                $dirs_combo['/' . $v] = $v;
            }
            # Add parent and direct childs directories if any
            Core::media()->getFSDir();
            foreach (Core::media()->dir['dirs'] as $v) {
                $dirs_combo['/' . $v->relname] = $v->relname;
            }
            ksort($dirs_combo);

            if (Core::themes()->isEmpty()) {
                # -- Loading themes, may be useful for some configurable theme --
                Core::themes()->loadModules(Core::blog()->themes_path, 'admin', Core::lang());
            }
        } catch (Exception $e) {
            Core::error()->add($e->getMessage());
        }
        Core::backend()->dirs_combo = $dirs_combo;

        return self::status(true);
    }

    public static function process(): bool
    {
        if (Core::backend()->file && !empty($_FILES['upfile']) && Core::backend()->file->editable && Core::backend()->is_media_writable) {
            // Upload a new file

            try {
                Files::uploadStatus($_FILES['upfile']);
                Core::media()->uploadFile($_FILES['upfile']['tmp_name'], Core::backend()->file->basename, true, null, false);

                Notices::addSuccessNotice(__('File has been successfully updated.'));
                Core::backend()->url->redirect('admin.media.item', Core::backend()->page_url_params);
            } catch (Exception $e) {
                Core::error()->add($e->getMessage());
            }
        }

        if (Core::backend()->file && !empty($_POST['media_file']) && Core::backend()->file->editable && Core::backend()->is_media_writable) {
            // Update file

            $newFile = clone Core::backend()->file;

            $newFile->basename = $_POST['media_file'];

            if ($_POST['media_path']) {
                $newFile->dir     = $_POST['media_path'];
                $newFile->relname = $_POST['media_path'] . '/' . $newFile->basename;
            } else {
                $newFile->dir     = '';
                $newFile->relname = $newFile->basename;
            }
            $newFile->media_title = Html::escapeHTML($_POST['media_title']);
            $newFile->media_dt    = strtotime($_POST['media_dt']);
            $newFile->media_dtstr = $_POST['media_dt'];
            $newFile->media_priv  = !empty($_POST['media_private']);

            $desc = isset($_POST['media_desc']) ? Html::escapeHTML($_POST['media_desc']) : '';

            if (Core::backend()->file->media_meta instanceof SimpleXMLElement) {
                if (count(Core::backend()->file->media_meta) > 0) {
                    foreach (Core::backend()->file->media_meta as $k => $v) {
                        if ($k == 'Description') {
                            // Update value
                            $v[0] = $desc;  // @phpstan-ignore-line

                            break;
                        }
                    }
                } else {
                    if ($desc) {
                        // Add value
                        Core::backend()->file->media_meta->addChild('Description', $desc);
                    }
                }
            } else {
                if ($desc) {
                    // Create meta and add value
                    Core::backend()->file->media_meta = simplexml_load_string('<meta></meta>');
                    Core::backend()->file->media_meta->addChild('Description', $desc);
                }
            }

            try {
                Core::media()->updateFile(Core::backend()->file, $newFile);

                Notices::addSuccessNotice(__('File has been successfully updated.'));
                Core::backend()->page_url_params = array_merge(
                    Core::backend()->page_url_params,
                    ['tab' => 'media-details-tab']
                );
                Core::backend()->url->redirect('admin.media.item', Core::backend()->page_url_params);
            } catch (Exception $e) {
                Core::error()->add($e->getMessage());
            }
        }

        if (!empty($_POST['thumbs']) && Core::backend()->file->media_type == 'image' && Core::backend()->file->editable && Core::backend()->is_media_writable) {
            // Update thumbnails

            try {
                Core::media()->mediaFireRecreateEvent(Core::backend()->file);

                Notices::addSuccessNotice(__('Thumbnails have been successfully updated.'));
                Core::backend()->page_url_params = array_merge(
                    Core::backend()->page_url_params,
                    ['tab' => 'media-details-tab']
                );
                Core::backend()->url->redirect('admin.media.item', Core::backend()->page_url_params);
            } catch (Exception $e) {
                Core::error()->add($e->getMessage());
            }
        }

        if (!empty($_POST['unzip']) && Core::backend()->file->type == 'application/zip' && Core::backend()->file->editable && Core::backend()->is_media_writable) {
            // Unzip file

            try {
                $unzip_dir = Core::media()->inflateZipFile(Core::backend()->file, $_POST['inflate_mode'] == 'new');

                Notices::addSuccessNotice(__('Zip file has been successfully extracted.'));
                Core::backend()->media_page_url_params = array_merge(
                    Core::backend()->media_page_url_params,
                    ['d' => $unzip_dir]
                );
                Core::backend()->url->redirect('admin.media', Core::backend()->media_page_url_params);
            } catch (Exception $e) {
                Core::error()->add($e->getMessage());
            }
        }

        if (!empty($_POST['save_blog_prefs'])) {
            // Save media insertion settings for the blog

            if (!empty($_POST['pref_src'])) {
                if (!($s = array_search($_POST['pref_src'], Core::backend()->file->media_thumb))) {
                    $s = 'o';
                }
                Core::blog()->settings->system->put('media_img_default_size', $s);
            }
            if (!empty($_POST['pref_alignment'])) {
                Core::blog()->settings->system->put('media_img_default_alignment', $_POST['pref_alignment']);
            }
            if (!empty($_POST['pref_insertion'])) {
                Core::blog()->settings->system->put('media_img_default_link', ($_POST['pref_insertion'] == 'link'));
            }
            if (!empty($_POST['pref_legend'])) {
                Core::blog()->settings->system->put('media_img_default_legend', $_POST['pref_legend']);
            }

            Notices::addSuccessNotice(__('Default media insertion settings have been successfully updated.'));
            Core::backend()->url->redirect('admin.media.item', Core::backend()->page_url_params);
        }

        if (!empty($_POST['save_folder_prefs'])) {
            // Save media insertion settings for the folder

            $prefs = [];
            if (!empty($_POST['pref_src'])) {
                if (!($s = array_search($_POST['pref_src'], Core::backend()->file->media_thumb))) {
                    $s = 'o';
                }
                $prefs['size'] = $s;
            }
            if (!empty($_POST['pref_alignment'])) {
                $prefs['alignment'] = $_POST['pref_alignment'];
            }
            if (!empty($_POST['pref_insertion'])) {
                $prefs['link'] = ($_POST['pref_insertion'] == 'link');
            }
            if (!empty($_POST['pref_legend'])) {
                $prefs['legend'] = $_POST['pref_legend'];
            }

            $local = Core::media()->root . '/' . dirname(Core::backend()->file->relname) . '/' . '.mediadef.json';
            if (file_put_contents($local, json_encode($prefs, JSON_PRETTY_PRINT))) {
                Notices::addSuccessNotice(__('Media insertion settings have been successfully registered for this folder.'));
            }
            Core::backend()->url->redirect('admin.media.item', Core::backend()->page_url_params);
        }

        if (!empty($_POST['remove_folder_prefs'])) {
            // Delete media insertion settings for the folder (.mediadef and .mediadef.json)

            $local      = Core::media()->root . '/' . dirname(Core::backend()->file->relname) . '/' . '.mediadef';
            $local_json = $local . '.json';
            if ((file_exists($local) && unlink($local)) || (file_exists($local_json) && unlink($local_json))) {
                Notices::addSuccessNotice(__('Media insertion settings have been successfully removed for this folder.'));
            }
            Core::backend()->url->redirect('admin.media.item', Core::backend()->page_url_params);
        }

        return true;
    }

    public static function render(): void
    {
        // Display helpers

        # Function to get image title based on meta
        $getImageTitle = function (?File $file, $pattern, bool $dto_first = false, bool $no_date_alone = false): string {
            if (!$file) {
                return '';
            }

            $res     = [];
            $pattern = preg_split('/\s*;;\s*/', $pattern);
            $sep     = ', ';
            $dates   = 0;
            $items   = 0;

            foreach ($pattern as $v) {
                if ($v == 'Title') {
                    if ($file->media_title != '') {
                        $res[] = $file->media_title;
                    }
                    $items++;
                } elseif ($file->media_meta->{$v}) {
                    if ((string) $file->media_meta->{$v} != '') {
                        $res[] = (string) $file->media_meta->{$v};
                    }
                    $items++;
                } elseif (preg_match('/^Date\((.+?)\)$/u', $v, $m)) {
                    if ($dto_first && ($file->media_meta->DateTimeOriginal != 0)) {
                        $res[] = Date::dt2str($m[1], (string) $file->media_meta->DateTimeOriginal);
                    } else {
                        $res[] = Date::str($m[1], $file->media_dt);
                    }
                    $items++;
                    $dates++;
                } elseif (preg_match('/^DateTimeOriginal\((.+?)\)$/u', $v, $m) && $file->media_meta->DateTimeOriginal) {
                    $res[] = Date::dt2str($m[1], (string) $file->media_meta->DateTimeOriginal);
                    $items++;
                    $dates++;
                } elseif (preg_match('/^separator\((.*?)\)$/u', $v, $m)) {
                    $sep = $m[1];
                }
            }
            if ($no_date_alone && $dates == count($res) && $dates < $items) {
                // On ne laisse pas les dates seules, sauf si ce sont les seuls items du pattern (hors séparateur)
                return '';
            }

            return implode($sep, $res);
        };

        $getImageDescription = function (?File $file, string $default = ''): string {
            if (!$file) {
                return (string) $default;
            }

            if ((is_countable($file->media_meta) ? count($file->media_meta) : 0) > 0) {
                foreach ($file->media_meta as $k => $v) {
                    if ((string) $v && ($k == 'Description')) {
                        return (string) $v;
                    }
                }
            }

            return (string) $default;
        };

        $getImageDefaults = function (?File $file): array {
            $defaults = [
                'size'      => Core::blog()->settings->system->media_img_default_size ?: 'm',
                'alignment' => Core::blog()->settings->system->media_img_default_alignment ?: 'none',
                'link'      => (bool) Core::blog()->settings->system->media_img_default_link,
                'legend'    => Core::blog()->settings->system->media_img_default_legend ?: 'legend',
                'mediadef'  => false,
            ];

            if (!$file) {
                return $defaults;
            }

            try {
                $local = Core::media()->root . '/' . dirname($file->relname) . '/' . '.mediadef';
                if (!file_exists($local)) {
                    $local .= '.json';
                }
                if (file_exists($local) && $specifics = json_decode(file_get_contents($local) ?? '', true, 512, JSON_THROW_ON_ERROR)) {  // @phpstan-ignore-line
                    foreach (array_keys($defaults) as $key) {
                        $defaults[$key]       = $specifics[$key] ?? $defaults[$key];
                        $defaults['mediadef'] = true;
                    }
                }
            } catch (Exception $e) {
                // Ignore exceptions
            }

            return $defaults;
        };

        // Display page

        $starting_scripts = Page::jsModal() . Page::jsLoad('js/_media_item.js');
        if (Core::backend()->popup && Core::backend()->plugin_id !== '') {
            # --BEHAVIOR-- adminPopupMedia -- string
            $starting_scripts .= Core::behavior()->callBehavior('adminPopupMedia', Core::backend()->plugin_id);
        }
        $temp_params      = Core::backend()->media_page_url_params;
        $temp_params['d'] = '%s';
        $breadcrumb       = Core::media()->breadCrumb(Core::backend()->url->get('admin.media', $temp_params, '&amp;', true)) . (Core::backend()->file === null ?
            '' :
            '<span class="page-title">' . Core::backend()->file->basename . '</span>');
        $temp_params['d'] = '';
        $home_url         = Core::backend()->url->get('admin.media', $temp_params);
        call_user_func(
            Core::backend()->open_function,
            __('Media manager'),
            $starting_scripts .
            (Core::backend()->popup ? Page::jsPageTabs(Core::backend()->tab) : ''),
            Page::breadcrumb(
                [
                    Html::escapeHTML(Core::blog()->name) => '',
                    __('Media manager')                  => $home_url,
                    $breadcrumb                          => '',
                ],
                [
                    'home_link' => !Core::backend()->popup,
                    'hl'        => false,
                ]
            )
        );

        if (Core::backend()->popup) {
            // Display notices
            echo Notices::getNotices();
        }

        if (Core::backend()->file === null) {
            call_user_func(Core::backend()->close_function);
            exit;
        }

        if (!empty($_GET['fupd']) || !empty($_GET['fupl'])) {
            Notices::success(__('File has been successfully updated.'));
        }
        if (!empty($_GET['thumbupd'])) {
            Notices::success(__('Thumbnails have been successfully updated.'));
        }
        if (!empty($_GET['blogprefupd'])) {
            Notices::success(__('Default media insertion settings have been successfully updated.'));
        }

        // Get major file type (first part of mime type)
        Core::backend()->file_type = explode('/', Core::backend()->file->type);

        if (Core::backend()->select === 1) {
            // Selection mode

            // Let user choose thumbnail size if image
            $media_title = Core::backend()->file->media_title;
            if ($media_title == Core::backend()->file->basename || Files::tidyFileName($media_title) == Core::backend()->file->basename) {
                $media_title = '';
            }

            $media_desc = $getImageDescription(Core::backend()->file, (string) $media_title);
            $defaults   = $getImageDefaults(Core::backend()->file);

            echo
            '<div id="media-select" class="multi-part" title="' . __('Select media item') . '">' .
            '<h3>' . __('Select media item') . '</h3>' .
            '<form id="media-select-form" action="" method="get">';

            if (Core::backend()->file->media_type == 'image') {
                $media_type  = 'image';
                $media_title = $getImageTitle(
                    Core::backend()->file,
                    Core::blog()->settings->system->media_img_title_pattern,
                    (bool) Core::blog()->settings->system->media_img_use_dto_first,
                    (bool) Core::blog()->settings->system->media_img_no_date_alone
                );
                if ($media_title == Core::backend()->file->basename || Files::tidyFileName($media_title) == Core::backend()->file->basename) {
                    $media_title = '';
                }

                echo
                '<h3>' . __('Image size:') . '</h3> ';

                $s_checked = false;
                echo
                '<p>';
                foreach (array_reverse(Core::backend()->file->media_thumb) as $s => $v) {
                    $s_checked = ($s == $defaults['size']);
                    echo
                    '<label class="classic">' .
                    form::radio(['src'], Html::escapeHTML($v), $s_checked) . ' ' .
                    Core::media()->thumb_sizes[$s][2] . '</label><br /> ';
                }
                $s_checked = (!isset(Core::backend()->file->media_thumb[$defaults['size']]));
                echo
                '<label class="classic">' .
                form::radio(['src'], Core::backend()->file->file_url, $s_checked) . ' ' . __('original') . '</label><br /> ' .
                '</p>';
            } elseif (Core::backend()->file_type[0] == 'audio') {
                $media_type = 'mp3';
            } elseif (Core::backend()->file_type[0] == 'video') {
                $media_type = 'flv';
            } else {
                $media_type = 'default';
            }

            echo
            '<p>' .
            '<button type="button" id="media-select-ok" class="submit">' . __('Select') . '</button> ' .
            '<button type="button" id="media-select-cancel">' . __('Cancel') . '</button>' .
            form::hidden(['type'], Html::escapeHTML($media_type)) .
            form::hidden(['title'], Html::escapeHTML($media_title)) .
            form::hidden(['description'], Html::escapeHTML($media_desc)) .
            form::hidden(['url'], Core::backend()->file->file_url) .
            '</p>' .

            '</form>' .
            '</div>';
        }

        if (Core::backend()->popup && (Core::backend()->select === 0)) {
            // Insertion popup

            $media_title = Core::backend()->file->media_title;
            if ($media_title == Core::backend()->file->basename || Files::tidyFileName($media_title) == Core::backend()->file->basename) {
                $media_title = '';
            }

            $media_desc = $getImageDescription(Core::backend()->file, (string) $media_title);
            $defaults   = $getImageDefaults(Core::backend()->file);

            echo
            '<div id="media-insert" class="multi-part" title="' . __('Insert media item') . '">' .
            '<h3>' . __('Insert media item') . '</h3>' .
            '<form id="media-insert-form" action="" method="get">';

            if (Core::backend()->file->media_type == 'image') {
                $media_type  = 'image';
                $media_title = $getImageTitle(
                    Core::backend()->file,
                    Core::blog()->settings->system->media_img_title_pattern,
                    (bool) Core::blog()->settings->system->media_img_use_dto_first,
                    (bool) Core::blog()->settings->system->media_img_no_date_alone
                );
                if ($media_title == Core::backend()->file->basename || Files::tidyFileName($media_title) == Core::backend()->file->basename) {
                    $media_title = '';
                }

                echo
                '<div class="two-boxes">' .
                '<h3>' . __('Image size:') . '</h3> ';
                $s_checked = false;
                echo
                '<p>';
                foreach (array_reverse(Core::backend()->file->media_thumb) as $s => $v) {
                    $s_checked = ($s == $defaults['size']);
                    echo
                    '<label class="classic">' .
                    form::radio(['src'], Html::escapeHTML($v), $s_checked) . ' ' .
                    Core::media()->thumb_sizes[$s][2] . '</label><br /> ';
                }
                $s_checked = (!isset(Core::backend()->file->media_thumb[$defaults['size']]));
                echo
                '<label class="classic">' .
                form::radio(['src'], Core::backend()->file->file_url, $s_checked) . ' ' . __('original') . '</label><br /> ' .
                '</p>' .
                '</div>' .

                '<div class="two-boxes">' .
                '<h3>' . __('Image legend and title') . '</h3>' .
                '<p>' .
                '<label for="legend1" class="classic">' . form::radio(
                    ['legend', 'legend1'],
                    'legend',
                    ($defaults['legend'] == 'legend')
                ) .
                __('Legend and title') . '</label><br />' .
                '<label for="legend2" class="classic">' . form::radio(
                    ['legend', 'legend2'],
                    'title',
                    ($defaults['legend'] == 'title')
                ) .
                __('Title') . '</label><br />' .
                '<label for="legend3" class="classic">' . form::radio(
                    ['legend', 'legend3'],
                    'none',
                    ($defaults['legend'] == 'none')
                ) .
                __('None') . '</label>' .
                '</p>' .
                '<p id="media-attribute">' .
                __('Title: ') . ($media_title != '' ? '<span class="media-title">' . $media_title . '</span>' : __('(none)')) .
                '<br />' .
                __('Legend: ') . ($media_desc != '' ? ' <span class="media-desc">' . $media_desc . '</span>' : __('(none)')) .
                '</p>' .
                '</div>' .

                '<div class="two-boxes">' .
                '<h3>' . __('Image alignment') . '</h3>';
                $i_align = [
                    'none'   => [__('None'), ($defaults['alignment'] == 'none' ? 1 : 0)],
                    'left'   => [__('Left'), ($defaults['alignment'] == 'left' ? 1 : 0)],
                    'right'  => [__('Right'), ($defaults['alignment'] == 'right' ? 1 : 0)],
                    'center' => [__('Center'), ($defaults['alignment'] == 'center' ? 1 : 0)],
                ];

                echo
                '<p>';
                foreach ($i_align as $k => $v) {
                    echo
                    '<label class="classic">' .
                    form::radio(['alignment'], $k, $v[1]) . ' ' . $v[0] . '</label><br /> ';
                }
                echo
                '</p>' .
                '</div>' .

                '<div class="two-boxes">' .
                '<h3>' . __('Image insertion') . '</h3>' .
                '<p>' .
                '<label for="insert1" class="classic">' . form::radio(['insertion', 'insert1'], 'simple', !$defaults['link']) .
                __('As a single image') . '</label><br />' .
                '<label for="insert2" class="classic">' . form::radio(['insertion', 'insert2'], 'link', $defaults['link']) .
                __('As a link to the original image') . '</label>' .
                '</p>' .
                '</div>';
            } elseif (Core::backend()->file_type[0] == 'audio') {
                $media_type = 'mp3';

                echo
                '<div class="two-boxes">' .
                '<h3>' . __('MP3 disposition') . '</h3>';
                Notices::message(__('Please note that you cannot insert mp3 files with visual editor.'), false);

                $i_align = [
                    'none'   => [__('None'), ($defaults['alignment'] == 'none' ? 1 : 0)],
                    'left'   => [__('Left'), ($defaults['alignment'] == 'left' ? 1 : 0)],
                    'right'  => [__('Right'), ($defaults['alignment'] == 'right' ? 1 : 0)],
                    'center' => [__('Center'), ($defaults['alignment'] == 'center' ? 1 : 0)],
                ];

                echo '<p>';
                foreach ($i_align as $k => $v) {
                    echo
                    '<label class="classic">' .
                    form::radio(['alignment'], $k, $v[1]) . ' ' . $v[0] . '</label><br /> ';
                }

                $url = Core::backend()->file->file_url;
                if (substr($url, 0, strlen(Core::blog()->host)) === Core::blog()->host) {
                    $url = substr($url, strlen(Core::blog()->host));
                }
                echo
                form::hidden('blog_host', Html::escapeHTML(Core::blog()->host)) .
                form::hidden('public_player', Html::escapeHTML(dcMedia::audioPlayer(Core::backend()->file->type, $url))) .
                '</p>' .
                '</div>';
            } elseif (Core::backend()->file_type[0] == 'video') {
                $media_type = 'flv';

                Notices::message(__('Please note that you cannot insert video files with visual editor.'), false);

                echo
                '<div class="two-boxes">' .
                '<h3>' . __('Video size') . '</h3>' .
                '<p><label for="video_w" class="classic">' . __('Width:') . '</label> ' .
                form::number('video_w', 0, 9999, (string) Core::blog()->settings->system->media_video_width) . '  ' .
                '<label for="video_h" class="classic">' . __('Height:') . '</label> ' .
                form::number('video_h', 0, 9999, (string) Core::blog()->settings->system->media_video_height) .
                '</p>' .
                '</div>';

                echo
                '<div class="two-boxes">' .
                '<h3>' . __('Video disposition') . '</h3>';

                $i_align = [
                    'none'   => [__('None'), ($defaults['alignment'] == 'none' ? 1 : 0)],
                    'left'   => [__('Left'), ($defaults['alignment'] == 'left' ? 1 : 0)],
                    'right'  => [__('Right'), ($defaults['alignment'] == 'right' ? 1 : 0)],
                    'center' => [__('Center'), ($defaults['alignment'] == 'center' ? 1 : 0)],
                ];

                echo '<p>';
                foreach ($i_align as $k => $v) {
                    echo
                    '<label class="classic">' .
                    form::radio(['alignment'], $k, $v[1]) . ' ' . $v[0] . '</label><br /> ';
                }

                $url = Core::backend()->file->file_url;
                if (substr($url, 0, strlen(Core::blog()->host)) === Core::blog()->host) {
                    $url = substr($url, strlen(Core::blog()->host));
                }
                echo
                form::hidden('blog_host', Html::escapeHTML(Core::blog()->host)) .
                form::hidden('public_player', Html::escapeHTML(dcMedia::videoPlayer(Core::backend()->file->type, $url))) .
                '</p>' .
                '</div>';
            } else {
                $media_type  = 'default';
                $media_title = Core::backend()->file->media_title;
                echo
                '<p>' . __('Media item will be inserted as a link.') . '</p>';
            }

            echo
            '<p>' .
            '<button type="button" id="media-insert-ok" class="submit">' . __('Insert') . '</button> ' .
            '<button type="button" id="media-insert-cancel">' . __('Cancel') . '</button>' .
            form::hidden(['type'], Html::escapeHTML($media_type)) .
            form::hidden(['title'], Html::escapeHTML($media_title)) .
            form::hidden(['description'], Html::escapeHTML($media_desc)) .
            form::hidden(['url'], Core::backend()->file->file_url) .
            '</p>';

            echo
            '</form>';

            if ($media_type != 'default') {
                echo
                '<div class="border-top">' .
                '<form id="save_settings" action="' . Core::backend()->url->getBase('admin.media.item') . '" method="post">' .
                '<p>' . __('Make current settings as default') . ' ' .
                '<input class="reset" type="submit" name="save_blog_prefs" value="' . __('For the blog') . '" /> ' . __('or') . ' ' .
                '<input class="reset" type="submit" name="save_folder_prefs" value="' . __('For this folder only') . '" />';

                $local = Core::media()->root . '/' . dirname(Core::backend()->file->relname) . '/' . '.mediadef';
                if (!file_exists($local)) {
                    $local .= '.json';
                }
                if (file_exists($local)) {
                    echo
                    '</p>' .
                    '<p>' . __('Settings exist for this folder:') . ' ' .
                    '<input class="delete" type="submit" name="remove_folder_prefs" value="' . __('Remove them') . '" /> ';
                }

                echo
                form::hidden(['pref_src'], '') .
                form::hidden(['pref_alignment'], '') .
                form::hidden(['pref_insertion'], '') .
                form::hidden(['pref_legend'], '') .
                Core::backend()->url->getHiddenFormFields('admin.media.item', Core::backend()->page_url_params) .
                Core::nonce()->getFormNonce() . '</p>' .
                '</form></div>';
            }

            echo
            '</div>';
        }

        if (Core::backend()->popup && (Core::backend()->select === 0) || (Core::backend()->select === 1)) {
            echo
            '<div class="multi-part" title="' . __('Media details') . '" id="media-details-tab">';
        } else {
            echo
            '<h3 class="out-of-screen-if-js">' . __('Media details') . '</h3>';
        }

        echo
        '<p id="media-icon"><img class="media-icon-square' . (Core::backend()->file->media_preview ? ' media-icon-preview' : '') . '" src="' . Core::backend()->file->media_icon . '?' . time() * random_int(0, mt_getrandmax()) . '" alt="" /></p>' .

        '<div id="media-details">' .
        '<div class="near-icon">';

        if (Core::backend()->file->media_image) {
            $thumb_size = !empty($_GET['size']) ? (string) $_GET['size'] : 's';

            if (!isset(Core::media()->thumb_sizes[$thumb_size]) && $thumb_size !== 'o') {
                $thumb_size = 's';
            }

            if (isset(Core::backend()->file->media_thumb[$thumb_size])) {
                $url = Core::backend()->file->file_url;    // @phpstan-ignore-line
                echo
                '<p><a class="modal-image" href="' . $url . '">' .
                '<img src="' . Core::backend()->file->media_thumb[$thumb_size] . '?' . time() * random_int(0, mt_getrandmax()) . '" alt="" />' .
                '</a></p>';
            } elseif ($thumb_size === 'o') {
                $image_size = getimagesize(Core::backend()->file->file);
                $class      = !$image_size || ($image_size[1] > 500) ? ' class="overheight"' : '';
                echo
                '<p id="media-original-image"' . $class . '><a class="modal-image" href="' . Core::backend()->file->file_url . '">' .
                '<img src="' . Core::backend()->file->file_url . '?' . time() * random_int(0, mt_getrandmax()) . '" alt="" />' .
                '</a></p>';
            }

            echo
            '<p>' . __('Available sizes:') . ' ';
            foreach (array_reverse(Core::backend()->file->media_thumb) as $s => $v) {
                $strong_link = ($s === $thumb_size) ? '<strong>%s</strong>' : '%s';
                echo
                sprintf($strong_link, '<a href="' . Core::backend()->url->get('admin.media.item', array_merge(
                    Core::backend()->page_url_params,
                    ['size' => $s, 'tab' => 'media-details-tab']
                )) . '">' . Core::media()->thumb_sizes[$s][2] . '</a> | ');
            }

            echo
            '<a href="' . Core::backend()->url->get('admin.media.item', array_merge(Core::backend()->page_url_params, ['size' => 'o', 'tab' => 'media-details-tab'])) . '">' . __('original') . '</a>' .
            '</p>';

            if ($thumb_size !== 'o' && isset(Core::backend()->file->media_thumb[$thumb_size])) {
                $path_info = Path::info(Core::backend()->file->file);   // @phpstan-ignore-line
                $alpha     = ($path_info['extension'] == 'png') || ($path_info['extension'] == 'PNG');
                $alpha     = strtolower($path_info['extension']) === 'png';
                $webp      = strtolower($path_info['extension']) === 'webp';
                $thumb_tp  = ($alpha ?
                    Core::media()->thumb_tp_alpha :
                    ($webp ?
                        Core::media()->thumb_tp_webp :
                        Core::media()->thumb_tp));
                $thumb      = sprintf($thumb_tp, $path_info['dirname'], $path_info['base'], '%s');
                $thumb_file = sprintf($thumb, $thumb_size);
                $image_size = getimagesize($thumb_file);
                $stats      = stat($thumb_file);
                echo
                '<h3>' . __('Thumbnail details') . '</h3>' .
                '<ul>';
                if (is_array($image_size)) {
                    echo
                    '<li><strong>' . __('Image width:') . '</strong> ' . $image_size[0] . ' px</li>' .
                    '<li><strong>' . __('Image height:') . '</strong> ' . $image_size[1] . ' px</li>';
                }
                echo
                '<li><strong>' . __('File size:') . '</strong> ' . Files::size($stats[7]) . '</li>' .
                '<li><strong>' . __('File URL:') . '</strong> <a href="' . Core::backend()->file->media_thumb[$thumb_size] . '">' .
                Core::backend()->file->media_thumb[$thumb_size] . '</a></li>' .
                '</ul>';
            }
        }

        // Show player if relevant
        if (Core::backend()->file_type[0] == 'audio') {
            echo dcMedia::audioPlayer(Core::backend()->file->type, Core::backend()->file->file_url);
        }
        if (Core::backend()->file_type[0] == 'video') {
            echo dcMedia::videoPlayer(Core::backend()->file->type, Core::backend()->file->file_url);
        }

        echo
        '<h3>' . __('Media details') . '</h3>' .
        '<ul>' .
        '<li><strong>' . __('File owner:') . '</strong> ' . Core::backend()->file->media_user . '</li>' .
        '<li><strong>' . __('File type:') . '</strong> ' . Core::backend()->file->type . '</li>';
        if (Core::backend()->file->media_image) {
            $image_size = getimagesize(Core::backend()->file->file);
            if (is_array($image_size)) {
                echo
                '<li><strong>' . __('Image width:') . '</strong> ' . $image_size[0] . ' px</li>' .
                '<li><strong>' . __('Image height:') . '</strong> ' . $image_size[1] . ' px</li>';
            }
        }
        echo
        '<li><strong>' . __('File size:') . '</strong> ' . Files::size(Core::backend()->file->size) . '</li>' .
        '<li><strong>' . __('File URL:') . '</strong> <a href="' . Core::backend()->file->file_url . '">' . Core::backend()->file->file_url . '</a></li>' .
        '</ul>';

        if (empty($_GET['find_posts'])) {
            echo
            '<p><a class="button" href="' . Core::backend()->url->get('admin.media.item', array_merge(Core::backend()->page_url_params, ['find_posts' => 1, 'tab' => 'media-details-tab'])) . '">' .
            __('Show entries containing this media') . '</a></p>';
        } else {
            echo
            '<h3>' . __('Entries containing this media') . '</h3>';
            $params = [
                'post_type' => '',
                'join'      => 'LEFT OUTER JOIN ' . Core::con()->prefix() . dcPostMedia::POST_MEDIA_TABLE_NAME . ' PM ON P.post_id = PM.post_id ',
                'sql'       => 'AND (' .
                'PM.media_id = ' . (int) Core::backend()->id . ' ' .
                "OR post_content_xhtml LIKE '%" . Core::con()->escape(Core::backend()->file->relname) . "%' " .
                "OR post_excerpt_xhtml LIKE '%" . Core::con()->escape(Core::backend()->file->relname) . "%' ",
            ];

            if (Core::backend()->file->media_image) {
                // We look for thumbnails too
                if (preg_match('#^http(s)?://#', (string) Core::blog()->settings->system->public_url)) {
                    $media_root = Core::blog()->settings->system->public_url;
                } else {
                    $media_root = Core::blog()->host . Path::clean(Core::blog()->settings->system->public_url) . '/';
                }
                foreach (Core::backend()->file->media_thumb as $v) {
                    $v = preg_replace('/^' . preg_quote($media_root, '/') . '/', '', $v);
                    $params['sql'] .= "OR post_content_xhtml LIKE '%" . Core::con()->escape($v) . "%' ";
                    $params['sql'] .= "OR post_excerpt_xhtml LIKE '%" . Core::con()->escape($v) . "%' ";
                }
            }

            $params['sql'] .= ') ';

            $rs = Core::blog()->getPosts($params);

            if ($rs->isEmpty()) {
                echo
                '<p>' . __('No entry seems contain this media.') . '</p>';
            } else {
                echo
                '<ul>';
                while ($rs->fetch()) {
                    $img        = '<img alt="%1$s" title="%1$s" src="images/%2$s" />';
                    $img_status = match ((int) $rs->post_status) {
                        dcBlog::POST_PUBLISHED   => sprintf($img, __('published'), 'check-on.png'),
                        dcBlog::POST_UNPUBLISHED => sprintf($img, __('unpublished'), 'check-off.png'),
                        dcBlog::POST_SCHEDULED   => sprintf($img, __('scheduled'), 'scheduled.png'),
                        dcBlog::POST_PENDING     => sprintf($img, __('pending'), 'check-wrn.png'),
                        default                  => '',
                    };

                    echo
                    '<li>' . $img_status . ' ' . '<a href="' . Core::postTypes()->get($rs->post_type)->adminUrl($rs->post_id) . '">' .
                    $rs->post_title . '</a>' .
                    ($rs->post_type != 'post' ? ' (' . Html::escapeHTML($rs->post_type) . ')' : '') .
                    ' - ' . Date::dt2str(__('%Y-%m-%d %H:%M'), $rs->post_dt) . '</li>';
                }
                echo
                '</ul>';
            }
        }

        if (Core::backend()->file->media_image) {
            echo
            '<h3>' . __('Image details') . '</h3>';

            $details = '';
            if ((is_countable(Core::backend()->file->media_meta) ? count(Core::backend()->file->media_meta) : 0) > 0) {
                foreach (Core::backend()->file->media_meta as $k => $v) {
                    if ((string) $v) {
                        $details .= '<li><strong>' . $k . ':</strong> ' . Html::escapeHTML((string) $v) . '</li>';
                    }
                }
            }
            if ($details) {
                echo
                '<ul>' . $details . '</ul>';
            } else {
                echo
                '<p>' . __('No detail') . '</p>';
            }
        }

        echo
        '</div>' .

        '<h3>' . __('Updates and modifications') . '</h3>';

        if (Core::backend()->file->editable && Core::backend()->is_media_writable) {
            if (Core::backend()->file->media_type == 'image') {
                echo
                '<form class="clear fieldset" action="' . Core::backend()->url->get('admin.media.item') . '" method="post">' .
                '<h4>' . __('Update thumbnails') . '</h4>' .
                '<p class="more-info">' . __('This will create or update thumbnails for this image.') . '</p>' .
                '<p><input type="submit" name="thumbs" value="' . __('Update thumbnails') . '" />' .
                Core::backend()->url->getHiddenFormFields('admin.media.item', Core::backend()->page_url_params) .
                Core::nonce()->getFormNonce() . '</p>' .
                '</form>';
            }

            if (Core::backend()->file->type == 'application/zip') {
                $inflate_combo = [
                    __('Extract in a new directory')   => 'new',
                    __('Extract in current directory') => 'current',
                ];

                echo
                '<form class="clear fieldset" id="file-unzip" action="' . Core::backend()->url->get('admin.media.item') . '" method="post">' .
                '<h4>' . __('Extract archive') . '</h4>' .
                '<ul>' .
                '<li><strong>' . __('Extract in a new directory') . '</strong> : ' .
                __('This will extract archive in a new directory that should not exist yet.') . '</li>' .
                '<li><strong>' . __('Extract in current directory') . '</strong> : ' .
                __('This will extract archive in current directory and will overwrite existing files or directory.') . '</li>' .
                '</ul>' .
                '<p><label for="inflate_mode" class="classic">' . __('Extract mode:') . '</label> ' .
                form::combo('inflate_mode', $inflate_combo, 'new') .
                '<input type="submit" name="unzip" value="' . __('Extract') . '" />' .
                Core::backend()->url->getHiddenFormFields('admin.media.item', Core::backend()->page_url_params) .
                Core::nonce()->getFormNonce() . '</p>' .
                '</form>';
            }

            echo
            '<form class="clear fieldset" action="' . Core::backend()->url->get('admin.media.item') . '" method="post">' .
            '<h4>' . __('Change media properties') . '</h4>' .
            '<p><label for="media_file">' . __('File name:') . '</label>' .
            form::field('media_file', 30, 255, Html::escapeHTML(Core::backend()->file->basename)) . '</p>' .
            '<p><label for="media_title">' . __('File title:') . '</label>' .
            form::field(
                'media_title',
                30,
                255,
                [
                    'default'    => Html::escapeHTML(Core::backend()->file->media_title),
                    'extra_html' => 'lang="' . Core::auth()->getInfo('user_lang') . '" spellcheck="true"',
                ]
            ) . '</p>';

            if (Core::backend()->file->media_image) {
                echo
                '<p><label for="media_desc">' . __('File description:') . '</label>' .
                form::field(
                    'media_desc',
                    60,
                    255,
                    [
                        'default'    => Html::escapeHTML($getImageDescription(Core::backend()->file, '')),
                        'extra_html' => 'lang="' . Core::auth()->getInfo('user_lang') . '" spellcheck="true"',
                    ]
                ) . '</p>' .
                '<p><label for="media_dt">' . __('File date:') . '</label>';
            }

            echo
            form::datetime('media_dt', ['default' => Html::escapeHTML(Date::str('%Y-%m-%dT%H:%M', Core::backend()->file->media_dt))]) .
            '</p>' .
            '<p><label for="media_private" class="classic">' . form::checkbox('media_private', 1, Core::backend()->file->media_priv) . ' ' .
            __('Private') . '</label></p>' .
            '<p><label for="media_path">' . __('New directory:') . '</label>' .
            form::combo('media_path', Core::backend()->dirs_combo, dirname(Core::backend()->file->relname)) . '</p>' .
            '<p><input type="submit" accesskey="s" value="' . __('Save') . '" />' .
            Core::backend()->url->getHiddenFormFields('admin.media.item', Core::backend()->page_url_params) .
            Core::nonce()->getFormNonce() . '</p>' .
            '</form>' .

            '<form class="clear fieldset" action="' . Core::backend()->url->get('admin.media.item') . '" method="post" enctype="multipart/form-data">' .
            '<h4>' . __('Change file') . '</h4>' .
            '<div>' . form::hidden(['MAX_FILE_SIZE'], (string) DC_MAX_UPLOAD_SIZE) . '</div>' .
            '<p><label for="upfile">' . __('Choose a file:') .
            ' (' . sprintf(__('Maximum size %s'), Files::size((int) DC_MAX_UPLOAD_SIZE)) . ') ' .
            '<input type="file" id="upfile" name="upfile" size="35" />' .
            '</label></p>' .
            '<p><input type="submit" value="' . __('Send') . '" />' .
            Core::backend()->url->getHiddenFormFields('admin.media.item', Core::backend()->page_url_params) .
            Core::nonce()->getFormNonce() . '</p>' .
            '</form>';

            if (Core::backend()->file->del) {
                echo
                '<form id="delete-form" method="post" action="' . Core::backend()->url->getBase('admin.media.item') . '">' .
                '<p><input name="delete" type="submit" class="delete" value="' . __('Delete this media') . '" />' .
                form::hidden('remove', rawurlencode(Core::backend()->file->basename)) .
                form::hidden('rmyes', 1) .
                Core::backend()->url->getHiddenFormFields('admin.media.item', Core::backend()->media_page_url_params) .
                Core::nonce()->getFormNonce() . '</p>' .
                '</form>';
            }

            # --BEHAVIOR-- adminMediaItemForm -- File
            Core::behavior()->callBehavior('adminMediaItemForm', Core::backend()->file);
        }

        echo
        '</div>';

        if (Core::backend()->popup && (Core::backend()->select === 0) || (Core::backend()->select === 1)) {
            echo
            '</div>';
        } else {
            // Go back button
            echo
            '<p><input type="button" value="' . __('Cancel') . '" class="go-back reset hidden-if-no-js" /></p>';
        }

        call_user_func(Core::backend()->close_function);
    }
}<|MERGE_RESOLUTION|>--- conflicted
+++ resolved
@@ -90,21 +90,12 @@
             );
         }
 
-<<<<<<< HEAD
         if (Core::backend()->popup) {
-            Core::backend()->open_function  = [Page::class, 'openPopup'];
-            Core::backend()->close_function = [Page::class, 'closePopup'];
+            Core::backend()->open_function  = Page::openPopup(...);
+            Core::backend()->close_function = Page::closePopup(...);
         } else {
-            Core::backend()->open_function  = [Page::class, 'open'];
+            Core::backend()->open_function  = Page::open(...);
             Core::backend()->close_function = function () {
-=======
-        if (dcCore::app()->admin->popup) {
-            dcCore::app()->admin->open_function  = Page::openPopup(...);
-            dcCore::app()->admin->close_function = Page::closePopup(...);
-        } else {
-            dcCore::app()->admin->open_function  = Page::open(...);
-            dcCore::app()->admin->close_function = function () {
->>>>>>> 3820250f
                 Page::helpBlock('core_media');
                 Page::close();
             };
