--- conflicted
+++ resolved
@@ -33,43 +33,23 @@
 {
     public static function init(): bool
     {
-<<<<<<< HEAD
-        Core::rest()->addFunction('getPostsCount', [self::class, 'getPostsCount']);
-        Core::rest()->addFunction('getCommentsCount', [self::class, 'getCommentsCount']);
-        Core::rest()->addFunction('checkNewsUpdate', [self::class, 'checkNewsUpdate']);
-        Core::rest()->addFunction('checkCoreUpdate', [self::class, 'checkCoreUpdate']);
-        Core::rest()->addFunction('checkStoreUpdate', [self::class, 'checkStoreUpdate']);
-        Core::rest()->addFunction('getPostById', [self::class, 'getPostById']);
-        Core::rest()->addFunction('getCommentById', [self::class, 'getCommentById']);
-        Core::rest()->addFunction('quickPost', [self::class, 'quickPost']);
-        Core::rest()->addFunction('getZipMediaContent', [self::class, 'getZipMediaContent']);
-        Core::rest()->addFunction('getMeta', [self::class, 'getMeta']);
-        Core::rest()->addFunction('delMeta', [self::class, 'delMeta']);
-        Core::rest()->addFunction('setPostMeta', [self::class, 'setPostMeta']);
-        Core::rest()->addFunction('searchMeta', [self::class, 'searchMeta']);
-        Core::rest()->addFunction('searchMetadata', [self::class, 'searchMetadata']);
-        Core::rest()->addFunction('setSectionFold', [self::class, 'setSectionFold']);
-        Core::rest()->addFunction('setDashboardPositions', [self::class, 'setDashboardPositions']);
-        Core::rest()->addFunction('setListsOptions', [self::class, 'setListsOptions']);
-=======
-        dcCore::app()->rest->addFunction('getPostsCount', self::getPostsCount(...));
-        dcCore::app()->rest->addFunction('getCommentsCount', self::getCommentsCount(...));
-        dcCore::app()->rest->addFunction('checkNewsUpdate', self::checkNewsUpdate(...));
-        dcCore::app()->rest->addFunction('checkCoreUpdate', self::checkCoreUpdate(...));
-        dcCore::app()->rest->addFunction('checkStoreUpdate', self::checkStoreUpdate(...));
-        dcCore::app()->rest->addFunction('getPostById', self::getPostById(...));
-        dcCore::app()->rest->addFunction('getCommentById', self::getCommentById(...));
-        dcCore::app()->rest->addFunction('quickPost', self::quickPost(...));
-        dcCore::app()->rest->addFunction('getZipMediaContent', self::getZipMediaContent(...));
-        dcCore::app()->rest->addFunction('getMeta', self::getMeta(...));
-        dcCore::app()->rest->addFunction('delMeta', self::delMeta(...));
-        dcCore::app()->rest->addFunction('setPostMeta', self::setPostMeta(...));
-        dcCore::app()->rest->addFunction('searchMeta', self::searchMeta(...));
-        dcCore::app()->rest->addFunction('searchMetadata', self::searchMetadata(...));
-        dcCore::app()->rest->addFunction('setSectionFold', self::setSectionFold(...));
-        dcCore::app()->rest->addFunction('setDashboardPositions', self::setDashboardPositions(...));
-        dcCore::app()->rest->addFunction('setListsOptions', self::setListsOptions(...));
->>>>>>> 3820250f
+        Core::rest()->addFunction('getPostsCount', self::getPostsCount(...));
+        Core::rest()->addFunction('getCommentsCount', self::getCommentsCount(...));
+        Core::rest()->addFunction('checkNewsUpdate', self::checkNewsUpdate(...));
+        Core::rest()->addFunction('checkCoreUpdate', self::checkCoreUpdate(...));
+        Core::rest()->addFunction('checkStoreUpdate', self::checkStoreUpdate(...));
+        Core::rest()->addFunction('getPostById', self::getPostById(...));
+        Core::rest()->addFunction('getCommentById', self::getCommentById(...));
+        Core::rest()->addFunction('quickPost', self::quickPost(...));
+        Core::rest()->addFunction('getZipMediaContent', self::getZipMediaContent(...));
+        Core::rest()->addFunction('getMeta', self::getMeta(...));
+        Core::rest()->addFunction('delMeta', self::delMeta(...));
+        Core::rest()->addFunction('setPostMeta', self::setPostMeta(...));
+        Core::rest()->addFunction('searchMeta', self::searchMeta(...));
+        Core::rest()->addFunction('searchMetadata', self::searchMetadata(...));
+        Core::rest()->addFunction('setSectionFold', self::setSectionFold(...));
+        Core::rest()->addFunction('setDashboardPositions', self::setDashboardPositions(...));
+        Core::rest()->addFunction('setListsOptions', self::setListsOptions(...));
 
         return self::status(true);
     }
