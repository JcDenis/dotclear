preserve_hierarchy: true
files:
  - source: /locales/_pot/
<<<<<<< HEAD
    ignore:
      - '_*.pot'
    translation: /locales/%two_letters_code%/%file_name%.po
    languages_mapping:
      two_letters_code:
        es-AR: es-ar
        pt-BR: pt-br
        zh-CN: zh-cn
        vls: nl
=======
    ignore_settings: 1
    ignore:
      - _*.pot
    translation: /locales/%two_letters_code%/%file_name%.po
>>>>>>> 43ef4fd0
<|MERGE_RESOLUTION|>--- conflicted
+++ resolved
@@ -1,19 +1,13 @@
 preserve_hierarchy: true
 files:
   - source: /locales/_pot/
-<<<<<<< HEAD
+    ignore_settings: 1
     ignore:
-      - '_*.pot'
+      - _*.pot
     translation: /locales/%two_letters_code%/%file_name%.po
     languages_mapping:
       two_letters_code:
         es-AR: es-ar
         pt-BR: pt-br
         zh-CN: zh-cn
-        vls: nl
-=======
-    ignore_settings: 1
-    ignore:
-      - _*.pot
-    translation: /locales/%two_letters_code%/%file_name%.po
->>>>>>> 43ef4fd0
+        vls: nl