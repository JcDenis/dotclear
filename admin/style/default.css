/*
# -- BEGIN LICENSE BLOCK --------------------------------------------------
# This file is part of Dotclear 2.
# Copyright (c) 2003-2013 Olivier Meunier & Association Dotclear
# Licensed under the GPL version 2.0 license.
# See LICENSE file or http://www.gnu.org/licenses/old-licenses/gpl-2.0.html
# -- END LICENSE BLOCK ----------------------------------------------------
			LAYOUTS
			HTML TAGS
			FORMULAIRES
			BOUTONS
			MESSAGES
			ELEMENTS PRINCIPAUX
			REGLES SPECIFIQUES
			MEDIA QUERIES
*/
/* ---------------------------------------------------------------------------
																	LAYOUTS
---------------------------------------------------------------------------- */
#header {
	background: #676e78;
	position: relative;
	border-bottom: 4px solid #A2CBE9;
	width: 100%;
	}
#wrapper {
	width: 100%;
	padding-top: 1em;
	}
#main {
	width: 100%;
	float: right;
	margin-left: -14.5em;
	margin-top: 0;
	background: #fff url(bg_menu.png);
	}
#content {
	margin: 0 0 0 14.5em;
	padding: 9px 18px 18px; /* ie < 9 sucks */
	padding: .9rem 1.8rem 1.8rem;
	background: #fff;
	}
#main-menu {
	width: 14.5em;
	float: left;
	margin:0;
	padding-top: .5em;
	padding-bottom: 1em;
	background: #f7f7f7;
	}
#footer {
	clear: both;
	padding: .5em 1em .5em 0;
	text-align: right;
	border-top: 1px solid #ccc;
	}
/* -------------------------------------------------------------- layout: two-cols */
.two-cols {
	position: static;
	}
	.two-cols .col {
		width: 48%;
		margin-left: 2%;
		float: left;
		}
	.two-cols .col70 {
		width: 68%;
		margin-left: 0;
		float: left;
		}
	.col30 {
		width: 28%;
		margin-left: 2%;
		float: left;
		}
	.two-cols .col:first-child,
	.two-cols .col30.first-col {
		margin-left: 0;
		margin-right: 2%;
		}
	.two-cols .col:last-child,
	.two-cols .col70.last-col {
		margin-left: 2%;
		margin-right: 0;
		}
/* -------------------------------------------------------------- layout: three-cols */
.three-cols {
	position: static;
	}
	.three-cols .col { 
		width: 32.3%; 
		float: left; 
		margin-left: 1%; 
		} 
	.three-cols .col:first-child { 
		width: 33.3%; 
		margin-left: 0; 
		}
/* ------------------------------------------------- layout: optionnal one/two-boxes */
.one-box, .two-boxes, .three-boxes, .box {
	margin-bottom: 1em;
	}
.one-box {
	text-align: justify;
	}
.two-boxes {
	width: 47%;
	display: inline-block;
	vertical-align: top;
	-moz-box-sizing: border-box; 
	-webkit-box-sizing: border-box; 
	box-sizing: border-box;
	}
	.two-boxes:first-child, .two-boxes.odd, .two-boxes.odd:last-child {
		margin-right: 3%;
		}
	.two-boxes.even:last-child, .two-boxes.even {
		margin-left: 3%;
		}
.three-boxes {
	width: 30%;
	display: inline-block;
	vertical-align: top;
	margin-left: 2.5%;
	margin-right: 2.5%; 
	-moz-box-sizing: border-box; 
	-webkit-box-sizing: border-box; 
	box-sizing: border-box;
	}
	.three-boxes:first-child {
		margin-left: 0;
		}
	.three-boxes:last-child {
		margin-right: 0;
		}
/* boîtes intérieures distribuées horizontalement */
.box {
	display: inline-block;
	vertical-align: top;
	margin-right: 3%; 
	text-align: left;
	}
.box:last-child {
	margin-right: 0;
	}
/* ---------------------------------------------------------------- layout: popups */
.popup #wrapper, .popup #top {
	width: 100%;
	padding: 0;
	}
.popup h1, .popup #top {
	margin: 0;
	border-bottom: 1px solid;
	font-weight: normal;
	color: #fff;
	background: #676e78;
	font-size: 1.5em;
	text-indent: .5em;
	line-height: 1.3em;
	}
.popup #wrapper {
	float: none;
	margin:0;
	display: block;
	}
	.popup #main {
		margin-bottom: 1em 0;
		}
	.popup #content {
		margin: 0;
		padding: .5em 0;
		}
		.popup #content h2 {
			margin: 0 0 1em;
			}
	.popup #footer p {
		border: none;
		}
/* -------------------------------------------------------- layout: classes de complément */
.constrained {
	margin: 0;
	padding: 0;
	border: none;
	background: transparent;
	}
.table {
	display: table;
	}
.cell {
	display: table-cell;
	vertical-align: top;
	}
.clear {
	clear: both;
	}
.lclear {
	clear: left;
	}
.clearer {
	height: 1px;
	font-size: 1px;
	}
/* Micro clearfix thx to Nicolas Gallagher */
.clearfix:before, .clearfix:after {
	content: " "; 
	display: table;
	}
.clearfix:after {
	clear: both;
	}
.frame-shrink {
	border: 1px solid #676e78;
	padding: 0.5em;
	margin-bottom: 1em;
	height: 120px;
	overflow: auto;
	}
/* ---------------------------------------------------------------------------
																	HTML TAGS
---------------------------------------------------------------------------- */
html {
	font-size: 62.5%;
	}
body {
	font-size: 12px; /* ie < 9 sucks */
	font-size: 1.2rem;
	line-height: 1.5;
	font-family: Arial,Helvetica,sans-serif;
	color: #333;
	background: #fff;
	margin: 0;
	padding: 0;
	}
/* ------------------------------------------------------------------ titres */
h1, h2, h3, .as_h3, h4, .as_h4, h5, h6 {
	margin-top: 0;
	margin-bottom: 1em;
	}
h2 {
	color: #676e78;
	font-size: 18px; /* ie < 9 sucks */
	font-size: 1.8rem;
	padding: 0 0 1.5em;
	font-weight: normal;
	}
	/* titre de page */
	#content > h2 {
		padding: 0 18px 6px; /* ie < 9 sucks */
		padding: 0 1.8rem .6rem;
		margin: 0 -18px .5em; /* ie < 9 sucks */
		margin: 0 -1.8rem 1rem;
		background: #fff url(bg_h2.png) repeat-x center bottom;
		}
	h2 a:link, h2 a:visited {
		color: #676e78;
		border-color: #000;
		}
	.page-title {
		color: #d30e60;
		}
	.page-title img {
		padding-left: .5em;
		vertical-align: middle;
		}
h3, .as_h3 {
	margin-top: 1em;
	color: #D33800;
	font-weight: normal;
	font-size: 16px; /* ie < 9 sucks */
	font-size: 1.6rem;
	}
	#main-menu h3 {
		font-weight: bold;
		}
h4, .as_h4 {
	font-size: 14px; /* ie < 9 sucks */
	font-size: 1.4rem;
	color: #676e78;
	}
	.fieldset h3, .fieldset h4, .pretty-title { /* variante */
		color: #D33800;
		font-size: 12px;
		font-size: 1.2rem;
		font-weight: bold;
		}
		.fieldset h3 {
			font-size: 14px;
			font-size: 1.4rem;
			}
	.fieldset h3.smart-title, .fieldset h4.smart-title, .smart-title { /* variante */
		font-size: 1em;
		text-transform: uppercase;
		font-weight: bold;
		color: #333;
		text-shadow: 0 1px 0 rgba(200, 200, 200, 0.6)
		}
h5 {
	font-size: 12px; /* ie < 9 sucks */
	font-size: 1.2rem;
	font-weight: bold;
	color: #676e78;
	}
	#entry-sidebar h5 {
		font-weight: normal;
		color: #333;
		}
	.entry-status img.img_select_option {
		padding-left: 4px;
		vertical-align: text-top;
		}
h4 label, h5 label {color: #333;}
h2:first-child, h3:first-child, h4:first-child, h5:first-child, ul:first-child, p:first-child {
	margin-top: 0;
	}
/* ---------------------------------------------------------------- tableaux */
table {
	font-size: 12px; /* ie < 9 sucks */
	font-size: 1.2rem;
	border-collapse: collapse;
	margin: 0 0 1em 0;
	}
caption {
	color: #333;
<<<<<<< HEAD
	font-weight: bold;
	text-align: left;
	margin-bottom: .5em;
	}
th {
	border-width: 1px 0 1px 0;
	border-style: solid;
	border-color: #ddd;
	background: #f3f3ff;
	padding: .4em 1em .4em .5em;
	vertical-align: top;
	text-align: left;
	text-transform: uppercase;
	font-size: 10px;
	font-size: 1rem;
	}
td {
	border-width: 0 0 1px 0;
	border-style: solid;
	border-color: #e3e3e3;
	padding: .4em 1em .4em .5em;
	vertical-align: top;
	}

/* ---------------------------------------------------------- autres balises */
p {
	margin: 0 0 1em 0;
	}
=======
	font-size: 1.2em;
}

p, div.p {
	margin: 0 0 1em 0;
}

>>>>>>> 71eb7801
hr {
	height: 1px;
	border-width: 1px 0 0;
	border-color: #ddd;
	background: #ddd;
	border-style: solid;
<<<<<<< HEAD
	}
hr.clearer {
	clear: both;
	}
=======
}

>>>>>>> 71eb7801
pre, code {
	font: 100% "Andale Mono","Courier New",monospace;
	}
pre {
	white-space: pre;
	white-space: -moz-pre-wrap;
	white-space: -hp-pre-wrap;
	white-space: -o-pre-wrap;
	white-space: -pre-wrap;
	white-space: pre-wrap;
	white-space: pre-line;
	word-wrap: break-word;
	}
abbr {
	cursor: help;
	}
/* ------------------------------------------------------------------ liens */
a, a:link, a:visited {
	color: #2373A8;
	text-decoration: none;
	border-bottom: 1px dotted #999;
	}
a:hover, a:active, a:focus {
	text-decoration: underline;
	}
a img, a:link img, a:visited img {
	border:none;
	}
/* ----------------------------------------------------------------------------
																	FORMULAIRES
---------------------------------------------------------------------------- */
form {
	display: block;
	margin: 0;
	padding: 0;
	}
fieldset {
	display: block;
	margin: 0 0 1em 0;
	padding: 1em 0.5em;
	border-width: 1px 0;
	border-style: solid;
	border-color: #ccc;
	background: #f7f7f7;
	}
input, textarea, select, option, optgroup, legend {
	font: 100% "DejaVu Sans","Lucida Grande","Lucida Sans Unicode",Arial,sans-serif;
	}
legend {
	padding: 0.2em 0.6em;
	border-width: 1px;
	border-style: solid;
	border-color: #676e78;
	background: #fff;
	margin-bottom: 0.5em;
	border-radius: 3px;
	}
label .maximal, textarea.maximal, input.maximal {
	width: 99%;
	}
input[type=text], input[type=password], textarea, select {
	background: #fbfbfb;
	color: #000;
	border-width: 1px;
	border-style: solid;
	border-color: #ddd;
	border-radius: 3px;
	box-shadow: 1px 1px 2px #F1F1F1 inset;
	padding: 3px; 
	}
	input:focus, textarea:focus, select:focus {
		-webkit-box-sizing: border-box;
		-moz-box-sizing: border-box;
		box-sizing: border-box;
		border-color: #bee74b;
		}
	textarea {
		padding: 2px 0;
		}
		textarea.maximal {
			resize: vertical;
			}
		.area textarea {
			display: block;
			width: 100%;
			resize: vertical;
			}
	select {
		padding: 2px 0;
		}
		select.l10n option {
			padding-left: 16px;
			}
		option.avail10n {
			background: transparent url(../images/check-on.png) no-repeat 0 50%;
			}
	input.invalid, textarea.invalid, select.invalid {
		border: 1px solid red;
		background: #FFBABA;
		color: red;
		box-shadow: 0 0 0 3px rgba(218, 62, 90, 0.3);
		}
	input[type=text], input[type=password], textarea {
		margin-right: .3em;
		}
	input[type=checkbox], input[type=radio], input[type=file] {
		border: none;
		margin: 0;
		padding: 0;
		background: transparent;
		}
	input[type=file] {
		margin-top: .3em;
		margin-bottom: .3em;
		}
optgroup {
	font-weight: bold;
	font-style: normal;
	}
option {
	font-weight: normal;
	}
label, label span {
	display: block;
	}
	label.ib, input.ib {
		display: inline-block;
		}
	label.classic {
		display: inline;
		}
	label.classic input, label span input, label.classic select, label span select {
		display: inline;
		}
	label.required {
		font-weight: bold;
		}
		label.required abbr {
			color: #dd0000;
			font-size: 1.3em;
			}
	label.area, p.area {
		width: inherit !important;
		}
p.field {
	position: relative;
	}
	p.field label {
		display: block;
		width: 14em;
		}
	p.field input, p.field select {
		display: inline;
		position: absolute;
		left: 14.5em;
		top: 0;
		}
a.form-control {
	display: none;
	background: url(../images/expand.png) no-repeat 4px center;
	padding-left: 20px;
	color: #000;
	}
.form-note {
	font-style: italic;
	font-weight: normal;
	color: #676e78;
	}
	p.form-note {
		margin-top: -.7em;
		}
	span.form-note {
		text-transform: none;
		}
/* ----------------------------------------------------------------------------
																		BOUTONS
---------------------------------------------------------------------------- */
/* Removes inner padding and border in FF3+  - Knacss */
button::-moz-focus-inner,
input[type=button]::-moz-focus-inner,
input[type=reset]::-moz-focus-inner,
input[type=submit]::-moz-focus-inner {
	border: 0;
	padding: 0;
	}
/* tous les boutons */
button,
a.button,
input[type=button],
input[type=reset],
input[type=submit] {
	border: 1px solid #ccc;
	font-family: arial, helvetica, sans-serif;
	padding: 3px 8px;
	line-height: normal !important;
	display: inline-block;
	vertical-align: top;
	font-size: 12px; /* ie < 9 sucks */
	font-size: 1.2rem;
	text-align: center;
	text-decoration: none;
	border-radius: 3px;
	cursor: pointer;
	}
button,
input[type=button],
input[type=reset],
input[type=submit] {
	-webkit-appearance: button;
	}
 /* validation */
input[type=submit], a.button.submit {
	color: #fff;
	background-color:#25A6E1;
	border-color: #2C8FD1;
	background:-moz-linear-gradient(top,#25A6E1 0%,#188BC0 100%);
	background:-webkit-gradient(linear,left top,left bottom,color-stop(0%,#25A6E1),color-stop(100%,#188BC0));
	background:linear-gradient(top,#25A6E1 0%,#188BC0 100%);
	filter:progid:DXImageTransform.Microsoft.gradient(startColorstr='#25A6E1',endColorstr='#188BC0',GradientType=0);
	text-shadow: 0 -1px 0 rgba(0, 0, 0, 0.3);
	}
	input[type=submit]:hover, input[type=submit]:focus,
	a.button.submit:hover, a.button.submit:focus {
		background:#188BC0;
		background:-moz-linear-gradient(top,#188BC0 0%,#25A6E1 100%);
		background:-webkit-gradient(linear,left top,left bottom,color-stop(0%,#188BC0),color-stop(100%,#25A6E1));
		background:linear-gradient(top,#188BC0 0%,#25A6E1 100%);
		filter:progid:DXImageTransform.Microsoft.gradient(startColorstr='#25A6E1',endColorstr='#25A6E1',GradientType=0);
		}
/* suppression, reset, "neutres" */
input[type=reset], input[type=delete], input[type=submit].delete, input[type=submit].reset, input[type=button],
input.delete, input.reset, input.button,
a.delete, a.reset, a.button {
	color: #000;
	background-color: #f5f5f5;
	background: -webkit-gradient(linear, left top, left bottom, from(#f5f5f5), to(#dfdfdf));
	background: -moz-linear-gradient(top,  #f5f5f5,  #dfdfdf);
	text-shadow: 0 1px 0 rgba(255, 255, 255, 0.8);
	}
	input[type=reset]:hover, input[type=delete]:hover, input[type=button]:hover,
	input[type=submit].delete:hover,
	input.delete:hover, input.reset:hover, input.button:hover,
	a.delete:hover, a.reset:hover, a.button:hover,
	input[type=reset]:focus, input[type=delete]:focus, input[type=button]:focus,
	input[type=submit].delete:focus,
	input.delete:focus, input.reset:focus, input.button:focus,
	a.delete:focus, a.reset:focus, a.button:focus {
		background-color:#e9e9e9;
		background:-webkit-gradient( linear, left top, left bottom, color-stop(0.05, #e9e9e9), color-stop(1, #f9f9f9) );
		background:-moz-linear-gradient( center top, #e9e9e9 5%, #f9f9f9 100% );
		filter:progid:DXImageTransform.Microsoft.gradient(startColorstr='#e9e9e9', endColorstr='#f9f9f9');
		}
	a.delete, input[type=delete], input.delete {
		border-color: #ccc;
		color: #c00;
		margin-left: 1em;
		}
	a.delete:first-child, input[type=delete]:first-child, input.delete:first-child {
		margin-left: 0;
		}
		a.delete:hover, input[type=delete]:hover, input.delete:hover,
		a.delete:focus, input[type=delete]:focus, input.delete:focus {		
			border-color: #c00;
			}
	#info-box a.button {
		padding: 0 .5em;
		margin-left: 2em;
		}
.button.add {
	background:-webkit-gradient( linear, left top, left bottom, color-stop(0.05, #bee74b), color-stop(1, #9BCA1C) );
	background:-moz-linear-gradient( center top, #bee74b 5%, #9BCA1C 100% );
	filter:progid:DXImageTransform.Microsoft.gradient(startColorstr='#bee74b', endColorstr='#9BCA1C');
	background-color:#bee74b;
	border:1px solid #B2D742;
	padding:.33em 1.33em;
	color: #000;
	text-shadow: 0 1px 0 rgba(255, 255, 255, 0.6);
	font-weight: normal;
	font-size: 14px; /* ie < 9 sucks */
	font-size: 1.4rem;
	}
	.button.add:hover, .button.add:active, .button.add:focus {
		background:-webkit-gradient( linear, left top, left bottom, color-stop(0.05, #9BCA1C), color-stop(1, #bee74b) );
		background:-moz-linear-gradient( center top, #9BCA1C 5%, #bee74b 100% );
		filter:progid:DXImageTransform.Microsoft.gradient(startColorstr='#9BCA1C', endColorstr='#bee74b');
		background-color:#9BCA1C;
		}
	.button-add:focus {
		outline: dotted 1px;
		}
	/* paragraphe pour bouton Nouveau bidule */
	p.top-add {
		text-align: right;
		margin: 0;
		}

/* disabled */
input.disabled, input[type=submit].disabled {
 	text-shadow: none;
 	color: #676e78;
 	background: #F5F5F5;
	border: 1px solid #CCC;
	}
	input.disabled:hover, input[type=submit].disabled {
		color: #676e78;
		background: #DFDFDF;
		border: 1px solid #CCC;
		}
/* ----------------------------------------------------------------------------
																	MESSAGES
---------------------------------------------------------------------------- */
.warn, .warning, .info {
	font-style: normal;
	padding: .2em .66em .2em;
	text-indent: 24px;
	color: #333;
	display: inline-block;
	line-height: 1.5em;
	border-radius: 3px;
	text-shadow: 0 1px 0 rgba(255, 255, 255, 0.6)
	}
div.warn, div.warning, div.info {
	padding: 1em 1em .33em 1em;
	}
	.warn, .warning {
		background: #FEFACD url(msg-warning.png) no-repeat .3em .3em;
		border: 1px solid #F7E07E;
		}
	.info {
		background: #D9EDF7 url(msg-info.png) no-repeat .3em .3em;
		border: 1px solid #BCE8F1;
		}
	span.warn, span.warning, span.info {
		padding-top: 1px;
		padding-bottom: 1px;
		background-position: .3em .2em;
		}
.error, .message, .static-msg, .success, .warning-msg {
	padding: 1em 0.5em 0.5em 48px;
	margin-bottom: 1em;
	border-radius: 8px;
	box-shadow: 1px 1px 2px rgba(0, 0, 0, 0.1);
	}
	p.error, p.message, p.static-msg, p.success, p.warning-msg {
		padding-top: 1em;
		padding-bottom: 1em;
		}
	.error {
		background: #FFBABA url(msg-error.png) no-repeat .7em .7em;
		color: #000;
		text-shadow: 0 1px 0 rgba(255, 255, 255, 0.6);
		}
	.message, .static-msg {
		background: #676e78 url(msg-std.png) no-repeat .7em .7em;
		color: #fff;
		}
		.message a, .static-msg a {
			color: #fff;
			}
	.success, .warning-msg {
		color: #000;
		text-shadow: 0 1px 0 rgba(255, 255, 255, 0.6)
		}
		.success {
			background: #bee74b url(msg-success.png) no-repeat .7em .7em;
			}
		.warning-msg {
			background: #F7E07E url(msg-warning.png) no-repeat .7em .7em;
			border: 1px solid #F7E07E;
			}
		.success a, .warning-msg a {
			color: #333;
			}
.dc-update {
	padding: 1em 48px 0.5em 48px;
	margin-bottom: 1em;
	border-radius: 8px;
	background: #A2CBE9 url(msg-success.png) no-repeat .7em .7em;
	text-shadow: 0 1px 0 rgba(255, 255, 255, 0.6);
	color: #34495e;
	box-shadow: 1px 1px 2px rgba(0, 0, 0, 0.1)
	}
	.dc-update h3 {
		margin-top: 0;
		color: #34495e;
		}
	.dc-update p {
		display: inline-block;
		}
	.dc-update a {
		color: #34495e;
		border-color: #000;
		margin-right: 1em;
		}
		a.updt-info {
			margin-left: 2em;
			font-weight: bold;
			}
		.dc-update a.button {
			padding: .5em 1em; 
			}
/* ---------------------------------------------------------------------------------
 																ELEMENTS PRINCIPAUX
--------------------------------------------------------------------------------- */
/* -------------------------------------------------------------- HEADER ELEMENTS */
/* prelude */
#prelude {
	line-height: 1.5;
	margin: 0;
	padding: 0;
	overflow: hidden;
	position: absolute;
	top: 3em;
	left: 0;
	background: #A2CBE9;
	width: 100%;
	}
<<<<<<< HEAD
	#prelude li {
		list-style-type: none;
		margin: 0;
		background:transparent;
		display: inline;
		}
	#prelude li a {
		padding: 3px 16px 3px 8px; /* ie < 9 sucks */
		padding: 3px 1.6rem 3px .8rem;
		background: #A2CBE9;
		color: #000;
		border-bottom-color: #A2CBE9;
		}
/* top (h1) */
=======
#prelude li {
	list-style-type: none;
	margin: 0 1em 0 0;
	background:transparent;
	}
#prelude li a {
	color:#fff;
	}
/* header */
#header {
	background: #575859;
	height: 3em;
	position: relative;
}
>>>>>>> 71eb7801
#top {
	margin: 0;
	padding: 0;
	width: 14.5em;
	float: left;
	}
	h1 {
		padding: 0;
		margin: 0;
		height: 36px;
		text-indent: -1000px;
		}
		h1 a {
			position: absolute;
			top: 0;
			left: 0;
			width: 174px; /* ie < 9 sucks */
			width: 17.4rem;
			height: 36px; /* ie < 9 sucks */
			height: 3.6rem;
			border: none;
			color: #fff;
			background: transparent url(dc_logos/b-dotclear120.png) no-repeat 0 6px;
			}
		h1 a:hover, h1 a:focus {
			background-position: 0 -94px;
			}
/* info-boxes */
#info-boxes {
<<<<<<< HEAD
	font-size: 12px; /* ie < 9 sucks */
	font-size: 1.2rem;
	line-height: 3em;
=======
	background: #575859;
	font-size: .95em;
	height: 3em;
}
#info-box1 {
	margin: 0;
	padding: .5em 3px 4px 0;
	color: #fff;
	float: left;
	background: #575859;
}
#info-box2 {
	margin: .1em 0 0 0;
	padding: .5em 1.5em 4px 0;
	color: #fff;
	float: right;
	text-align: right;
	background: #575859;
	height: 2em;
}
#info-box1 select {
	width: 15em;
}
#info-box1 a img, #info-box2 a img {
	vertical-align: middle;
	padding-left: .3em;
>>>>>>> 71eb7801
	}
	#info-boxes a {
		font-weight: bold;
		color: #fff;
		border-bottom-color: #ccc;
		margin-left: .3em;
		margin-right: .3em;
		white-space: nowrap;
		font-weight: normal;
		}
	#info-boxes a img {
		vertical-align: middle;
		padding-left: .3em;
		}
	#info-box1 {
		margin: 0;
		padding: 0 3px 0 18px;
		color: #fff;
		display: inline-block;
		}
		#info-box1 p {
			margin: 0;
			display: inline;
			}
		#info-box1 select {
			width: 145px; /* ie < 9 sucks */
			width: 14.5em;
			}
		#info-box1 a {
			margin-left: 1.33em;
			}
	#info-box2 {
		margin: 0;
		padding: 0 18px 0 0;
		color: #fff;
		float: right;
		text-align: right;
		}
		#info-box2 span {
			color: #999;
			}
		#info-box2 .logout {
			margin-right: 0;
			}
		#info-box2 a.active {
			border-bottom-color: #fff;
			margin: 0;
			padding: 1.2em .5em;
			background-color: #fff;
			color: #333;
			font-weight: bold;
			}
/* ---------------------------------------------------------- MAIN-MENU ELEMENTS */
#favorites-menu, #blog-menu, #system-menu, #plugins-menu {
	border-bottom: 1px dashed #A2CBE9;
	}
#main-menu h3 {
	margin: 0;
	padding: 10px 0 10px 8px;
	color: #676e78;
	font-size: 14px; /* ie < 9 sucks */
	font-size: 1.4rem;
	}
	#favorites-menu h3 {
		color: #000;
		font-variant: small-caps;
		padding-top: .2em;
		}
#main-menu a {
	color: #333;
<<<<<<< HEAD
	border-bottom-color: #ccc;
	}
=======
	font-weight: bold;
}
#info-box2 span {
	color: #575859;
}
#helplinks {
	font-size: .95em;
	text-align: center;
	margin-right: 2em;
	padding: .1em 1.66em;
	background: #e5e5e5;
	position: absolute;
	top: 3.2em;
	right: 0;
	-webkit-border-bottom-left-radius: .5em;
	-webkit-border-bottom-right-radius: .5em;
	-moz-border-radius-bottomleft: .5em;
	-moz-border-radius-bottomright: .5em;
	border-bottom-left-radius: .5em;
	border-bottom-right-radius: .5em;
	-moz-box-shadow: 1px 1px 1px #cccccc;
	-webkit-box-shadow: 1px 1px 1px #cccccc;
	-o-box-shadow: 1px 1px 1px #cccccc;
	box-shadow: 1px 1px 1px #cccccc;
	border: 1px solid #ddd;
}
#helplinks a {
	color: #000;
}
#helplinks span {
	padding: 0 .33em;
}
#helplinks a.active {
	font-weight: bold;
	border-bottom-color: #e5e5e5;
}
#wrapper {
	width: 100%;
}
#main {
	width: 100%;
	float: right;
	margin-left: -13em;
	margin-top: 0;
}
#content {
	margin: .5em 1.5em 4em 13em;
	padding: 1em;
	background: #fff;
	-webkit-border-radius: .5em;
	-moz-border-radius: .5em;
	border-radius: .5em;
	border: 1px solid #ddd;
}
	/* Micro clearfix thx to Nicolas Gallagher */
	#content:before, #content:after {content:"";display:table;}
	#content:after {clear:both;}
/* -------------------------------------------------- layout - multipart */
.three-cols {
}
.three-cols .col {
	width: 32.3%;
	float: left;
	margin-left: 1%;
}
.three-cols .col:first-child {
	width: 33.3%;
	margin-left: 0;
}
.two-cols {
	position: static;
}
.two-cols .col {
	width: 49%;
	margin-left: 2%;
	float: left;
}
.two-cols .col:first-child {
	width: 49%;
	margin-left: 0;
}
.two-cols .col70{
	width: 69%;
	margin-left: 0;
	float: left;
}
.two-cols .col30 {
	width: 28%;
	margin-left: 2%;
	float: left;
}
/* -------------------------------------------------------------- layout - onglets */
.part-tabs ul {
	padding: .3em 0 1px 1em;
	border-bottom: 1px solid #999;
}
.part-tabs li {
	list-style: none;
	margin: 0;
	display: inline;
}
.part-tabs li a {
	padding: .3em 0.5em;
	margin-right: .5em;
	border: 1px solid #999;
	border-bottom: none;
	background: #dfdfdf;
	text-decoration: none;
	-webkit-border-top-left-radius: .3em;
	-webkit-border-top-right-radius: .3em;
	-moz-border-radius-topleft: .3em;
	-moz-border-radius-topright: .3em;
	border-top-left-radius: .3em;
	border-top-right-radius: .3em;
	color: #000;
}
.part-tabs li.part-tabs-link a {
	background: #ffe;
}
.part-tabs li a:hover, .part-tabs li a:focus {
	color: #000;
	background: #fff;
	border-bottom-color: #fff;
}
.part-tabs li.part-tabs-active a {
	background: #fff;
	border-bottom: 1px solid #fff;
	color: #000;
	font-weight: bold;
}
/* ------------------------------------------------------------------ main-menu */
#main-menu {
	width: 13em;
	float: left;
	margin-top: 1.2em;
	margin-bottom: 1em;
}

#main-menu h3 {
	margin: 0 0 0.5em;
	padding: .5em 0 0 .5em;
	text-transform: uppercase;
	color: #666;
	font-size: 1.1em;
}
>>>>>>> 71eb7801
#main-menu ul {
	margin: 0 0 1.5em 0;
	padding: 0;
	list-style: none;
	}
	#main-menu li {
		display: block;
		margin: 0.5em 0 0;
		padding: 4px 0 1px 32px;
		background-repeat: no-repeat;
		background-position: 8px .3em;
		}
		#main-menu ul li:first-child {
			margin-top: 0;
			}
		#main-menu li.active {
			background-color: #fff;
			font-weight: bold;
			}
			#favorites-menu li.active {
				background-color: transparent;
				}
		#main-menu .active a {
			border-bottom: none;
			color: #d30e60;
			}
			#favorites-menu .active a {
				color: #000;
				}
#search-menu {
	padding: 4px 5px 0;
	font-size: 100%
	}
	#search-menu * {
		height: 22px; /* ie < 9 sucks */
		height: 2.2rem;
		display: inline-block;
		vertical-align: top;
		line-height: 22px;
		}
	#search-menu p {
		border: 1px solid #999;
		border-radius: .3em;
		position: relative;
		overflow: hidden;
		}
	#qx {
		width: 124px; /* ie < 9 sucks */
		width: 12.4rem;
		border-bottom-left-radius: .3em;
		border-top-left-radius: .3em;
		background: transparent url(search.png) no-repeat 4px center;
		text-indent: 18px;
		padding: 0;
		border: none;
		height: 22px;
		height: 2.2rem;
		}
		#qx:focus {
			border-color: #bee74b;
			}
	#search-menu input[type="submit"] {
		padding: 0 3px;
		padding: 0 .3rem;
		margin-left: -4px;
		background: #dfdfdf;
		border-color: #999;
		color: #444;
		border-bottom-right-radius: .3em;
		border-top-right-radius: .3em;
		border-top-left-radius: 0;
		border-bottom-left-radius: 0;
		text-shadow: none;
		border: none;
		border-left: 1px solid #aaa;
		font-size: 10px; /* ie < 9 sucks */
		font-size: 1rem;
		}
		#search-menu input[type="submit"]:hover,
		#search-menu input[type="submit"]:focus {
			background: #676e78;
			color: #fff;
			}
/* ----------------------------------------------------------------- CONTENT ELEMENTS */
.part-tabs ul {
	padding: .5em 0 .3em 1em;
	border-bottom: 1px solid #ddd;
	}
	.part-tabs li {
		list-style: none;
		margin: 0;
		display: inline;
		}
		.part-tabs li a {
			padding: .5em 2em;
			margin-right: -1px;
			border: 1px solid #ccc;
			border-bottom: none;
			text-decoration: none;
			color: #333;
			background-color: #ecf0f1;
			}
		.part-tabs li a:hover, .part-tabs li a:focus {
			color: #000;
			background: #fff;
			border-bottom-color: #fff;
			}
		.part-tabs li.part-tabs-active a {
			background: #fff;
			font-weight: bold;
			border-bottom-color: #fff;
			padding-bottom: 7px; /* ie < 9 sucks */
			padding-bottom: .7rem;
		}
	.multi-part {
		padding-left: 1em;
		}
/* contextual help */
#help {
	margin-top: 4em;
	background: #f5f5f5;
	z-index: 100;
	clear: both;
	padding: 0 1em;
	}
	#content.with-help #help {
		display: block;
		position: absolute;
		top: 36px; /* ie < 9 sucks */
		top: 3.6rem;
		right: 0;
		width: 280px; /* ie < 9 sucks */
		width: 28rem;
		border-left: 2px solid #FFD478;
		border-top: 2px solid #FFD478;
		margin-top: 0;
		padding: .5em 0 0 0;
		overflow: auto;
		}
#help-button {
	background: transparent url(../images/page_help.png) no-repeat 6px center;
	position: absolute;
	top: 36px; /* ie < 9 sucks */
	top: 3.6rem;
	right: 0px;
	padding: 0 1.5em 0 30px;
	cursor: pointer;
	color: #2373A8;
	line-height: 42px; /* ie < 9 sucks */
	line-height: 4.2rem;
	}
	#help-button span {
		padding: .5em 0 .1em 0;
		border-bottom: 1px solid #2373A8;
		}
	#content.with-help #help-button {
		right: 282px; /* ie < 9 sucks */
		right: 28.2rem;
		background-color: #f5f5f5;
		position: fixed;
		border-top: 2px solid #FFD478;
		border-left: 2px solid #FFD478;
		border-bottom: 2px solid #FFD478;
		border-bottom-left-radius: 1em;
		border-top-left-radius: 1em;
		}
.help-box {
	display: none;
	}
	.help-box ul {
		padding-left: 20px;
		margin-left: 0;
		}
	#content.with-help .help-content {
		padding: 0 .5em 1em;
		}
		.help-content dt {
			font-weight: bold;
			color: #626262;
			margin: 0;
			}
		.help-content dd {
			margin: 0.3em 0 1.5em 0;
			}
/* ------------------------------------------------------------------ FOOTER ELEMENTS */
#footer p {
	margin: 0;
	padding: 0 1em;
	font-size: 1em;
	}
	span.credit {
		font-size: 1em;
		font-weight: normal;
		}
/* ---------------------------------------------------------------------------------------
																	RÈGLES SPÉCIFIQUES
---------------------------------------------------------------------------------------- */
/* ---------------------------------------------------------------- LISTES TABLEAUX */
table .maximal, table.maximal {
	width: 100%;
	}
table .minimal {
	width: 1px;
	}
table .nowrap {
	white-space: nowrap;
	vertical-align: top;
	}
table .count {
	text-align: right;
	padding-right: 1.5em;
	}
th.first img {
	padding-right: 24px;
	}
tr.line img.expand, th img.expand {
	margin-right: 6px;
	margin-bottom: -2px;
	}
tr.line p {
	margin: 0;
	}
tr.line input {
	vertical-align: middle;
	}
tr.line:hover {
	background: #f3f3f3;
	}
td.status {
	vertical-align: middle;
	}
td.status img {
	margin-bottom: -2px;
	}
td.status a {
	border: none;
	}
.noborder td, td.noborder, .noborder th, th.noborder {
	border-width: 0 0 1px 0;
	border-color: #ddd;
	line-height: 2em;
	padding-bottom: 0;
	}
.noborder p {
	margin-bottom: 0;
	}
table.posts-list {
	min-width: 50%;
	}
table.settings, table.prefs {
	width: 80%;
	border: 1px solid #ccc;
	margin-bottom: 3em;
	}
	table.settings th, table.prefs th {
		background: #f3f3ff;
		}
	table.settings th:first-child, table.prefs th:first-child {
		width: 20%;
		}
	table.settings th + th, table.prefs th + th {
		width: 30%;
		}
	table.settings th + th + th, table.prefs th + th + th {
		width: 10%;
		}
	table.settings th:last-child, table.prefs th:last-child {
		width: 40%;
		}
/* js */
td.expand {
	padding: 1em;
	}
tr.expand td {
	border-bottom: none;
	}
.dragable {
	border-collapse: separate;
	}
.handle {
	padding: 0;
	}
.handler {
	cursor: move;
	background: transparent url(drag.png) no-repeat 0 50%;
	padding-left: 15px;
	}
/* ----------------------------------------------------------- BOITES À FILTRES */
#filters-form {
	border: 1px dashed #999;
	border-radius: .5em;
	margin-bottom: 2em;
	padding: .5em 1em 0;
	}
#filters-form .table {
	width: 100%;
	padding: 0;
	margin-bottom: 1em;
	margin-top: .5em;
	}
	#filters-form .cell {
		padding: 0 2em 0 0;
		}
	#filters-form .filters-sibling-cell {
		padding-top: 3.8em;
		}
#filters-form .filters-options {
	padding-left: 2em;
	border-left: 1px solid #ccc;
	}
#filters-form label.ib, span.ib {
	width:7em;
	}
#filters-form label.ibw, span.ibw {
	width: 9em;
	display: inline-block;
	}
#filters-form select {
	width: 14em;
	}
#filters-form h4 {
	margin-top: 0;
	margin-bottom: 2em;
	}
/* ---------------------------------------------------------------------------- SPEC PAGES */
/* ---------------------------------------------------------------------------- auth.php */
#login-screen {
	display: block;
	width: 20em;
	margin: 1.5em auto 0;
	font-size: 14px; /* ie < 9 sucks */
	font-size: 1.4rem;
	}
#login-screen h1 {
	text-indent: -2000px;
	background: transparent url(dc_logos/w-dotclear240.png) no-repeat top left;
	height: 66px;
	margin-bottom: .5em;
	margin-left: 0;
	}
#login-screen .fieldset {
	border: 1px solid #A8DC26;
	padding: 1em 1em 0 1em;
	border-radius: 3px;
	background: #fff;
	}
#login-screen input[type=text], #login-screen input[type=password], #login-screen input[type=submit] {
	width: 100%;
	}
	#login-screen input.login {
		padding-top: 6px;
		padding-bottom: 6px;
		font-size: 1em;
		}
#login-screen #issue {
	margin-left: 1.33em;
	font-size: 12px; /* ie < 9 sucks */
	font-size: 1.2rem;
	}
	#login-screen #issue strong {
		font-weight: normal;
		}
/* ------------------------------------------------------------------------- index.php */
#dashboard-main {
	padding: 1em 0;
	}
/* raccourcis */
#icons {
	overflow: hidden;
	padding-bottom: 1em;
	text-align: center;
	}
	#icons p {
		width: 207px;
		text-align: center;
		margin: 1em 0 2em;
		padding: 1em 0;
		display:inline-block;
		vertical-align: top;
		}
	#icons a,
	#icons a:link,
	#icons a:visited,
	#icons a:hover,
	#icons a:focus {
		border-bottom-width: 0px;
		text-decoration: none;
		}
		#icons a span {
			border-bottom: 1px dotted #999;
			color: #333;
			}
		#icons a img {
			padding: 2em;
			-moz-box-shadow: 0px 1px 0px 0px #ffffff;
			-webkit-box-shadow: 0px 1px 0px 0px #ffffff;
			box-shadow: 0px 1px 0px 0px #ffffff;
			background:-webkit-gradient( linear, left top, left bottom, color-stop(0.05, #f9f9f9), color-stop(1, #e9e9e9) );
			background:-moz-linear-gradient( center top, #f9f9f9 5%, #e9e9e9 100% );
			filter:progid:DXImageTransform.Microsoft.gradient(startColorstr='#f9f9f9', endColorstr='#e9e9e9');
			background-color:#f9f9f9;
			-moz-border-radius:1em;
			-webkit-border-radius:1em;
			border-radius:1em;
			border:1px solid #dcdcdc;
			display:inline-block;
			}
			#icons a:focus img, #icons a:hover img {
				background: #bee74b;
				}
			#icons a:focus span, #icons a:hover span {
				text-decoration: underline;
				}
/* billet rapide */
#quick {
	margin-top: 1em;
	padding-top: 1em;
	}
	#quick h3 {
		margin-bottom: 0.2em;
		font-size: 1.2em;
		}
	#quick p.qinfo {
		margin: -.7em -1em 1em;
		background: #f3f3ff url(info.png) no-repeat .2em .2em;
		border: 1px solid #99f;
		padding: .2em 1em .1em 24px;
		color: #676e78;
		}
	#quick #new_cat, .q-cat, .q-cat label {
		display: inline-block;
		vertical-align: top;
		margin-right: 1em;
		margin-top: 0;
		}
	.q-cat label {
		margin-right: .3em;
		}
	#quick #new_cat {
		margin-bottom: 2em;
	}
/* modules additionnels */
#dashboard-boxes {
	margin: 2em auto 1em;
	padding-top: 2em;
	}
	.db-items, .db-contents {
		display: inline-block;
		text-align: center;
		}
	#dashboard-boxes .box {
		min-width: 300px;
		max-width: 580px;
		padding: 10px;
		border:	1px solid #ccc;
		border-radius: 3px;
		min-height: 200px;
		margin: 10px;
		text-align: left;
		}
		.box.small {
			width: 300px;
			}
		.box.large {
			width: 580px;
			}
		.dc-box {
			background: transparent url(dc_logos/sq-logo-32.png) no-repeat top right;
			}
	.db-items img, .db-contents img {
		vertical-align: middle;
		}
	.db-items ul, .db-contents ul {
		display: block;
		padding-left: 1.5em;
		list-style: square;
		}
		.db-items li, .db-contents li {
			margin: 0.25em 0 0 0;
			color: #676e78;
			}
	#news dt {
		font-weight: bold;
		margin: 0 0 0.4em 0;
		}
	#news dd {
		margin: 0 0 1em 0;
		}
		#news dd p {
			margin: 0.2em 0 0 0;
			}
/* message de mise à jour */
#upg-notify ul {
	padding-left: 1.5em;
	}
	#upg-notify li {
		color: #fff;
		}
/* ------------------------------------------------------------------- blog_pref.php */
.user-perm {
	margin: 2em 0px;
	background: transparent url(user.png) no-repeat left top;
	width: 320px;
	display: inline-block;
	vertical-align: top;
	}
	.user-perm h4, .user-perm h5, .user-perm p, .user-perm ul, .user-perm li {
		margin: .5em 0 .33em;
		padding: 0;
		}
	.user-perm h4 {
		padding-left: 28px;
		}
	.user-perm h5 {
		margin:	1em 0 0 0;
		}
	.user-perm ul {
		list-style-type: inside;
		}
		.user-perm li {
			margin-left: 1em;
			padding-left: 0;
			}
			li.user_super, li.user_admin {
				margin-left: 0;
				padding-left: 1em;
				list-style: none;
				background: transparent url(../images/superadmin.png) no-repeat -2px 2px;
				}
			li.user_admin {
				background-image: url(../images/admin.png);
				}
/* ------------------------------------------------------------------- blog_theme.php */
#themes {
	margin: 0;
	width: 100%;
	padding: 0;
	}
	.theme-details {
		border-top: 1px solid #ccc;
		padding: 12px;
		display: inline-block;
		vertical-align: top;
		width: 284px;
		}
		.theme-details.current-theme {
			background: #eef;
			}
		.theme-details:hover {
			background: #f3f3f3;
			}
		.theme-shot img {
			display: block;
			border: 1px solid #ccc;
			margin-bottom: 1.5em;
			}
		span.theme-desc {
			display: block;
			}
		span.theme-version {
			color: #676e78;
			}
		.theme-css {
			display: block;
			}
	#themes-actions {
		border-bottom: 1px solid #999;
		margin-bottom: 3em;
		}
/* Themes list, JS version */
#themes-wrapper {
	display: table;
	}
	#themes-wrapper #themes {
		display: table-cell;
		vertical-align: top;
		padding-left: 1em;
		}
	#theme-box {
		display: table-cell;
		vertical-align: top;
		padding: 0;
		width: 312px;
		border: 1px solid #ccc;
		border-radius: 3px;
		}
		#theme-box .theme-shot,
		#theme-box .theme-info,
		#theme-box .theme-actions {
			background: #eef;
			padding: 1em 16px;
			margin: 0;
			}
		#theme-box .theme-shot img {
			display: block;
			width: 280px;
			height: 245px;
			border: 1px solid #ccc;
			}
		#theme-box h4 {
			color: #000;
			background: #eef;
			}
		#theme-box span.theme-version {
			color: #676e78;
			}
		#theme-box span.theme-parent-ok {
			color: #676e78;
			}
		#theme-box span.theme-parent-missing {
			color: #c00;
			font-weight:bold;
			}
		#theme-box .theme-actions {
			border-bottom: 1px solid #ccc;
			}
#themes .theme-details-js {
	float: left;
	width: 120px;
	height: 150px;
	margin: 0 12px 24px;
	padding: 12px 12px 0;
	text-align: center;
	background: #f3f3f3;
	border: 1px solid #ddd;
	cursor: pointer;
	border-radius: 4px;
	}
	#themes .theme-details-js label {
		cursor: pointer;
		}
	#themes .theme-details-js.theme-selected {
		background: #e7e7e7;
		border: 1px solid #999;
		}
	#themes .theme-details-js .theme-shot img {
		width: 120px;
		height: 105px;
		border: 1px solid #fff;
		}
	#themes a:focus div, #themes a:hover div,
	#themes a:focus div.current-theme, #themes a:hover div.current-theme {
		background: #bee74b;
		}
/* ------------------------------------------------------------------ categories.php */
#categories {
	margin: 1em 0;
	}
#categories ul {
	list-style: none;
	margin: 0;
	padding: 0;
	}
	#categories li {
		margin: .5em 0;
		padding: .5em 1.2em;
		border: 1px solid #ccc;
		border-left: 8px solid #E5E3DA;
		border-radius: 3px;
		}
		#categories label a {
			font-weight: bold;
			}
		#categories li p {
			margin: 0;
			display: inline-block;
			}
		#categories input[type="checkbox"] {
			margin-right: .8em;
			}
		.cat-url {
			padding-left: 1em;
			}
		#categories .placeholder {
			outline: 1px dashed #4183C4;
			min-height: 2.5em;
			}
		#categories input.cat-rank {
			float: right;
			margin-left: 30px;
			}
#categories h4 {
	margin: 0;
	}
	#categories h4 span {
		font-weight: normal;
		}
.cat-actions {
	line-height: 2;
	}
	#del_cat {
		width: 100%;
		}
/* ------------------------------------------------------------------ media.php */
.media-list {
	position: static;
	}
.media-item {
	position: relative;
	border: 1px solid #ccc;
	margin: 1em;
	padding: 1em;
	width: 300px;
	display: inline-block;
	vertical-align: top;
	min-height: 120px
	}
	.media-item ul {
		display: block;
		list-style: none;
		margin: 0;
		padding: 0;
		}
	a.media-icon {
		display: block;
		border-bottom: none;
		margin: 0 auto; 
		}
		.media-icon img {
			display: block;
			}
.media-action-box {
	position: relative;
	margin: 3em 3em 1em 1em;
	display: inline-block;
	vertical-align: top;
	}
li.media-action {
	display: block;
	position: absolute;
	top: 5px;
	right: 5px;
	height: 16px;
	}
	li.media-action a {
		border: none;
		}
	li.media-action form {
		display: inline;
		}
	li.media-action input {
		border: none;
		}
.zip-dl {
	background: transparent url(package.png) no-repeat 0 50%;
	padding: 5px 0 5px 20px;
	}
/* --------------------------------------------------------------- media-item.php */
#media-icon {
	float: left;
	}
.near-icon {
	margin-left: 70px;
	margin-bottom: 3em;
	}
#media-details ul {
	display: block;
	margin-left: 0;
	padding: 0;
	}
	#media-details li {
		list-style: square inside;
		margin: 0;
		padding: 0;
		}
#media-original-image {
	overflow: auto;
	}
	#media-original-image.overheight {
		height: 500px;
		}
/* -------------------------------------------------------------------- plugins.php */
#plugins td.action {
	vertical-align: middle;
	}
.distrib img {
	display: block;
	float: right;
	margin-top: -1em;
	}
/* ---------------------------------------------------------- post.php, page.php */
#entry-wrapper {
	float: left;
	width: 100%;
	margin-right: -18em;
	}
#entry-content {
	margin-right: 20em;
	margin-left: 0;
	}
	#entry-content label {
		text-transform: uppercase;
		font-weight: bold;
		margin-top: 2em;
		}
	#entry-content label:first-child {
		margin-top: 0;
		}
#entry-sidebar {
	width: 18em;
	float: right;
	}
	#entry-sidebar select {
		width: 100%;
		}
	#entry-sidebar input#post_position {
		width: 4em;
		}
	.sb-box {
		border-bottom: 1px solid #ddd;
		margin-bottom: 1em;
		}
/* ---------------------------------------------------------- preferences.php */
.fav-list {
	list-style-type: none;
	margin-left: 0;
	padding-left: 0;
	}
	#my-favs .fav-list {
		border-top: 1px solid #eee;
		}
.fav-list li {
	margin-left: 0;
	padding-left: 0;
	padding-top: 3px;
	padding-bottom: 3px;
	position: relative;
	}
	#my-favs .fav-list li {
		line-height: 2;
		border-bottom: 1px solid #eee;
		padding-top: 3px;
		padding-bottom: 3px;
		position: relative;
		}
	.fav-list img {
		vertical-align: middle;
		margin-right: .2em;
		}
	.fav-list li span.zoom {
		display: none;
		}
	.fav-list li:hover span.zoom {
		display: block;
		position: absolute;
		bottom: 0;
		left: 10em;
		background-color: #f7f7f7;
		border: 1px solid #ddd;
		padding: .2em;
		border-radius: .5em;
		}
#my-favs {
	border-color: #A8DC26;
	}
	#my-favs input.position {
		margin: 0 0 .4em .2em;
		}
#available-favs input, #available-favs label, #available-favs label span {
	white-space: normal;
	display: inline;
	}
#available-favs label span.zoom {
	display: none;
	}
#available-favs li:hover label span.zoom {
	display: block;
	position: absolute;
	bottom: 0;
	left: 10em;
	background-color: #f7f7f7;
	border: 1px solid #ddd;
	padding: .2em;
	border-radius: .5em;
	}
#user-options label.ib {
	display: inline-block;
	width: 14em;
	padding-right: 1em;
	}
/* --------------------------------------------------------------------- user.php */
.blog-perm {
	margin-top: 2em;
	font-weight: bold;
	}
.ul-perm {
	list-style-type: square;
	margin-left: 0;
	padding-left: 3.5em;
	margin-bottom: 0
	}
.add-perm {
	padding-top: .5em;
	padding-left: 2.5em;
	margin-left: 0;
	}

/* ------------------------------------------------------------------------------------
																				CLASSES
------------------------------------------------------------------------------------ */
/* jQuery Autocomplete plugin */
.ac_results {
	padding: 0px;
	border: 1px dotted #f90;
	background-color: white;
	overflow: hidden;
	z-index: 99999;
	}
.ac_results ul {
	width: 100%;
	list-style-position: outside;
	list-style: none;
	padding: 0;
	margin: 0;
	}
	.ac_results li {
		margin: 0px;
		padding: 2px 5px;
		cursor: default;
		display: block;
		font: menu;
		font-size: 1em;
		line-height: 16px;
		overflow: hidden;
		}
.ac_loading {
	background: transparent url('loader.gif') right center no-repeat;
	}
.ac_over {
	background-color: #06c;
	color: white;
	}
/* password indicator */
.pw-table {
	display: table;
	margin-bottom: 1em;
	}
.pw-cell {
	display: table-cell;
	margin-bottom: 1em;
	}
#pwindicator {
	display: table-cell;
	vertical-align: bottom;
	padding-left: 1.5em;
	height: 3.8em;
	}
	#pwindicator .bar {
		height: 6px;
		margin-bottom: 4px;
		}
		.pw-very-weak .bar {
			background: #900;
			width: 30px;
			}
		.pw-weak .bar {
			background: #c00;
			width: 60px;
			}
		.pw-mediocre .bar {
			background: #f60;
			width: 90px;
			}
		.pw-strong .bar {
			background: #060;
			width: 120px;
			}
		.pw-very-strong .bar {
			background: #0c0;
			width: 150px;
			}
/* ------------------------------------------------------------------ navigation */
/* selects accès rapide */
.anchor-nav {
	background: #ecf0f1;
	color: #000;
	padding: 4px 1em;
	}
/* nav links */
.nav_prevnext {
	margin-bottom: 2em;
	color: #fff;
	}
	.nav_prevnext a, a.back {
		border: 1px solid #ddd;
		padding: 2px 1.5em;
		border-radius: .75em;
		background-color: #f0f0f0;
		}
		a.back:before {
			content: "\ab\a0";
			}
		a.onblog_link {
			color: #333;
			float: right;
			border: 1px solid #eee;
			padding: 2px 1.5em;
			border-radius: .75em;
			background-color: #ffe;
			}
/* Pagination */
.pagination {
	height: 22px;
	margin-top: 1em;
	line-height: 22px;
	padding: 0 .75em;
	border: 1px solid #e7e7e7;
	overflow: hidden;
	background: #f3f3f3;
	-moz-border-radius: 3px;
	-webkit-border-radius: 3px;
	border-radius: 3px;
	clear: left;
	}
	.pagination a, .pagination strong {
		height: 20px;
		border: none;
		padding: 2px 6px;
		background-color : transparent;
		background-position : 50% 50%;
		background-repeat: no-repeat;
		}
		.pagination a:hover, .pagination strong {
			border-color : #ccc;
			background-color: #fff;
			}
/* Etapes */
.step {
	display: inline-block;
	float: left;
	margin: 3px 10px 2px 0;
	padding: 5px .5em;
	background: #ecf0f1;
	border-radius: 3px;
	font-weight: bold;
	border: 1px solid #bdc3c7;
	color: #738182;
	}
/* ---------------------------------------------------------------- utilisables partout  */
.fieldset {
	background: #fff;
	border: 1px solid #bbb;
	border-radius: 3px;
	padding: 1em .7em .5em;
	margin-bottom: 1em;
	}
	.fieldset h3 {
		margin-top: 0;
		}
.right, .txt-right {
	text-align: right;
	}
.txt-center {
	text-align: center;
	}
.txt-left {
	text-align: left;
	}
.no-margin, label.no-margin {
	margin-top: 0;
	margin-bottom: 0;
	}
.vertical-separator {
	margin-top: 2em;
<<<<<<< HEAD
	}
	p.clear.vertical-separator {
		padding-top: 2em;
		}
.border-top {
	border-top: 1px solid #999;
	padding-top: 1em;
	margin-top:	1em;
	}
.grid {
	background: transparent repeat url('grid.png') 0 0;
	}
ul.nice {
	margin: 1em 0;
	padding: 0 0 0 2em;
	list-style: square;
	}
	ul.nice li {
		margin:0;
		padding: 0;
		}
.offline {
	color: #676e78;
	}
/* caché pour tout le monde */
.hide {
=======
	background: #f5f5f5;
	z-index: 100;
}
#help-button {
	display: none;
/*	position: absolute;
	top: 6.2em;
	right: 0px;
	cursor: pointer;
	background: #fc3;
	border: 1px solid #dde;
	border-right: none;
	font-size: 1.1em;
	font-weight: bold;
	text-transform: capitalize;
	padding: .33em .75em .33em 1em;
	-moz-border-radius: 1em 0 0 1em;
	-webkit-border-top-left-radius: 1em;
	-webkit-border-bottom-left-radius: 1em;
	color: #444;*/
}
.helplink {
	margin-left: 0.5em;
	float: left;
	display: block;
}
.help-box {
>>>>>>> 71eb7801
	display: none;
	}
/* Caché sauf pour les revues d'écran */
.hidden, .with-js .out-of-screen-if-js {
    position: absolute !important;
    clip: rect(1px 1px 1px 1px); /* IE6, IE7 */
    clip: rect(1px, 1px, 1px, 1px);
    padding: 0 !important;
    border: 0 !important;
    height: 1px !important;
    width: 1px !important;
    overflow: hidden;
    }
/* caché si js est inactif */
.no-js .hidden-if-no-js {
        display: none;
	}
/* montré si js est inactif */
.no-js .hidden-if-js {
	display: block;
	}
/* caché si js est actif */
.hidden-if-js {
        display: none;
	}
/* ------------------------------------------------------------------------------------
																				UTILS
------------------------------------------------------------------------------------ */
/* debug */
#debug {
	position: absolute;
	top: 0;
	width: 100%;
	height: 4px;
	background: #d99;
	}
#debug div {
	display: none;
	padding: 3px 0.5em 2px;
	}
#debug p {
	margin: 0.5em 0;
	}
#debug:hover {
	height: auto;
	}
#debug:hover div {
	display: block;
	}


/* 
				tests dashboard 

#content {width: auto;float:none !important; margin: 0;}
#main {width: auto; display:inline-block; vertical-align: top; margin: 0;float: none !important}
#main-menu {clear:both; width: auto}
#main-menu {margin-top: 8em}
#favorites-menu {display:none;}
#plugins-menu, #blog-menu, #system-menu, #dashboard-items {display: inline-block;vertical-align: top; min-width: 17em; margin: 0; clear: none;}

*/


/* ------------------------------------------------------------------------------------
															UN POIL DE MEDIA QUERIES
------------------------------------------------------------------------------------ */
@media screen and (max-width: 920px) {
	#top, #top h1 a {
		width: 42px !important; 
		height:100%; 
		overflow: hidden;
		}
		#top h1 a:link {
			background: transparent url(dc_logos/b-dotclear120.png) no-repeat -180px 6px;
			border-right: 1px solid #ccc;
			}
		#top h1 a:hover, #top h1 a:focus {
			background: url(dc_logos/b-dotclear120.png) no-repeat -180px -94px;
			border-right: 1px solid #A2CBE9;
			}
	}
@media screen and (max-width: 800px) {
	#top, #info-boxes, #info-box1, #info-box2 {
		display:inline-block;
		vertical-align:middle;
		margin:0;
		padding:0;
		line-height: 32px; line-height: 3.2rem;
		}
		#info-box1 { margin-left: .75em; }
		#info-box1 select { width: 140px; width: 14rem; }
	#main-menu, #main, #content, #content h2, #entry-wrapper, #entry-sidebar, #entry-content, 
	.col, .col30, .col70 {
		display:block !important;
    	width: 98% !important;
    	margin:0 auto !important;
    	padding:0;
    	float:none;
    	text-align: left;
    	clear: both;
		}
  	#content {
		width: 100%;
		padding-top: .5em;
  		}
	}
@media screen and (max-width: 720px) {
	.smallscreen { display: none; }
	#info-box2 { float:none; }
	#help-button {
		height:26px; 
		width:26px; 
		background-color: #A2CBE9; 
		padding: 0; 
		margin: 0;
		font-size: 10px; font-size: 1rem;
		line-height: 68px;
		overflow: hidden;
		}
	.one-box, .two-boxes, .three-boxes {
		width: 100%;
		margin-left: 0;
		margin-right: 0; 
		}
	}
@media screen and (max-width: 492px) {
	#header { height: 36px; height: 3.6rem; }
	#wrapper { font-size: 16px; font-size: 1.6rem; }
	.page-title, #info-boxes { display: inline-block; }
	#info-box1 select {
		width: 120px; width: 12rem; 
		margin-right: .6rem;
		}
	#info-box1 p.nomobile, label.nomobile { display: none; }
	}
}
<|MERGE_RESOLUTION|>--- conflicted
+++ resolved
@@ -321,7 +321,6 @@
 	}
 caption {
 	color: #333;
-<<<<<<< HEAD
 	font-weight: bold;
 	text-align: left;
 	margin-bottom: .5em;
@@ -350,30 +349,16 @@
 p {
 	margin: 0 0 1em 0;
 	}
-=======
-	font-size: 1.2em;
-}
-
-p, div.p {
-	margin: 0 0 1em 0;
-}
-
->>>>>>> 71eb7801
 hr {
 	height: 1px;
 	border-width: 1px 0 0;
 	border-color: #ddd;
 	background: #ddd;
 	border-style: solid;
-<<<<<<< HEAD
 	}
 hr.clearer {
 	clear: both;
 	}
-=======
-}
-
->>>>>>> 71eb7801
 pre, code {
 	font: 100% "Andale Mono","Courier New",monospace;
 	}
@@ -791,7 +776,6 @@
 	background: #A2CBE9;
 	width: 100%;
 	}
-<<<<<<< HEAD
 	#prelude li {
 		list-style-type: none;
 		margin: 0;
@@ -806,22 +790,6 @@
 		border-bottom-color: #A2CBE9;
 		}
 /* top (h1) */
-=======
-#prelude li {
-	list-style-type: none;
-	margin: 0 1em 0 0;
-	background:transparent;
-	}
-#prelude li a {
-	color:#fff;
-	}
-/* header */
-#header {
-	background: #575859;
-	height: 3em;
-	position: relative;
-}
->>>>>>> 71eb7801
 #top {
 	margin: 0;
 	padding: 0;
@@ -851,38 +819,9 @@
 			}
 /* info-boxes */
 #info-boxes {
-<<<<<<< HEAD
 	font-size: 12px; /* ie < 9 sucks */
 	font-size: 1.2rem;
 	line-height: 3em;
-=======
-	background: #575859;
-	font-size: .95em;
-	height: 3em;
-}
-#info-box1 {
-	margin: 0;
-	padding: .5em 3px 4px 0;
-	color: #fff;
-	float: left;
-	background: #575859;
-}
-#info-box2 {
-	margin: .1em 0 0 0;
-	padding: .5em 1.5em 4px 0;
-	color: #fff;
-	float: right;
-	text-align: right;
-	background: #575859;
-	height: 2em;
-}
-#info-box1 select {
-	width: 15em;
-}
-#info-box1 a img, #info-box2 a img {
-	vertical-align: middle;
-	padding-left: .3em;
->>>>>>> 71eb7801
 	}
 	#info-boxes a {
 		font-weight: bold;
@@ -953,156 +892,8 @@
 		}
 #main-menu a {
 	color: #333;
-<<<<<<< HEAD
 	border-bottom-color: #ccc;
 	}
-=======
-	font-weight: bold;
-}
-#info-box2 span {
-	color: #575859;
-}
-#helplinks {
-	font-size: .95em;
-	text-align: center;
-	margin-right: 2em;
-	padding: .1em 1.66em;
-	background: #e5e5e5;
-	position: absolute;
-	top: 3.2em;
-	right: 0;
-	-webkit-border-bottom-left-radius: .5em;
-	-webkit-border-bottom-right-radius: .5em;
-	-moz-border-radius-bottomleft: .5em;
-	-moz-border-radius-bottomright: .5em;
-	border-bottom-left-radius: .5em;
-	border-bottom-right-radius: .5em;
-	-moz-box-shadow: 1px 1px 1px #cccccc;
-	-webkit-box-shadow: 1px 1px 1px #cccccc;
-	-o-box-shadow: 1px 1px 1px #cccccc;
-	box-shadow: 1px 1px 1px #cccccc;
-	border: 1px solid #ddd;
-}
-#helplinks a {
-	color: #000;
-}
-#helplinks span {
-	padding: 0 .33em;
-}
-#helplinks a.active {
-	font-weight: bold;
-	border-bottom-color: #e5e5e5;
-}
-#wrapper {
-	width: 100%;
-}
-#main {
-	width: 100%;
-	float: right;
-	margin-left: -13em;
-	margin-top: 0;
-}
-#content {
-	margin: .5em 1.5em 4em 13em;
-	padding: 1em;
-	background: #fff;
-	-webkit-border-radius: .5em;
-	-moz-border-radius: .5em;
-	border-radius: .5em;
-	border: 1px solid #ddd;
-}
-	/* Micro clearfix thx to Nicolas Gallagher */
-	#content:before, #content:after {content:"";display:table;}
-	#content:after {clear:both;}
-/* -------------------------------------------------- layout - multipart */
-.three-cols {
-}
-.three-cols .col {
-	width: 32.3%;
-	float: left;
-	margin-left: 1%;
-}
-.three-cols .col:first-child {
-	width: 33.3%;
-	margin-left: 0;
-}
-.two-cols {
-	position: static;
-}
-.two-cols .col {
-	width: 49%;
-	margin-left: 2%;
-	float: left;
-}
-.two-cols .col:first-child {
-	width: 49%;
-	margin-left: 0;
-}
-.two-cols .col70{
-	width: 69%;
-	margin-left: 0;
-	float: left;
-}
-.two-cols .col30 {
-	width: 28%;
-	margin-left: 2%;
-	float: left;
-}
-/* -------------------------------------------------------------- layout - onglets */
-.part-tabs ul {
-	padding: .3em 0 1px 1em;
-	border-bottom: 1px solid #999;
-}
-.part-tabs li {
-	list-style: none;
-	margin: 0;
-	display: inline;
-}
-.part-tabs li a {
-	padding: .3em 0.5em;
-	margin-right: .5em;
-	border: 1px solid #999;
-	border-bottom: none;
-	background: #dfdfdf;
-	text-decoration: none;
-	-webkit-border-top-left-radius: .3em;
-	-webkit-border-top-right-radius: .3em;
-	-moz-border-radius-topleft: .3em;
-	-moz-border-radius-topright: .3em;
-	border-top-left-radius: .3em;
-	border-top-right-radius: .3em;
-	color: #000;
-}
-.part-tabs li.part-tabs-link a {
-	background: #ffe;
-}
-.part-tabs li a:hover, .part-tabs li a:focus {
-	color: #000;
-	background: #fff;
-	border-bottom-color: #fff;
-}
-.part-tabs li.part-tabs-active a {
-	background: #fff;
-	border-bottom: 1px solid #fff;
-	color: #000;
-	font-weight: bold;
-}
-/* ------------------------------------------------------------------ main-menu */
-#main-menu {
-	width: 13em;
-	float: left;
-	margin-top: 1.2em;
-	margin-bottom: 1em;
-}
-
-#main-menu h3 {
-	margin: 0 0 0.5em;
-	padding: .5em 0 0 .5em;
-	text-transform: uppercase;
-	color: #666;
-	font-size: 1.1em;
-}
->>>>>>> 71eb7801
 #main-menu ul {
 	margin: 0 0 1.5em 0;
 	padding: 0;
@@ -2167,7 +1958,6 @@
 	}
 .vertical-separator {
 	margin-top: 2em;
-<<<<<<< HEAD
 	}
 	p.clear.vertical-separator {
 		padding-top: 2em;
@@ -2194,35 +1984,6 @@
 	}
 /* caché pour tout le monde */
 .hide {
-=======
-	background: #f5f5f5;
-	z-index: 100;
-}
-#help-button {
-	display: none;
-/*	position: absolute;
-	top: 6.2em;
-	right: 0px;
-	cursor: pointer;
-	background: #fc3;
-	border: 1px solid #dde;
-	border-right: none;
-	font-size: 1.1em;
-	font-weight: bold;
-	text-transform: capitalize;
-	padding: .33em .75em .33em 1em;
-	-moz-border-radius: 1em 0 0 1em;
-	-webkit-border-top-left-radius: 1em;
-	-webkit-border-bottom-left-radius: 1em;
-	color: #444;*/
-}
-.helplink {
-	margin-left: 0.5em;
-	float: left;
-	display: block;
-}
-.help-box {
->>>>>>> 71eb7801
 	display: none;
 	}
 /* Caché sauf pour les revues d'écran */
@@ -2286,7 +2047,6 @@
 
 */
 
-
 /* ------------------------------------------------------------------------------------
 															UN POIL DE MEDIA QUERIES
 ------------------------------------------------------------------------------------ */
@@ -2359,4 +2119,21 @@
 		}
 	#info-box1 p.nomobile, label.nomobile { display: none; }
 	}
+
+/* Globalhelp */
+
+/* 1. inside help block */
+#helplink p {
+	padding: 0 0 0 .5em;
 }
+
+/* 2. in footer */
+span.helplink {
+	display: block;
+	float: left;
+	padding: 0 1.5em 0 30px;
+	background: transparent url(../images/page_help.png) no-repeat 6px center;
+}
+span.helplink a {
+	border-bottom: 1px solid #2373A8;
+}