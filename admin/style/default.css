--- conflicted
+++ resolved
@@ -1093,12 +1093,9 @@
 	color: red;
 	font-size: 1.3em;
 }
-/* à supprimer quand tous les formulaires auront été corrigés */
-label.required:before {
-	content: '* ';
-	color: #c00;
-}
-
+label.inline {
+	display: inline;
+}
 p.field {
 	position: relative;
 	
@@ -1154,7 +1151,6 @@
 #login-screen input[type=text], #login-screen input[type=password] {
 	width: 100%;
 }
-<<<<<<< HEAD
 
 /* ------------------  Tous les boutons -------------------- */
 h2 a.button {
@@ -1254,14 +1250,4 @@
 }
 a.back:before {
 	content: "\ab\a0";
-=======
-#login-screen #safe_mode_help {
-	display : none;
-	margin : 0 0 1em 0;
-	padding: 5px 10px 5px 30px;
-	background: #fbfbfb url(msg-std.png) no-repeat 5px 5px;
-	border: 1px solid #999;
-	-moz-border-radius: 4px;
-	-webkit-border-radius: 4px;
->>>>>>> 89481b1b
 }