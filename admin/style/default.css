/*
# -- BEGIN LICENSE BLOCK ---------------------------------------
#
# This file is part of Dotclear 2.
#
# Copyright (c) 2003-2013 Olivier Meunier & Association Dotclear
# Licensed under the GPL version 2.0 license.
# See LICENSE file or
# http://www.gnu.org/licenses/old-licenses/gpl-2.0.html
#
# -- END LICENSE BLOCK -----------------------------------------
*/

/* ------------------------------------------------------------------ html */
html {
	font-size: 62.5%;
}
body {
	font: 1.2rem/1.5 Arial,Helvetica,sans-serif;
	color: #333;
	background: #fff;
	margin: 0;
	padding: 0;
}

a, a:link, a:visited {
	color: #2373A8;
	text-decoration: none;
	border-bottom: 1px dotted #f90;
}
a:hover, a:active, a:focus {
	text-decoration: underline;
}
a img, a:link img, a:visited img { 
	border:none;
}

h1, h2, h3, .as_h3, h4, h5, h6, p {
	margin-top: 0;
	margin-bottom: 1rem;
}
h2 {
	color: #666;
	font-size: 1.8rem;
	padding: 0 0 1.8rem;
	font-weight: normal;
}
h2 a:link, h2 a:visited {
	color: #666;
	border-color: #000;
}
.page-title {
	color: #d30e60;
}
.page-title img {
	padding-left: .6rem;
	vertical-align: middle;
}
#content > h2 {
	padding: 0 1.8rem .6rem;
	margin: 0 -1.8rem 1rem;
	background: #fff url(bg_h2.png) repeat-x center bottom;
}
h3, .as_h3 {
	color: #575859;
	font-size: 1.4rem;
}
h4 {
	font-size: 1.1em;
	color: #575859;
}
h5 {
	font-size: 1em;
	color: #575859;
}
#entry-sidebar h5 {
	font-weight: normal;
	color: #333;
}
.entry-status label img {
	padding-left: .4rem;
	vertical-align: text-top;
}
p, div.p {
	margin: 0 0 1em 0;
}
hr {
	height: 1px;
	border-width: 1px 0 0;
	border-color: #999;
	border-style: solid;
}
pre, code {
	font: 100% "Andale Mono","Courier New",monospace;
}
pre {
	white-space: pre;
	white-space: -moz-pre-wrap;
	white-space: -hp-pre-wrap;
	white-space: -o-pre-wrap;
	white-space: -pre-wrap;
	white-space: pre-wrap;
	white-space: pre-line;
	word-wrap: break-word;
}
abbr {
	cursor: help;
}

/* LAYOUT
-------------------------------------------------------- */
/* header */
#header {
	background: #575859;
	position: relative;
	border-bottom: 4px solid #A2CBE9;
	width: 100%;
}
#prelude {
	line-height: 1.9;
	margin: 0;
	padding: 0;
	overflow: hidden;
	position: absolute;
	top: 3em;
	left: 0;
	background: #A2CBE9;
	width: 14.5em;
	}
#prelude li {
	list-style-type: none;
	margin: 0;
	background:transparent;
}
#prelude li a {
	padding-left: 1.6rem;
	background: #A2CBE9;
	color: #000;
	border-bottom-color: #A2CBE9;
}
#top {
	margin: 0;
	padding: 0;
	width: 14.5em;
	float: left;
}
#top h1 {
	padding: 0;
	margin: 0;
	height: 3.6rem;
	text-indent: -1000px;
}
#top h1 a {
	position: absolute;
	top: 0;
	left: 0;
	width: 17.4rem;
	height: 3.6rem;
	border: none;
	color: #fff;
}
#top h1 a:link {
	background: transparent url(dc_logos/b-dotclear120.png) no-repeat 0 6px;
}
#top h1 a:hover, #top h1 a:focus {
	background: transparent url(dc_logos/b-dotclear120.png) no-repeat 0 -94px;	
}
#info-boxes {
	font-size: 1em;
	line-height: 3em;
}
#info-box1 {
	margin: 0;
	padding: 0 3px 0 1.8rem;
	color: #fff;
	display: inline-block;
}
#info-box2 {
	margin: 0;
	padding: 0 1.3em 0 0;
	color: #fff;
	float: right;
	text-align: right;
}
#info-box1 p {
	margin: 0;
	display: inline;
}
#info-box1 select {
	width: 14.5em;
}
#info-box1 a img, #info-box2 a img {
	vertical-align: middle;
	padding-left: .3em;
	}
#info-boxes a {
	font-weight: bold;
	color: #fff;
	border-bottom-color: #ccc;
	margin-left: .3em;
	margin-right: .3em;
	white-space: nowrap;
	font-weight: normal;
}
#info-box1 a {
	margin-left: 1.33em;
}
#info-box2 a.active {
	border-bottom-color: #fff;
	margin: 0;
	padding: 1.2em .5em;
	background-color: #fff;
	color: #333;
	font-weight: bold;
}
#info-box2 span {
	color: #999;
}
/* main blocks */
#wrapper {
	width: 100%;
}
#main {
	width: 100%;
	float: right;
	margin-left: -14.5em;
	margin-top: 0;
	background: #fff url(bg_menu.png);
}
#content {
	margin: 0 0 0 14.5em;
	padding: .9rem 1.8rem 1.8rem;
	background: #fff;
}
	/* Micro clearfix thx to Nicolas Gallagher */
	#content:before, #content:after {content:"";display:table;}
	#content:after {clear:both;}
/* -------------------------------------------------- layout - multipart */
.three-cols {
}
.three-cols .col {
	width: 32.3%;
	float: left;
	margin-left: 1%;
}
.three-cols .col:first-child {
	width: 33.3%;
	margin-left: 0;
}
.two-cols {
	position: static;
}
.two-cols .col {
	width: 47%;
	margin-left: 2%;
	float: left;
}
.two-cols .col70{
	width: 68%;
	margin-left: 0;
	float: left;
}
.col30 {
	width: 28%;
	margin-left: 2%;
	float: left;
}
.two-cols .col:first-child,
.two-cols .col30.first-col {
	margin-left: 0;
	margin-right: 2%;
}
.two-cols .col:last-child,
.two-cols .col70.last-col {
	margin-left: 2%;
	margin-right: 0;
}
/* -------------------------------------------------------------- layout - onglets */
.part-tabs ul {
	padding: .5em 0 .3em 1.2rem;
	border-bottom: 1px solid #ddd;
}
.part-tabs li {
	list-style: none;
	margin: 0;
	display: inline;
}
.part-tabs li a {
	padding: .5em 2em;
	margin-right: -1px;
	border: 1px solid #aaa;
	border-bottom: none;
	text-decoration: none;
	color: #333;
	background-color:#E4E0EC;
}
.part-tabs li a:hover, .part-tabs li a:focus {
	color: #000;
	background: #fff;
	border-bottom-color: #fff;
}
.part-tabs li.part-tabs-active a {
	background: #fff;
	font-weight: bold;
	border-bottom-color: #fff;
	padding-bottom: .7rem;
}
/* ------------------------------------------------------------------ main-menu */
#main-menu {
	width: 14.5em;
	float: left;
	margin:0;
	padding-top: 4.5em;
	padding-bottom: 1em;
	background: #f7f7f7;
}
#main-menu h3 {
	margin: 0;
	padding: 1.2rem 0 1rem 2.2rem;
	text-indent: -1.6rem;
	color: #666;
	font-size: 1.4rem;
}
#main-menu h3 img[alt="cacher"] {
	vertical-align: top;
}
#main-menu ul {
	margin: 0 0 1.8rem 0;
	padding: 0;
	list-style: none;
}
#main-menu li {
	display: block;
	margin: 0.5em 0 0;
	padding: .3rem 0 0 30px;
	background-repeat: no-repeat;
	background-position: 8px .3em;
}
#main-menu li.active {
	background-color: #fff;
}
#main-menu a {
	color: #333;
	border-bottom-color: #ccc;
}
#main-menu .active a {
	border-bottom: none;
	color: #d30e60;
}
#main-menu .active {
	font-weight: bolder;
}
#search-menu {
	padding: .3rem .4rem 0;
	font-size: 100%
}
#search-menu p {
	display: inline-block;
	border: 1px solid #999;
	border-radius: .6em;
	position: relative;
	height: 2rem;
	overflow: hidden;
}
#search-menu #q {
	width: 12rem;
	border-bottom-left-radius: .6em;
	border-top-left-radius: .6em;
	background: transparent url(search.png) no-repeat 4px center;
	text-indent: 18px;
	height: 2rem;
	padding: 0 2px; 
	border: none;
}
#search-menu input[type="submit"] {
	padding: 0 0.3rem;
	background: #dfdfdf;
	border-color: #999;
	color: #444;
	border-bottom-right-radius: .6em;
	border-top-right-radius: .6em;
	border-top-left-radius: 0;
	border-bottom-left-radius: 0;
	text-shadow: none;
	height: 2rem;
	border: none;
	border-left: 1px solid #aaa;
	font-size: 1rem;
}
#search-menu input[type="submit"]:hover,
#search-menu input[type="submit"]:focus {
	background: #575859;
	color: #fff;
}
#favorites-menu, #blog-menu, #system-menu, #plugins-menu {
	border-bottom: 1px dashed #A2CBE9;
}
#favorites-menu h3 {
	color: #000;
	font-variant: small-caps;
	padding-top: .6rem;
}
/* ------------------------------------------------------------------ footer */
#footer {
	clear: both;
	padding: .6rem 1.2rem .6rem 0;
	text-align: right;
	border-top: .1rem solid #ccc;
}
#footer p {
	margin: 0;
	padding: 0 1em;
	font-size: 1em;
}
#footer p span.credit {
	font-size: 1rem;
	font-weight: normal;
}
/* ---------------------------------------------------------------------------- auth.php */
#login-screen {
	display: block;
	width: 18em;
	margin: 1.5em auto 0;
	font-size: 1.4rem;
}
#login-screen h1 {
	text-indent: -2000px;
	background: transparent url(dc_logos/w-dotclear240.png) no-repeat top left;
	height: 66px;
	margin-bottom: .5em;
	margin-left: 0;
}
#login-screen fieldset, #login-screen .fieldset {
	border: 1px solid #A8DC26;
	padding: 1em 1em 0 1em;
	border-radius: 4px;
	background: #fff;
}
#login-screen legend {
	border: 1px solid #A8DC26;
}
#login-screen input[type=text], #login-screen input[type=password], #login-screen input[type=submit] {
	width: 100%;
}
#login-screen #issue {
	margin-left: 1.5rem;
	font-size: 1.2rem;
}
#login-screen #issue strong {font-weight: normal;}


/* ------------------------------------------------------------------ dashboard */
#dashboard-main {
	padding: 1em 0;
}
#icons {
	overflow: hidden;
	padding-bottom: 1em;
	text-align: center;
}
#icons p {
	width: 210px;
	text-align: center;
	margin: 1em 0 2em;
	padding: 1em 0;
	display:inline-block;
	vertical-align: top;
}
#icons a,
#icons a:link,
#icons a:visited,
#icons a:hover,
#icons a:focus {
	border-bottom-width: 0px;
	text-decoration: none;
}
#icons a span {
	border-bottom: 1px dotted #f90;
	color: #333;
}
#icons a img {
	padding: 2em;
	background: #eee;
	border-radius: 1.6rem;
	box-shadow: 0 3px 3px 0 #ccc;
	margin-bottom: .6rem;
}
#icons a img:hover, #icons a:focus img {
	background-color: #BBDB58;
}
#icons a:focus span, #icons a:hover span {
	text-decoration: underline;
}
#quick {
	margin-top: 2em;
}
#quick h3 {
	margin-bottom: 0.2em;
	font-size: 1.2em;
}
#quick p.qinfo {
	margin: -.7em -1em 1em;
	background: #eef url(info.png) no-repeat .2em .2em;
	border: 1px solid #99f;
	padding: .2em 1em .1em 24px;
	color: #666;
}
#dashboard-items {
	margin: 3em auto;
	display: table;
	width: 100%;
	border-collapse: collapse;
}
.db-item {
	display: table-cell;
	padding: 1em 3em;
	vertical-align: top;
	border: 1px solid #ccc;
}
#dashboard-items img {
	vertical-align: middle;
}
#dashboard-items ul {
	display: block;
	padding-left: 1.5em;
	list-style: square;
}
#dashboard-items li {
	margin: 0.25em 0 0 0;
	color: #666;
}
#news dt {
	font-weight: bold;
	margin: 0 0 0.4em 0;
}
#news dd {
	margin: 0 0 1em 0;
}
#news dd p {
	margin: 0.2em 0 0 0;
}

/* ------------------------------------------------------------------ post */
#entry-wrapper {
	float: left;
	width: 100%;
	margin-right: -18em;
}
#entry-content {
	margin-right: 19em;
	margin-left: 0;
}
.multi-part {
	padding-left: 1.2rem;
}
#entry-content label {
	text-transform: uppercase;
	font-weight: bold;
	margin-top: 2em;
}
#entry-sidebar {
	width: 17em;
	float: right;
}
#entry-sidebar input[type="text"],
#entry-sidebar select {
	width: 14em; /* to prevent inline with label */
}
.box {
	border-bottom: 1px solid #ddd;
	margin-bottom: 1em;
}
#comments {
	clear: both;
}
/* ------------------------------------------------------------------ categories */
#categories {
	margin: 1em 0 2em;
}
#categories ul {
	list-style: none;
	margin: 0;
	padding: 0;
}
#categories li {
	margin: .5em 0;
	padding: .3em 1.5em;
	border: 1px solid #ccc;
	border-left: 1em solid #E5E3DA;
	border-radius: .3em;
}
#categories h4 {
	margin: 0;
}
#categories h4 span {
	font-weight: normal;
}
#categories li p {
	margin: 0;
}
select#del_cat {
	width: 100%;
}
/* ------------------------------------------------------------------ media */
#media-icon {
	float: left;
}
#media-details {
}
.near-icon {
	margin-left: 70px;
	margin-bottom: 3em;
}
#media-details ul {
	display: block;
	margin-left: 0;
	padding: 0;
}
#media-details li {
	list-style: square inside;
	margin: 0;
	padding: 0;
}
#media-original-image {
	overflow: auto;
}
#media-original-image.overheight {
	height: 500px;
}
#add-file-f {
	position: relative;
}
#add-file-f .more-file {
	position:absolute;
	right: 0.5em;
	background: #999;
	color: #fff;
	border: none;
}
.media-list {
	position: static;
}
.media-col-0 {
	clear: left;
}
.media-item {
	position: relative;
	border-top: 1px solid #ccc;
	margin-bottom: 1em;
	padding: 5px 0;
}
div.media-list .media-item {
	width: 49%;
	float: left;
	margin-right: 1%;
}
a.media-icon {
	display: block;
	border-bottom: none;
	float: left;
}
.media-icon img {
	display: block;
}
.media-item ul {
	display: block;
	list-style: none;
	margin: 0 0 0 60px;
	padding: 0;
}
li.media-action {
	display: block;
	position: absolute;
	top: 5px;
	right: 5px;
	height: 16px;
}
li.media-action a {
	border: none;
}
li.media-action form {
	display: inline;
}
li.media-action input {
	border: none;
}
/* ------------------------------------------------------------------ preferences */
#my-favs ul {
	list-style-type: none;
	margin-left: 0;
	padding-left: 0;
	line-height: 1.2;
}
#my-favs li {
	display: block;
	float: left;
	width: 164px;
	margin-top: 1em;
	margin-bottom: 1.5em;
}
#my-favs label {height: 2.5em;width:140px;margin-top:.3em;}
#my-favs label input {display:inline;}
#my-favs img {
	display: block;
}
#my-favs input.position {
	margin: 0 0 .4em .2em;
}
#available-favs input, #available-favs label, #available-favs label span {
	white-space: normal;
	display: inline;
}
#default-favs h3 {
	margin-top: 2em;
	margin-bottom: 1em;
}
.fav-list {
	list-style-type: none;
	margin-left: 0;
	padding-left: 0;
}
.fav-list li {
	line-height: 2;
	margin-left: 0;
	padding-left: 0;
	position: relative;
}
.fav-list img {
	vertical-align: middle;
	margin-right: .2em;
}
#available-favs label span.zoom {
	display: none;
}
#available-favs li:hover label span.zoom {
	display: block;
	position: absolute;
	bottom: 0;
	left: 10em;
	background-color: #f5f5f5;
	border: 1px solid #ddd;
	padding: .2em;
	border-radius: .5em;
}
/* -------------------------------------------------------------------- Themes */
#themes {
	margin: 0;
	width: 100%;
	padding: 0;
}
#themes h3 {
}
#themes div.theme-details {
	border-top: 1px solid #ccc;
	padding: 12px;
	display: inline-block;
	vertical-align: top;
	width: 284px;
}
.current-theme {
	background: #eef;
}
#themes div.theme-details:hover {
	background: #f0f0f0;
}
#themes div.theme-details div.theme-shot {
}
#themes div.theme-details div.theme-shot img {
	display: block;
	border: 1px solid #ccc;
	margin-bottom: 1.5em;
}
#themes div.theme-details div.theme-info {
}
#themes div.theme-details div.theme-info span.theme-desc {
	display: block;
}
#themes div.theme-details div.theme-info span.theme-version {
	color: #666;
}
#themes div.theme-details div.theme-actions {
}
#themes-actions {
	border-bottom: 1px solid #999;
	margin-bottom: 3em;
}
.theme-css {
	display: block;
}

/* Themes list, JS version */
#themes-wrapper {
	display: table;
}
#themes-wrapper #themes {
	display: table-cell;
	vertical-align: top;
	padding-left: 1em;
}
#theme-box {
	display: table-cell;
	vertical-align: top;
	padding: 1rem 0; 
	width: 312px;
	background: #eef;
	border: 1px solid #ccc;
	border-radius: 3px;
}
#theme-box div.theme-shot img {
	display: block;
	margin: 0 16px;
	width: 280px;
	height: 245px;
	border: 1px solid #ccc;
}
#theme-box div.theme-info {
	margin: 1em 16px;
}
#theme-box h4 {
	color: #000;
}
#theme-box span.theme-version {
	color: #666;
}
#theme-box span.theme-parent-ok {
	color: #666;
}
#theme-box span.theme-parent-missing {
	color: #c00;
	font-weight:bold;
}
#theme-box div.theme-actions {
	padding: 0 16px;
}
#themes div.theme-details-js {
	float: left;
	width: 120px;
	height: 150px;
	margin: 0 12px 24px;
	padding: 12px 12px 0;
	text-align: center;
	background: #f3f3f3;
	border: 1px solid #ddd;
	cursor: pointer;
	border-radius: 4px;
}
#themes div.theme-details-js label {
	cursor: pointer;
}
#themes div.theme-details-js.theme-selected {
	background: #ddd;
	border: 1px solid #999;
}
#themes div.theme-details-js div.theme-shot img {
	width: 120px;
	height: 105px;
	border: 1px solid #fff;
}
/* ----------------------------------------------------------  Plugins list */
#plugins td.action {
	vertical-align: middle;
}

select.l10n option {
	padding-left: 16px;
}
option.avail10n {
	background: transparent url(../images/check-on.png) no-repeat 0 50%;
}
/* ------------------------------------------------------------------ contextual help */
#help {
	margin-top: 4em;
	background: #f5f5f5;
	z-index: 100;
}
#help-button {
	background: transparent url(../images/page_help.png) no-repeat 6px center;
	position: absolute;
	top: 3.6rem;
	right: 0px;
	padding: 0 2rem 0 3rem;
	cursor: pointer;
	color: #2373A8;
	line-height: 4.2rem;
}
#help-button span {
	padding: .6rem 0 .1rem 0;
	border-bottom: 1px solid #2373A8;
}
.help-box {
	display: none;
}
.help-box ul {
	padding-left: 20px;
	margin-left: 0;
}
#content.with-help #help-button {
	right: 28.2rem;
	background-color: #f5f5f5;
	position: fixed;
	border-top: 2px solid #FFD478;
	border-left: 2px solid #FFD478;
	border-bottom: 2px solid #FFD478;
	border-bottom-left-radius: 1rem;
	border-top-left-radius: 1rem;
}
#content.with-help #help {
	display: block;
	position: absolute;
	top: 3.6rem;
	right: 0;
	width: 28rem;
	border-left: 2px solid #FFD478;
	border-top: 2px solid #FFD478;
	margin-top: 0;
	padding: 10px 0 0 0;
	overflow: auto;
}
#content.with-help .help-content {
	padding: 0 5px 1em 5px;
}
.help-content dt {
	font-weight: bold;
	color: #626262;
	margin: 0;
}
.help-content dd {
	margin: 0.3em 0 1.5em 0;
}
/* ------------------------------------------------------------------ popups */
body.popup #wrapper, body.popup #top {
	width: 100%;
	padding: 0;
}
body.popup #wrapper {
	float: none;
	margin:0;
	display: block;
}
body.popup h1, body.popup #top {
	margin: 0;
	border-bottom: 1px solid;
	font-weight: normal;
	color: #fff;
	background: #575859;
	font-size: 1.5em;
	text-indent: .6rem;
	line-height: 1.3em;
}
body.popup #main {
	margin-bottom: 1em 0;
}
body.popup #content {
	margin: 0;
	padding: .6rem 0 !important;
}
body.popup #content h2 {
	margin: 0 0 1em;
}
body.popup #footer p {
	border: none;
}
/* ------------------------------------------------------------------ messages */
div.error, p.error, 
div.message, p.message, 
div.static-msg, p.static-msg {
	padding: 0.5em 0.5em 0.5em 48px;
	margin-bottom: 1em;
	border-radius: 8px;
}
p.error, p.message, p.static-msg {
	padding-top: 1rem;
	padding-bottom: 1rem;
}
div.error, p.error {
	background: #ffdec8 url(msg-error.png) no-repeat .7em .7em;
	color: #000;
}
div.message, p.message, 
div.static-msg, p.static-msg {
	background: #666 url(msg-std.png) no-repeat .7em .7em;
	color: #fff;
}
div.message a, p.message a, 
div.static-msg a, p.static-msg a {
	color: #fff;
}
/* ------------------------------------------------------------------ navigation */
.anchor-nav {
	background: #575859;
	color: #fff;
	padding: .4rem 1.2rem;
	float: right;
}
.nav_prevnext {
	margin-bottom: 2em;
	color: #fff;
}
.nav_prevnext a, a.back {
	border: 1px solid #ddd;
	padding: .2rem 2rem;
	border-radius: 1rem;
	background-color: #f0f0f0;
}
a.back:before {
	content: "\ab\a0";
}
a.onblog_link {
	color: #333;
	float: right;
	border: 1px solid #eee;
	padding: .2rem 2rem;
	border-radius: 1rem;
	background-color: #ffe;
}
/* ------------------------------------------------------------------ debug */
#debug {
	position: absolute;
	top: 0;
	width: 100%;
	height: 4px;
	background: #d99;
}
#debug div {
	display: none;
	padding: 3px 0.5em 2px;
}
#debug p {
	margin: 0.5em 0;
}
#debug:hover {
	height: auto;
}
#debug:hover div {
	display: block;
}
/* -------------------------------------------------------------------- CLASSES COMMUNES */

.no-margin, #entry-content label.no-margin {
	margin: 0;
}
<<<<<<< HEAD
.border-top {
	border-top: 1px solid #999;
	padding-top: 1em;
	margin-top:	1em;
}
.fieldset {
	background: #fff;
	border: 1px solid #aaa;
	border-radius: 6px; 
	padding: 1em .7em .5em;
	margin-bottom: 1em;
}
.fieldset h3 {
	color: #333;
}

=======
>>>>>>> 4a80b397
/* paragraphe pour bouton Nouveau bidule */
p.top-add {
	text-align: right;
	margin: 0;
	}
p.top-add a {
	padding: .3em 1em .3em .5em;
	font-weight: bold;
}
p.top-add a img {
	padding-right: .3em;
	vertical-align: middle;
}
/* Si quelque chose a besoin d'être caché sauf pour les revues d'écran */
.hidden {
    position: absolute !important;
    clip: rect(1px 1px 1px 1px); /* IE6, IE7 */
    clip: rect(1px, 1px, 1px, 1px);
    padding: 0 !important;
    border: 0 !important;
    height: 1px !important;
    width: 1px !important;
    overflow: hidden;
    }
.clear {
	clear: both;
}
.lclear {
	clear: left;
}
div.clearer {
	height: 1px;
	font-size: 1px;
}
.hide {
	display: none;
}
.right {
	text-align: right;
}
.frame-shrink {
	border: 1px solid #666;
	padding: 0.5em;
	margin-bottom: 1em;
	height: 120px;
	overflow: auto;
}
.grid {
	background: transparent repeat url('grid.png') 0 0;
}
.line p {
	margin: 0;
}
.offline {
	color: #666;
}
ul.nice {
	margin: 1em 0;
	padding: 0 0 0 2em;
	list-style: square;
}
ul.nice li {
	margin:0;
	padding: 0;
}
.zip-dl {
	background: transparent url(package.png) no-repeat 0 50%;
	padding: 5px 0 5px 20px;
}
/* pas trouvé dans le code */
.comment {
	border-top: 2px solid #ccc;
	margin-bottom: 1em;
	padding: 2em 0 1em 0;
	position: relative;
}
.comment form p {
	margin: 0;
	position: absolute;
	top: 2px;
	right: 0;
}
.distrib img {
	display: block;
	float: right;
	margin-top: -1em;
}
/* TABLES
-------------------------------------------------------- */
table {
	font-size: 1.2rem;
	border-collapse: collapse;
	margin: 0 0 1em 0;
}
tr.line:hover {
	background: #f3f3f3;
}
caption {
	color: #333;
	font-weight: bold;
	text-align: left;
	margin-bottom: .5em;
}

td {
	border-width: 0 0 1px 0;
	border-style: solid;
	border-color: #e3e3e3;
	padding: .4rem .5rem;
	vertical-align: top;
}
th {
	border-width: 1px 0 1px 0;
	border-style: solid;
	border-color: #ccc;
	background: #f3f3ff;
	padding: .4rem .5rem;
	vertical-align: top;
	text-align: left;
}
.noborder td, td.noborder, .noborder th, th.noborder {
	border-width: 0 0 1px 0;
	border-color: #ddd;
	line-height: 2.4rem;
	padding-bottom: 0;
}
.noborder p {
	margin-bottom: 0;
}
table .maximal, table.maximal {
	width: 100%;
}
table .minimal {
	width: 1px;
}
table .nowrap {
	white-space: nowrap;
	vertical-align: top;
}
table.settings, table.prefs {
	width: 80%;
	border: 1px solid #999;
	margin-bottom: 3em; 
}
table.settings th, table.prefs th {
	background: #eef;
}
table.settings th:first-child, table.prefs th:first-child {
	width: 20%;
}
table.settings th + th, table.prefs th + th {
	width: 30%;
}
table.settings th + th + th, table.prefs th + th + th {
	width: 10%;
}
table.settings th:last-child, table.prefs th:last-child {
	width: 40%;
}
td.status {
	vertical-align: middle;
}
td.status img {
	margin-bottom: -2px;
}
td.status a {
	border: none;
}

tr.line img.expand {
	margin-right: 10px;
	margin-bottom: -2px;
}
tr.line input {
	vertical-align: middle;
}
tr.expand td {
	border-bottom: none;
}
td.expand {
	padding: 1em;
}

.dragable {
	border-collapse: separate;
}
.dragable tbody td {

}
.handle {
	padding: 0;
}
.handler {
	cursor: move;
	background: transparent url(drag.png) no-repeat 0 50%;
	padding-left: 15px;
}
/* ----------------------------------------------------------------- FORMS */
form {
	display: block;
	margin: 0;
	padding: 0;
}
fieldset {
	display: block;
	margin: 0 0 1em 0;
	padding: 1em 0.5em;
	border-width: 1px 0;
	border-style: solid;
	border-color: #ccc;
	background: #f5f5f5;
}
legend {
	font-weight: bold;
	padding: 0.2em 0.6em;
	border-width: 1px;
	border-style: solid;
	border-color: #333;
	background: #fff;
	margin-bottom: 0.5em;
	border-radius: 3px;
}
optgroup {
	font-weight: bold;
	font-style: normal;
}
option {
	font-weight: normal;
}
input, textarea, select {
	background: #f9f9f9;
	color: #000;
	border-width: 1px;
	border-style: solid;
	border-color: #666 #ccc #ccc #999;
}
input.invalid, textarea.invalid, select.invalid {
	border: 1px solid red;
	background: #fff; 
	color: red;
	box-shadow: 0 0 0 1px rgba(218, 62, 90, 0.3)
}
input, textarea, select, option {
	font: 100% "DejaVu Sans","Lucida Grande","Lucida Sans Unicode",Arial,sans-serif;
}
input[type=text], input[type=password], textarea {
	padding: 2px 0;
	margin-right: .3em;
}
textarea {
	padding: 2px 0;
}
input[type=checkbox], input[type=radio], input[type=file] {
	border: none;
	margin: 0;
	padding: 0;
	background: transparent;
}
label {
	display: block;
}
label input, label select, label span {
	display: block;
}
p.form-note {
	font-style:italic;
	margin-top: -.7em;
	color: #666;
}
span.form-note {
	font-style:italic;
	font-weight: normal;
	text-transform: none;
	color: #666;
}
p.form-note.warn, p.form-note.info, p.warning {
	font-style: normal;
	padding: .2em 1em .1em 24px;
}
p.form-note.warn, p.warning {
	background: #ffd url(warning.png) no-repeat .3em .3em;
	border: 1px solid #f0c020;
}
p.form-note.info {
	background: #f5eaff url(info.png) no-repeat .3em .2em;
	border: 1px solid #ddbaff;
}
.form-note a {border-bottom: 1px solid #ddbaff;}

label.ib {
	display: inline-block;
}
label.classic {
	display: inline;
}
label.classic input, label span input, label.classic select, label span select {
	display: inline;
}

label.area, p.area {
	width: inherit !important;
}
.area textarea {
	display: block;
	width: 100%;
	resize: vertical;
}
label.required {
	font-weight: bold;
}
label.required abbr {
	color: #dd0000;
	font-size: 1.3em;
}
label.inline {
	display: inline;
}
p.field {
	position: relative;
	
}
p.field label {
	display: block;
	width: 14em;
}
p.field input, p.field select {
	display: inline;
	position: absolute;
	left: 14.5em;
	top: 0;
}
label .maximal, textarea.maximal, input.maximal {
	width: 100%;
}
textarea.maximal {
	resize: vertical;
}

a.form-control {
	display: none;
	background: url(../images/expand.png) no-repeat .4rem center;
	padding-left: 20px;
	color: #000;
}
.constrained {
	margin: 0;
	padding: 0;
	border: none;
	background: transparent;
}

/* --------------------------------------------------------------- buttons */
/* commun */
input[type=submit],
input[type=reset],
input[type=button],
a.button,
a.submit {
	display: inline-block;
	outline: none;
	cursor: pointer;
	text-align: center;
	text-decoration: none;
	padding: .1em .5em;
	text-shadow: 0 1px 1px rgba(0,0,0,.3);
	border-radius: .2em;
	margin-bottom: .1em;
}
h4 a.button {font-weight: normal;}

/* validation */
input[type=submit],
input[type=button],
a.submit {
	color: #fff;
	border: 1px solid #2373A8;
	background: #2373A8;
	background: -webkit-gradient(linear, left top, left bottom, from(#2C8FD1), to(#2373A8));
	background: -moz-linear-gradient(top,  #2C8FD1,  #2373A8);
}
input[type=submit]:hover,
input[type=button]:hover,
a.submit:hover,
input[type=submit]:focus,
input[type=button]:focus,
a.submit:focus {
	background: #2373A8;
	background: -webkit-gradient(linear, left top, left bottom, from(#2373A8), to(#2C8FD1));
	background: -moz-linear-gradient(top,  #2373A8,  #2C8FD1);
	filter:  progid:DXImageTransform.Microsoft.gradient(startColorstr='#2373A8', endColorstr='#2C8FD1');
	border: 1px solid #2C8FD1;
}
/* suppression et reset */
a.button,
input[type=submit].reset,
input[type=submit].delete {
	border: 1px solid #ccc;
	background: #f5f5f5;
	color: #000;
	background: -webkit-gradient(linear, left top, left bottom, from(#f5f5f5), to(#dfdfdf));
	background: -moz-linear-gradient(top,  #f5f5f5,  #dfdfdf);
	text-shadow: none;
	}
a.button:hover,
input[type=reset]:hover,
input[type=submit].reset:hover,
input[type=submit].delete:hover,
a.button:focus,
input[type=reset]:focus,
input[type=submit].reset:focus,
input[type=submit].delete:focus {
	background: #dfdfdf;
	background: -webkit-gradient(linear, left top, left bottom, from(#dfdfdf), to(#f5f5f5));
	background: -moz-linear-gradient(top,  #dfdfdf,  #f5f5f5);
	filter:  progid:DXImageTransform.Microsoft.gradient(startColorstr='#e5e5e5', endColorstr='#f5f5f5');
	}
a.delete,
input.delete,
input[type=submit].delete {
	color: #c00;
	padding-bottom: .2rem;
}
#entry-content .delete {
	margin-left: 1em;
}
a.delete:hover,
input.delete:hover,
input[type=submit].delete:hover,
a.delete:focus,
input.delete:focus,
input[type=submit].delete:focus {
	border-color: #c00;
}
/* finasseries */
input[type=button] {
	padding: .1em;
}
#info-box a.button {
	padding: 0 .5em;
	margin-left: 2em;
}
.button.add {
	background:-webkit-gradient( linear, left top, left bottom, color-stop(0.05, #9dce2c), color-stop(1, #8cb82b) );
	background:-moz-linear-gradient( center top, #9dce2c 5%, #8cb82b 100% );
	filter:progid:DXImageTransform.Microsoft.gradient(startColorstr='#9dce2c', endColorstr='#8cb82b');
	background-color:#9dce2c;
	border:1px solid #83c41a;
	padding:.6rem 1.8rem;
	color: #000;
	text-shadow: 1px 1px 0 #BBDB58;
	font-weight: normal;
	font-size: 1.4rem;
}
.button.add:hover, .button.add:focus {
	background:-webkit-gradient( linear, left top, left bottom, color-stop(0.05, #8cb82b), color-stop(1, #9dce2c) );
	background:-moz-linear-gradient( center top, #8cb82b 5%, #9dce2c 100% );
	filter:progid:DXImageTransform.Microsoft.gradient(startColorstr='#8cb82b', endColorstr='#9dce2c');
	background-color:#8cb82b;
	border:1px solid #83c41a;
}
.button-add:focus {
	outline: dotted 1px;
}

/* jQuery Autocomplete plugin */
.ac_results {
	padding: 0px;
	border: 1px dotted #f90;
	background-color: white;
	overflow: hidden;
	z-index: 99999;
}
.ac_results ul {
	width: 100%;
	list-style-position: outside;
	list-style: none;
	padding: 0;
	margin: 0;
}
.ac_results li {
	margin: 0px;
	padding: 2px 5px;
	cursor: default;
	display: block;
	font: menu;
	font-size: 1em;
	line-height: 16px;
	overflow: hidden;
}
.ac_loading {
	background: transparent url('loader.gif') right center no-repeat;
}
.ac_over {
	background-color: #06c;
	color: white;
}

<<<<<<< HEAD
/* ------------------------------------------------------- Filters */
#filters-form {
	border: 1px dashed #999;
	border-radius: .6rem;
	margin-bottom: 2em;
	padding: .5em 1em 0;
}
#filters-form .table {
	display: table;
	width: 100%;
	padding: 0;
	margin-bottom: 1em;
	margin-top: 1.5em;
}
#filters-form .cell {
	padding: 0 2em 0 0;
	display: table-cell;
	vertical-align: top;
}
#filters-form .filters-options {
	padding-left: 2em;
	border-left: 1px solid #ccc;
}
#filters-form label.ib, span.ib {
	width:7em;
	display: inline-block;
}
#filters-form label.ibw, span.ibw {
	width: 9em;
	display: inline-block;
}
#filters-form select {
	width: 14em;
}

/* ---------------------------------------------------- Pagination */
.pagination {
	height: 22px;
	margin-top: 1em;
	line-height: 22px;
	padding: 0 1rem; 
	border: 1px solid #ddd;
	overflow: hidden; 
	background: #e1e1e1; 
	background: -moz-linear-gradient(center top , #f2f2f2, #e1e1e1); 
	background: -webkit-gradient(linear, left top, left bottom, color-stop(0%,#f2f2f2), color-stop(100%,#e1e1e1)); 
	-moz-border-radius: 4px; 
	-webkit-border-radius: 4px; 
	border-radius: 4px; 
	clear: left;
}
.pagination a, .pagination strong {
	height: 20px;
	border: none;
	padding: 2px 6px; 
	background-color : transparent;
	background-position : 50% 50%;
	background-repeat: no-repeat;
}
.pagination a:hover, .pagination strong {
	border-color : #ccc;
	background-color: #fff;
}

/* ---------------------------------------------------------------------------
	Media queries vite fait en attendant la reprise complète du layout
---------------------------------------------------------------------------- */
@media screen and (max-width: 920px) {
	#top, #top h1 a {width: 42px !important; height:100%; overflow: hidden;
}
	#top h1 a:link {
		background: transparent url(dc_logos/b-dotclear120.png) no-repeat -180px 6px; 
		border-right: 1px solid #ccc;
	}
	#top h1 a:hover, #top h1 a:focus {
		background: url(dc_logos/b-dotclear120.png) no-repeat -180px -94px;
		border-right: 1px solid #A2CBE9;
	}
}
@media screen and (max-width: 800px) {
	#top, #info-boxes, #info-box1, #info-box2 {
		display:inline-block;
		vertical-align:middle;
		margin:0;
		padding:0;
		line-height: 3.2rem;
	}
	#info-box1 {margin-left: 1rem;}
	#info-box1 select {width: 14rem;}
	#main-menu, #main, #content, #content h2, #entry-wrapper, #entry-sidebar, #entry-content, .two-cols .col, .two-cols .col:first-child {
    	display:block;
    	width: 98%;
    	margin:0 auto;
    	padding:0;
    	float:none;
    	text-align: left;
    	clear: both;
  	}
  	#content {
  		width: 100%;
  		padding-top: .5em;
  	}
}
@media screen and (max-width: 720px) {
	.smallscreen {display: none;}
	#help-button {width:20px; overflow: hidden;}
	#info-box2 {float:none;}
	#dashboard-items div {display: block;margin-bottom: 1em; padding: 0 1em;}
}
@media screen and (max-width: 492px) {
	#header {height:3.6rem;}
	#wrapper {font-size: 1.6rem;}
	.page-title, #info-boxes, .media-item {display: inline-block;}
	div.media-list .media-item {width: 90%; float: none}
	#info-box1 select {width: 12rem; margin-right: .6rem;}
	#info-box1 p.nomobile, label.nomobile {display: none;}
	#help-button {height:26px; width:26px; background-color: #A2CBE9; padding: 0; margin:0;font-size: 1rem;line-height: 68px}
=======
/* --------------------------------------------------------------- password indcator */
.pw-table {
	display: table;
	margin-bottom: 1em;
}
.pw-cell {
	display: table-cell;
	margin-bottom: 1em;
}
#pwindicator {
	display: table-cell;
	vertical-align: bottom;
	padding-left: 1.5em;
	height: 3.8em;
}
#pwindicator .bar {
	height: 6px;
	margin-bottom: 4px;
}
.pw-very-weak .bar {
	background: #900;
	width: 30px;
}
.pw-weak .bar {
	background: #c00;
	width: 60px;
}
.pw-mediocre .bar {
	background: #f60;
	width: 90px;
}
.pw-strong .bar {
	background: #060;
	width: 120px;
}
.pw-very-strong .bar {
	background: #0c0;
	width: 150px;
>>>>>>> 4a80b397
}<|MERGE_RESOLUTION|>--- conflicted
+++ resolved
@@ -540,6 +540,14 @@
 	margin: 0.2em 0 0 0;
 }
 
+#upg-notify {
+}
+#upg-notify ul {
+	padding-left: 15px;
+}
+#upg-notify li {
+	color: #fff;
+}
 /* ------------------------------------------------------------------ post */
 #entry-wrapper {
 	float: left;
@@ -1039,7 +1047,6 @@
 .no-margin, #entry-content label.no-margin {
 	margin: 0;
 }
-<<<<<<< HEAD
 .border-top {
 	border-top: 1px solid #999;
 	padding-top: 1em;
@@ -1056,8 +1063,6 @@
 	color: #333;
 }
 
-=======
->>>>>>> 4a80b397
 /* paragraphe pour bouton Nouveau bidule */
 p.top-add {
 	text-align: right;
@@ -1555,7 +1560,6 @@
 	color: white;
 }
 
-<<<<<<< HEAD
 /* ------------------------------------------------------- Filters */
 #filters-form {
 	border: 1px dashed #999;
@@ -1618,6 +1622,46 @@
 .pagination a:hover, .pagination strong {
 	border-color : #ccc;
 	background-color: #fff;
+}
+
+/* --------------------------------------------------------------- password indcator */
+.pw-table {
+	display: table;
+	margin-bottom: 1em;
+}
+.pw-cell {
+	display: table-cell;
+	margin-bottom: 1em;
+}
+#pwindicator {
+	display: table-cell;
+	vertical-align: bottom;
+	padding-left: 1.5em;
+	height: 3.8em;
+}
+#pwindicator .bar {
+	height: 6px;
+	margin-bottom: 4px;
+}
+.pw-very-weak .bar {
+	background: #900;
+	width: 30px;
+}
+.pw-weak .bar {
+	background: #c00;
+	width: 60px;
+}
+.pw-mediocre .bar {
+	background: #f60;
+	width: 90px;
+}
+.pw-strong .bar {
+	background: #060;
+	width: 120px;
+}
+.pw-very-strong .bar {
+	background: #0c0;
+	width: 150px;
 }
 
 /* ---------------------------------------------------------------------------
@@ -1673,44 +1717,4 @@
 	#info-box1 select {width: 12rem; margin-right: .6rem;}
 	#info-box1 p.nomobile, label.nomobile {display: none;}
 	#help-button {height:26px; width:26px; background-color: #A2CBE9; padding: 0; margin:0;font-size: 1rem;line-height: 68px}
-=======
-/* --------------------------------------------------------------- password indcator */
-.pw-table {
-	display: table;
-	margin-bottom: 1em;
-}
-.pw-cell {
-	display: table-cell;
-	margin-bottom: 1em;
-}
-#pwindicator {
-	display: table-cell;
-	vertical-align: bottom;
-	padding-left: 1.5em;
-	height: 3.8em;
-}
-#pwindicator .bar {
-	height: 6px;
-	margin-bottom: 4px;
-}
-.pw-very-weak .bar {
-	background: #900;
-	width: 30px;
-}
-.pw-weak .bar {
-	background: #c00;
-	width: 60px;
-}
-.pw-mediocre .bar {
-	background: #f60;
-	width: 90px;
-}
-.pw-strong .bar {
-	background: #060;
-	width: 120px;
-}
-.pw-very-strong .bar {
-	background: #0c0;
-	width: 150px;
->>>>>>> 4a80b397
 }