--- conflicted
+++ resolved
@@ -1154,7 +1154,17 @@
 #login-screen input[type=text], #login-screen input[type=password] {
 	width: 100%;
 }
-<<<<<<< HEAD
+
+#login-screen #safe_mode_help {
+	display : none;
+	margin : 0 0 1em 0;
+	padding: 5px 10px 5px 30px;
+	background: #fbfbfb url(msg-std.png) no-repeat 5px 5px;
+	border: 1px solid #999;
+	-moz-border-radius: 4px;
+	-webkit-border-radius: 4px;
+}
+
 
 /* ------------------  Tous les boutons -------------------- */
 h2 a.button {
@@ -1254,14 +1264,4 @@
 }
 a.back:before {
 	content: "\ab\a0";
-=======
-#login-screen #safe_mode_help {
-	display : none;
-	margin : 0 0 1em 0;
-	padding: 5px 10px 5px 30px;
-	background: #fbfbfb url(msg-std.png) no-repeat 5px 5px;
-	border: 1px solid #999;
-	-moz-border-radius: 4px;
-	-webkit-border-radius: 4px;
->>>>>>> 89481b1b
 }