--- conflicted
+++ resolved
@@ -459,36 +459,24 @@
 	}
 }
 if ($count > 0) echo '</ul>';
-
 if ($count > 0) {
 	echo
 	'<div class="clear">'.
 	'<p>'.form::hidden('favs_order','').
 	$core->formNonce().
 	'<input type="submit" name="saveorder" value="'.__('Save order').'" /> '.
-<<<<<<< HEAD
-	
-	'<input type="submit" class="delete" name="removeaction"'.
-=======
 
 	'<input type="submit" class="delete" name="removeaction" '.
->>>>>>> e6b150e0
 	'value="'.__('Delete selected favorites').'" '.
 	'onclick="return window.confirm(\''.html::escapeJS(
 		__('Are you sure you want to remove selected favorites?')).'\');" /></p>'.
 
 	($core->auth->isSuperAdmin() ? 
-<<<<<<< HEAD
-	'<hr />'.
-	'<p>'.__('If you are a super administrator, you may define this set of favorites to be used by default on all blogs of this installation:').'</p>'.
-	'<p><input class="reset" type="submit" name="replace" value="'.__('Define as default favorites').'" />' : '').'</p>'.
-=======
 		'<hr />'.
 		'<p>'.__('If you are a super administrator, you may define this set of favorites to be used by default on all blogs of this installation:').'</p>'.
 		'<p><input class="reset" type="submit" name="replace" value="'.__('Define as default favorites').'" />' : 
 		'').
 		'</p>'.
->>>>>>> e6b150e0
 	'</div>';
 } else {
 	echo
@@ -541,13 +529,8 @@
 echo
 '<p>'.
 $core->formNonce().
-<<<<<<< HEAD
-'<input type="submit" name="appendaction" value="'.__('Add to my favorites').'" /></p>'.
-'</fieldset>';
-=======
 '<input type="submit" name="appendaction" value="'.__('Add to my favorites').'" /></p>';
 echo '</fieldset>';
->>>>>>> e6b150e0
 echo '</div>';
 echo '</div>'; # Two-cols
 echo '</form>';
