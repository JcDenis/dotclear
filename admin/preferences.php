<?php
# -- BEGIN LICENSE BLOCK ---------------------------------------
#
# This file is part of Dotclear 2.
#
# Copyright (c) 2003-2013 Olivier Meunier & Association Dotclear
# Licensed under the GPL version 2.0 license.
# See LICENSE file or
# http://www.gnu.org/licenses/old-licenses/gpl-2.0.html
#
# -- END LICENSE BLOCK -----------------------------------------

require dirname(__FILE__).'/../inc/admin/prepend.php';

dcPage::check('usage,contentadmin');

$page_title = __('My preferences');

$user_name = $core->auth->getInfo('user_name');
$user_firstname = $core->auth->getInfo('user_firstname');
$user_displayname = $core->auth->getInfo('user_displayname');
$user_email = $core->auth->getInfo('user_email');
$user_url = $core->auth->getInfo('user_url');
$user_lang = $core->auth->getInfo('user_lang');
$user_tz = $core->auth->getInfo('user_tz');
$user_post_status = $core->auth->getInfo('user_post_status');

$user_options = $core->auth->getOptions();

$core->auth->user_prefs->addWorkspace('dashboard');
$user_dm_doclinks = $core->auth->user_prefs->dashboard->doclinks;
$user_dm_dcnews = $core->auth->user_prefs->dashboard->dcnews;
$user_dm_quickentry = $core->auth->user_prefs->dashboard->quickentry;

$core->auth->user_prefs->addWorkspace('accessibility');
$user_acc_nodragdrop = $core->auth->user_prefs->accessibility->nodragdrop;

$core->auth->user_prefs->addWorkspace('interface');
$user_ui_enhanceduploader = $core->auth->user_prefs->interface->enhanceduploader;
if ($core->auth->isSuperAdmin()) {
	$user_ui_hide_std_favicon = $core->auth->user_prefs->interface->hide_std_favicon;
}
$user_ui_iconset = @$core->auth->user_prefs->interface->iconset;
$user_ui_nofavmenu = $core->auth->user_prefs->interface->nofavmenu;

$default_tab = !empty($_GET['tab']) ? html::escapeHTML($_GET['tab']) : 'user-profile';

if (!empty($_GET['append']) || !empty($_GET['removed']) || !empty($_GET['neworder']) || 
	!empty($_GET['replaced']) || !empty($_POST['appendaction']) || !empty($_POST['removeaction'])) {
	$default_tab = 'user-favorites';
} elseif (!empty($_GET['updated'])) {
	$default_tab = 'user-options';
}
if (($default_tab != 'user-profile') && ($default_tab != 'user-options') && ($default_tab != 'user-favorites')) {
	$default_tab = 'user-profile';
}

foreach ($core->getFormaters() as $v) {
	$formaters_combo[$v] = $v;
}

foreach ($core->blog->getAllPostStatus() as $k => $v) {
	$status_combo[$v] = $k;
}

$iconsets_combo = array(__('Default') => '');
$iconsets_root = dirname(__FILE__).'/images/iconset/';
if (is_dir($iconsets_root) && is_readable($iconsets_root)) {
	if (($d = @dir($iconsets_root)) !== false) {
		while (($entry = $d->read()) !== false) {
			if ($entry != '.' && $entry != '..' && is_dir($iconsets_root.'/'.$entry)) {
				$iconsets_combo[$entry] = $entry;
			}
		}
	}
}

# Language codes
$langs = l10n::getISOcodes(1,1);
foreach ($langs as $k => $v) {
	$lang_avail = $v == 'en' || is_dir(DC_L10N_ROOT.'/'.$v);
	$lang_combo[] = new formSelectOption($k,$v,$lang_avail ? 'avail10n' : '');
}

# Add or update user
if (isset($_POST['user_name']))
{
	try
	{
		$pwd_check = !empty($_POST['cur_pwd']) && $core->auth->checkPassword(crypt::hmac(DC_MASTER_KEY,$_POST['cur_pwd']));
		
		if ($core->auth->allowPassChange() && !$pwd_check && $user_email != $_POST['user_email']) {
			throw new Exception(__('If you want to change your email or password you must provide your current password.'));
		}
		
		$cur = $core->con->openCursor($core->prefix.'user');
		
		$cur->user_name = $user_name = $_POST['user_name'];
		$cur->user_firstname = $user_firstname = $_POST['user_firstname'];
		$cur->user_displayname = $user_displayname = $_POST['user_displayname'];
		$cur->user_email = $user_email = $_POST['user_email'];
		$cur->user_url = $user_url = $_POST['user_url'];
		$cur->user_lang = $user_lang = $_POST['user_lang'];
		$cur->user_tz = $user_tz = $_POST['user_tz'];

		$cur->user_options = new ArrayObject($user_options);
		
		if ($core->auth->allowPassChange() && !empty($_POST['new_pwd']))
		{
			if (!$pwd_check) {
				throw new Exception(__('If you want to change your email or password you must provide your current password.'));
			}
			
			if ($_POST['new_pwd'] != $_POST['new_pwd_c']) {
				throw new Exception(__("Passwords don't match"));
			}
			
			$cur->user_pwd = $_POST['new_pwd'];
		}
		
		# --BEHAVIOR-- adminBeforeUserUpdate
		$core->callBehavior('adminBeforeUserProfileUpdate',$cur,$core->auth->userID());
		
		# Udate user
		$core->updUser($core->auth->userID(),$cur);
		
		# --BEHAVIOR-- adminAfterUserUpdate
		$core->callBehavior('adminAfterUserProfileUpdate',$cur,$core->auth->userID());
		
		http::redirect('preferences.php?upd=1');
	}
	catch (Exception $e)
	{
		$core->error->add($e->getMessage());
	}
}

# Update user options
if (isset($_POST['user_post_format'])) 
{
	try
	{
		$cur = $core->con->openCursor($core->prefix.'user');
		
		$cur->user_name = $user_name;
		$cur->user_firstname = $user_firstname;
		$cur->user_displayname = $user_displayname;
		$cur->user_email = $user_email;
		$cur->user_url = $user_url;
		$cur->user_lang = $user_lang;
		$cur->user_tz = $user_tz;

		$cur->user_post_status = $user_post_status = $_POST['user_post_status'];
		
		$user_options['edit_size'] = (integer) $_POST['user_edit_size'];
		if ($user_options['edit_size'] < 1) {
			$user_options['edit_size'] = 10;
		}
		$user_options['post_format'] = $_POST['user_post_format'];
		$user_options['enable_wysiwyg'] = !empty($_POST['user_wysiwyg']);
		
		$cur->user_options = new ArrayObject($user_options);
		
		# --BEHAVIOR-- adminBeforeUserOptionsUpdate
		$core->callBehavior('adminBeforeUserOptionsUpdate',$cur,$core->auth->userID());
		
		# Update user prefs
		$core->auth->user_prefs->dashboard->put('doclinks',!empty($_POST['user_dm_doclinks']),'boolean');
		$core->auth->user_prefs->dashboard->put('dcnews',!empty($_POST['user_dm_dcnews']),'boolean');
		$core->auth->user_prefs->dashboard->put('quickentry',!empty($_POST['user_dm_quickentry']),'boolean');
		$core->auth->user_prefs->accessibility->put('nodragdrop',!empty($_POST['user_acc_nodragdrop']),'boolean');
		$core->auth->user_prefs->interface->put('enhanceduploader',!empty($_POST['user_ui_enhanceduploader']),'boolean');
		if ($core->auth->isSuperAdmin()) {
			# Applied to all users
			$core->auth->user_prefs->interface->put('hide_std_favicon',!empty($_POST['user_ui_hide_std_favicon']),'boolean',null,true,true);
		}
		$core->auth->user_prefs->interface->put('iconset',(!empty($_POST['user_ui_iconset']) ? $_POST['user_ui_iconset'] : ''));
		$core->auth->user_prefs->interface->put('nofavmenu',!empty($_POST['user_ui_nofavmenu']),'boolean');
		
		# Udate user
		$core->updUser($core->auth->userID(),$cur);
		
		# --BEHAVIOR-- adminAfterUserOptionsUpdate
		$core->callBehavior('adminAfterUserOptionsUpdate',$cur,$core->auth->userID());
		
		http::redirect('preferences.php?updated=1');
	}
	catch (Exception $e)
	{
		$core->error->add($e->getMessage());
	}
}

# Add selected favorites
if (!empty($_POST['appendaction'])) 
{
	try {
		if (empty($_POST['append'])) {
			throw new Exception(__('No favorite selected'));
		}

		$ws = $core->auth->user_prefs->addWorkspace('favorites');
		$user_favs = $ws->DumpLocalPrefs();
		$count = count($user_favs);
		foreach ($_POST['append'] as $k => $v)
		{
			try {
				$found = false;
				foreach ($user_favs as $f) {
					$f = unserialize($f['value']);
					if ($f['name'] == $v) {
						$found = true;
						break;
					}
				}
				if (!$found) {
					$uid = sprintf("u%03s",$count);
					$fav = array('name' => $_fav[$v][0],'title' => $_fav[$v][1],'url' => $_fav[$v][2],'small-icon' => $_fav[$v][3],
						'large-icon' => $_fav[$v][4],'permissions' => $_fav[$v][5],'id' => $_fav[$v][6],'class' => $_fav[$v][7]);
					$core->auth->user_prefs->favorites->put($uid,serialize($fav),'string');
					$count++;
				}
			} catch (Exception $e) {
				$core->error->add($e->getMessage());
				break;
			}
		}
	
		if (!$core->error->flag()) {
			http::redirect('preferences.php?append=1');
		}
	} catch (Exception $e) {
		$core->error->add($e->getMessage());
	}
}

# Delete selected favorites
if (!empty($_POST['removeaction']))
{
	try {
		if (empty($_POST['remove'])) {
			throw new Exception(__('No favorite selected'));
		}
		
		$ws = $core->auth->user_prefs->addWorkspace('favorites');
		foreach ($_POST['remove'] as $k => $v)
		{
			try {
				$core->auth->user_prefs->favorites->drop($v);
			} catch (Exception $e) {
				$core->error->add($e->getMessage());
				break;
			}
		}
		// Update pref_id values
		try {
			$user_favs = $ws->DumpLocalPrefs();
			$core->auth->user_prefs->favorites->dropAll();
			$count = 0;
			foreach ($user_favs as $k => $v)
			{
				$uid = sprintf("u%03s",$count);
				$f = unserialize($v['value']);
				$fav = array('name' => $f['name'],'title' => $f['title'],'url' => $f['url'],'small-icon' => $f['small-icon'],
					'large-icon' => $f['large-icon'],'permissions' => $f['permissions'],'id' => $f['id'],'class' => $f['class']);
				$core->auth->user_prefs->favorites->put($uid,serialize($fav),'string');
				$count++;
			}
		} catch (Exception $e) {
			$core->error->add($e->getMessage());
		}
	
		if (!$core->error->flag()) {
			http::redirect('preferences.php?removed=1');
		}
	} catch (Exception $e) {
		$core->error->add($e->getMessage());
	}
}

# Order favs
$order = array();
if (empty($_POST['favs_order']) && !empty($_POST['order'])) {
	$order = $_POST['order'];
	asort($order);
	$order = array_keys($order);
} elseif (!empty($_POST['favs_order'])) {
	$order = explode(',',$_POST['favs_order']);
}

if (!empty($_POST['saveorder']) && !empty($order))
{
	try {
		$ws = $core->auth->user_prefs->addWorkspace('favorites');
		$user_favs = $ws->DumpLocalPrefs();
		$core->auth->user_prefs->favorites->dropAll();
		$count = 0;
		foreach ($order as $i => $k) {
			$uid = sprintf("u%03s",$count);
			$f = unserialize($user_favs[$k]['value']);
			$fav = array('name' => $f['name'],'title' => $f['title'],'url' => $f['url'],'small-icon' => $f['small-icon'],
				'large-icon' => $f['large-icon'],'permissions' => $f['permissions'],'id' => $f['id'],'class' => $f['class']);
			$core->auth->user_prefs->favorites->put($uid,serialize($fav),'string');
			$count++;
		}
	} catch (Exception $e) {
		$core->error->add($e->getMessage());
	}

	if (!$core->error->flag()) {
		http::redirect('preferences.php?&neworder=1');
	}
}

# Replace default favorites by current set (super admin only)
if (!empty($_POST['replace']) && $core->auth->isSuperAdmin()) {
	try {
		$ws = $core->auth->user_prefs->addWorkspace('favorites');
		$user_favs = $ws->DumpLocalPrefs();
		$core->auth->user_prefs->favorites->dropAll(true);
		$count = 0;
		foreach ($user_favs as $k => $v)
		{
			$uid = sprintf("g%03s",$count);
			$f = unserialize($v['value']);
			$fav = array('name' => $f['name'],'title' => $f['title'],'url' => $f['url'],'small-icon' => $f['small-icon'],
				'large-icon' => $f['large-icon'],'permissions' => $f['permissions'],'id' => $f['id'],'class' => $f['class']);
			$core->auth->user_prefs->favorites->put($uid,serialize($fav),'string',null,null,true);
			$count++;
		}
	} catch (Exception $e) {
		$core->error->add($e->getMessage());
	}

	if (!$core->error->flag()) {
		http::redirect('preferences.php?&replaced=1');
	}
}

/* DISPLAY
-------------------------------------------------------- */
dcPage::open($page_title,
	dcPage::jsLoad('js/_preferences.js').
	($user_acc_nodragdrop ? '' : dcPage::jsLoad('js/_preferences-dragdrop.js')).
	dcPage::jsLoad('js/jquery/jquery-ui.custom.js').
	dcPage::jsLoad('js/jquery/jquery.pwstrength.js').
		'<script type="text/javascript">'."\n".
		"//<![CDATA[\n".
		"\$(function() {\n".
		"	\$('#new_pwd').pwstrength({texts: ['".
				sprintf(__('Password strength: %s'),__('very weak'))."', '".
				sprintf(__('Password strength: %s'),__('weak'))."', '".
				sprintf(__('Password strength: %s'),__('mediocre'))."', '".
				sprintf(__('Password strength: %s'),__('strong'))."', '".
				sprintf(__('Password strength: %s'),__('very strong'))."']});\n".
		"});\n".
		"\n//]]>\n".
		"</script>\n".
	dcPage::jsPageTabs($default_tab).
	dcPage::jsConfirmClose('user-form').
	
	# --BEHAVIOR-- adminPreferencesHeaders
	$core->callBehavior('adminPreferencesHeaders'),

	dcPage::breadcrumb(
	array(
		html::escapeHTML($core->auth->userID()) => '',
		'<span class="page-title">'.$page_title.'</span>' => ''
	))
);

if (!empty($_GET['upd'])) {
	dcPage::message(__('Personal information has been successfully updated.'));
}
if (!empty($_GET['updated'])) {
	dcPage::message(__('Personal options has been successfully updated.'));
}
if (!empty($_GET['append'])) {
	dcPage::message(__('Favorites have been successfully added.'));
}
if (!empty($_GET['neworder'])) {
	dcPage::message(__('Favorites have been successfully updated.'));
}
if (!empty($_GET['removed'])) {
	dcPage::message(__('Favorites have been successfully removed.'));
}
if (!empty($_GET['replaced'])) {
	dcPage::message(__('Default favorites have been successfully updated.'));
}

# User profile
echo '<div class="multi-part" id="user-profile" title="'.__('My profile').'">';

echo
'<form action="preferences.php" method="post" id="user-form">'.
'<fieldset><legend>'.__('My profile').'</legend>'.
'<div class="two-cols">'.
'<div class="col">'.
'<p><label for="user_name">'.__('Last Name:').'</label>'.
form::field('user_name',20,255,html::escapeHTML($user_name)).'</p>'.

'<p><label for="user_firstname">'.__('First Name:').'</label>'.
form::field('user_firstname',20,255,html::escapeHTML($user_firstname)).'</p>'.

'<p><label for="user_displayname">'.__('Display name:').'</label>'.
form::field('user_displayname',20,255,html::escapeHTML($user_displayname)).'</p>'.

'<p><label for="user_email">'.__('Email:').'</label>'.
form::field('user_email',20,255,html::escapeHTML($user_email)).'</p>'.

'<p><label for="user_url">'.__('URL:').'</label>'.
form::field('user_url',30,255,html::escapeHTML($user_url)).'</p>'.

'</div>'.

'<div class="col">'.

'<p><label for="user_lang">'.__('User language:').'</label>'.
form::combo('user_lang',$lang_combo,$user_lang,'l10n').'</p>'.

'<p><label for="user_tz">'.__('User timezone:').'</label>'.
form::combo('user_tz',dt::getZones(true,true),$user_tz).'</p>'.

'</div>'.
'</div>'.
'<br class="clear" />'. //Opera sucks
'</fieldset>';

if ($core->auth->allowPassChange())
{
	echo
	'<fieldset>'.
	'<legend>'.__('Change your password').'</legend>'.
	
<<<<<<< HEAD
	'<p><label for="new_pwd">'.__('New password:').'</label>'.
	form::password('new_pwd',20,255).'</p>'.
=======
	'<div class="pw-table">'.
	'<p class="pw-cell"><label for="new_pwd">'.__('New password:').'</label>'.
	form::password('new_pwd',20,255,'','','',false,' data-indicator="pwindicator" ').'</p>'.
    '<div id="pwindicator">'.
    '    <div class="bar"></div>'.
    '    <p class="label no-margin"></p>'.
    '</div>'.
    '</div>'.
>>>>>>> 4a80b397
	
	'<p><label for="new_pwd_c">'.__('Confirm password:').'</label>'.
	form::password('new_pwd_c',20,255).'</p>'.
	'</fieldset>'.
	
	'<p>'.__('If you have changed this user email or password you must provide your current password to save these modifications.').'</p>'.
	'<p><label for="cur_pwd">'.__('Your password:').'</label>'.
	form::password('cur_pwd',20,255).'</p>';
}

echo
'<p class="clear">'.
$core->formNonce().
'<input type="submit" accesskey="s" value="'.__('Save').'" /></p>'.
'</form>';

echo '</div>';

# User options : some from actual user profile, dashboard modules, ...
echo '<div class="multi-part" id="user-options" title="'.__('My options').'">';

echo
'<form action="preferences.php" method="post" id="opts-forms">'.
'<fieldset><legend>'.__('My options').'</legend>'.

'<p><label for="user_post_format">'.__('Preferred format:').'</label>'.
form::combo('user_post_format',$formaters_combo,$user_options['post_format']).'</p>'.

'<p><label for="user_post_status">'.__('Default entry status:').'</label>'.
form::combo('user_post_status',$status_combo,$user_post_status).'</p>'.

'<p><label for="user_edit_size">'.__('Entry edit field height:').'</label>'.
form::field('user_edit_size',5,4,(integer) $user_options['edit_size']).'</p>'.

'<p><label for="user_wysiwyg" class="classic">'.
form::checkbox('user_wysiwyg',1,$user_options['enable_wysiwyg']).' '.
__('Enable WYSIWYG mode').'</label></p>'.

'<p><label for="user_ui_enhanceduploader" class="classic">'.
form::checkbox('user_ui_enhanceduploader',1,$user_ui_enhanceduploader).' '.
__('Activate enhanced uploader in media manager').'</label></p>'.

'<p><label for="user_ui_nofavmenu" class="classic">'.
form::checkbox('user_ui_nofavmenu',1,$user_ui_nofavmenu).' '.
__('Hide My favorites menu').'</label></p>';

if (count($iconsets_combo) > 1) {
	echo 
		'<p><label for="user_ui_iconset">'.__('Iconset:').'</label>'.
		form::combo('user_ui_iconset',$iconsets_combo,$user_ui_iconset).'</p>';
} else {
	form::hidden('user_ui_iconset','');
}

if ($core->auth->isSuperAdmin()) {
	echo
	'<p><label for="user_ui_hide_std_favicon" class="classic">'.
	form::checkbox('user_ui_hide_std_favicon',1,$user_ui_hide_std_favicon).' '.
	__('Do not use standard favicon').'</label></p>'.
	'<p class="clear form-note info">'.__('This will be applied for all users').'</p>';
}

echo 
'<br class="clear" />'. //Opera sucks
'</fieldset>';

echo
'<fieldset><legend>'.__('Accessibility options').'</legend>'.

'<p><label for="user_acc_nodragdrop" class="classic">'.
form::checkbox('user_acc_nodragdrop',1,$user_acc_nodragdrop).' '.
__('Disable javascript powered drag and drop for ordering items').'</label></p>'.

'<p class="clear form-note info">'.__('Numeric fields will allow to type the elements\' ordering number.').'</p>'.
'</fieldset>';

echo
'<fieldset><legend>'.__('Dashboard modules').'</legend>'.

'<p><label for="user_dm_doclinks" class="classic">'.
form::checkbox('user_dm_doclinks',1,$user_dm_doclinks).' '.
__('Display documentation links').'</label></p>'.

'<p><label for="user_dm_dcnews" class="classic">'.
form::checkbox('user_dm_dcnews',1,$user_dm_dcnews).' '.
__('Display Dotclear news').'</label></p>'.

'<p><label for="user_dm_quickentry" class="classic">'.
form::checkbox('user_dm_quickentry',1,$user_dm_quickentry).' '.
__('Display quick entry form').'</label></p>'.

'<br class="clear" />'. //Opera sucks
'</fieldset>';

# --BEHAVIOR-- adminPreferencesForm
$core->callBehavior('adminPreferencesForm',$core);

echo
'<p class="clear">'.
$core->formNonce().
'<input type="submit" accesskey="s" value="'.__('Save').'" /></p>'.
'</form>';

echo '</div>';

# User favorites
echo '<div class="multi-part" id="user-favorites" title="'.__('My favorites').'">';
$ws = $core->auth->user_prefs->addWorkspace('favorites');
echo '<form action="preferences.php" method="post" id="favs-form">';
echo '<div class="two-cols">';
echo '<div class="col70">';
echo '<fieldset id="my-favs"><legend>'.__('My favorites').'</legend>';

$count = 0;
foreach ($ws->dumpPrefs() as $k => $v) {
	// User favorites only
	if (!$v['global']) {
		$fav = unserialize($v['value']);
		if (($fav['permissions'] == '*') || $core->auth->check($fav['permissions'],$core->blog->id)) {
			if ($count == 0) echo '<ul>';
			$count++;
			echo '<li id="fu-'.$k.'">'.
				'<img src="'.dc_admin_icon_url($fav['large-icon']).'" alt="" /> '.
				form::field(array('order['.$k.']'),2,3,$count,'position','',false,'title="'.sprintf(__('position of %s'),$fav['title']).'"').
				form::hidden(array('dynorder[]','dynorder-'.$k.''),$k).
				'<label for="fuk-'.$k.'">'.form::checkbox(array('remove[]','fuk-'.$k),$k).__($fav['title']).'</label>'.
				'</li>';
		}
	}
}
if ($count > 0) echo '</ul>';
if ($count > 0) {
	echo
	'<div class="clear">'.
	'<p>'.form::hidden('favs_order','').
	$core->formNonce().
	'<input type="submit" name="saveorder" value="'.__('Save order').'" /> '.

	'<input type="submit" class="delete" name="removeaction" '.
	'value="'.__('Delete selected favorites').'" '.
	'onclick="return window.confirm(\''.html::escapeJS(
		__('Are you sure you want to remove selected favorites?')).'\');" /></p>'.

	($core->auth->isSuperAdmin() ? 
		'<hr />'.
		'<p>'.__('If you are a super administrator, you may define this set of favorites to be used by default on all blogs of this installation:').'</p>'.
		'<p><input class="reset" type="submit" name="replace" value="'.__('Define as default favorites').'" />' : 
		'').
		'</p>'.
	'</div>';
} else {
	echo
	'<p>'.__('Currently no personal favorites.').'</p>';
}

echo '</fieldset>';

echo '<div id="default-favs"><h3>'.__('Default favorites').'</h3>';
echo '<p class="form-note info clear">'.__('Those favorites are displayed when My Favorites list is empty.').'</p>';
$count = 0;
foreach ($ws->dumpPrefs() as $k => $v) {
	// Global favorites only
	if ($v['global']) {
		$fav = unserialize($v['value']);
		if (($fav['permissions'] == '*') || $core->auth->check($fav['permissions'],$core->blog->id)) {
			if ($count == 0) echo '<ul class="fav-list">';
			$count++;
			echo '<li id="fd-'.$k.'">'.
			'<img src="'.dc_admin_icon_url($fav['small-icon']).'" alt="" /> '.__($fav['title']).'</li>';
		}
	}
}	
if ($count > 0) echo '</ul>';
echo '</div>';
echo '</div>';
echo '<div class="col30" id="available-favs">';
# Available favorites
echo '<fieldset><legend>'.__('Available favorites').'</legend>';
$count = 0;
$array = $_fav;
function cmp($a,$b) {
    if (__($a[1]) == __($b[1])) {
        return 0;
    }
    return (__($a[1]) < __($b[1])) ? -1 : 1;
}
$array=$array->getArrayCopy();
uasort($array,'cmp');
foreach ($array as $k => $fav) {
	if (($fav[5] == '*') || $core->auth->check($fav[5],$core->blog->id)) {
		if ($count == 0) echo '<ul class="fav-list">';
		$count++;
		echo '<li id="fa-'.$fav[0].'">'.'<label for="fak-'.$fav[0].'">'.
			form::checkbox(array('append[]','fak-'.$fav[0]),$k).
			'<img src="'.dc_admin_icon_url($fav[3]).'" alt="" /> '.'<span class="zoom"><img src="'.dc_admin_icon_url($fav[4]).'" alt="" /></span>'.
			__($fav[1]).'</label>'.'</li>';
	}
}	
if ($count > 0) echo '</ul>';
echo
'<p>'.
$core->formNonce().
'<input type="submit" name="appendaction" value="'.__('Add to my favorites').'" /></p>';
echo '</fieldset>';
echo '</div>';
echo '</div>'; # Two-cols
echo '</form>';
echo '</div>'; # user-favorites

dcPage::helpBlock('core_user_pref');
dcPage::close();
?><|MERGE_RESOLUTION|>--- conflicted
+++ resolved
@@ -432,19 +432,14 @@
 	'<fieldset>'.
 	'<legend>'.__('Change your password').'</legend>'.
 	
-<<<<<<< HEAD
-	'<p><label for="new_pwd">'.__('New password:').'</label>'.
-	form::password('new_pwd',20,255).'</p>'.
-=======
 	'<div class="pw-table">'.
 	'<p class="pw-cell"><label for="new_pwd">'.__('New password:').'</label>'.
 	form::password('new_pwd',20,255,'','','',false,' data-indicator="pwindicator" ').'</p>'.
-    '<div id="pwindicator">'.
-    '    <div class="bar"></div>'.
-    '    <p class="label no-margin"></p>'.
-    '</div>'.
-    '</div>'.
->>>>>>> 4a80b397
+	'<div id="pwindicator">'.
+	'    <div class="bar"></div>'.
+	'    <p class="label no-margin"></p>'.
+	'</div>'.
+	'</div>'.
 	
 	'<p><label for="new_pwd_c">'.__('Confirm password:').'</label>'.
 	form::password('new_pwd_c',20,255).'</p>'.
