<?php
# -- BEGIN LICENSE BLOCK ---------------------------------------
#
# This file is part of Dotclear 2.
#
# Copyright (c) 2003-2014 Olivier Meunier & Association Dotclear
# Licensed under the GPL version 2.0 license.
# See LICENSE file or
# http://www.gnu.org/licenses/old-licenses/gpl-2.0.html
#
# -- END LICENSE BLOCK -----------------------------------------

require dirname(__FILE__).'/../inc/admin/prepend.php';

dcPage::check('usage,contentadmin');

$post_id = '';
$cat_id = '';
$post_dt = '';
$post_format = $core->auth->getOption('post_format');
$post_editor = $core->auth->getOption('editor');
$post_password = '';
$post_url = '';
$post_lang = $core->auth->getInfo('user_lang');
$post_title = '';
$post_excerpt = '';
$post_excerpt_xhtml = '';
$post_content = '';
$post_content_xhtml = '';
$post_notes = '';
$post_status = $core->auth->getInfo('user_post_status');
$post_selected = false;
$post_open_comment = $core->blog->settings->system->allow_comments;
$post_open_tb = $core->blog->settings->system->allow_trackbacks;

$page_title = __('New entry');

$can_view_page = true;
$can_edit_post = $core->auth->check('usage,contentadmin',$core->blog->id);
$can_publish = $core->auth->check('publish,contentadmin',$core->blog->id);
$can_delete = false;

$post_headlink = '<link rel="%s" title="%s" href="'.$core->adminurl->get('admin.post',array('id' => "%s"),'&').'" />';
$post_link = '<a href="'.$core->adminurl->get('admin.post',array('id' => "%s"),'&').'" title="%s">%s</a>';

$next_link = $prev_link = $next_headlink = $prev_headlink = null;

# If user can't publish
if (!$can_publish) {
	$post_status = -2;
}

# Getting categories
$categories_combo = dcAdminCombos::getCategoriesCombo(
	$core->blog->getCategories(array('post_type'=>'post'))
);

$status_combo = dcAdminCombos::getPostStatusesCombo();

$img_status_pattern = '<img class="img_select_option" alt="%1$s" title="%1$s" src="images/%2$s" />';

# Formaters combo
$formaters_combo = dcAdminCombos::getFormatersCombo();
foreach ($formaters_combo as $editor => $formats) {
	foreach ($formats as $format) {
		$formaters_combo[$editor][$format] = "$editor:$format";
	}
}

# Languages combo
$rs = $core->blog->getLangs(array('order'=>'asc'));
$lang_combo = dcAdminCombos::getLangsCombo($rs,true);

# Validation flag
$bad_dt = false;

# Trackbacks
$TB = new dcTrackback($core);
$tb_urls = $tb_excerpt = '';

if (count($formaters_combo)==0 || !$core->auth->getOption('editor') || $core->auth->getOption('editor')=='') {
	dcPage::addNotice("message",
					  sprintf(__('Choose an active editor in %s.'),
								  '<a href="preferences.php#user-options">'.__('your preferences').'</a>'
								  )
					  );
}

# Get entry informations
if (!empty($_REQUEST['id'])) {
	$page_title = __('Edit entry');

	$params['post_id'] = $_REQUEST['id'];

	$post = $core->blog->getPosts($params);

	if ($post->isEmpty()) {
		$core->error->add(__('This entry does not exist.'));
		$can_view_page = false;
	} else {
		$post_id = $post->post_id;
		$cat_id = $post->cat_id;
		$post_dt = date('Y-m-d H:i',strtotime($post->post_dt));
		$post_format = $post->post_format;
        # try to retrieve editor from post meta
        $meta_editor = $core->meta->getMetaStr($post->post_meta,'editor');
        if (!empty($meta_editor)) {
            $post_editor = $meta_editor;
        }
		$post_password = $post->post_password;
		$post_url = $post->post_url;
		$post_lang = $post->post_lang;
		$post_title = $post->post_title;
		$post_excerpt = $post->post_excerpt;
		$post_excerpt_xhtml = $post->post_excerpt_xhtml;
		$post_content = $post->post_content;
		$post_content_xhtml = $post->post_content_xhtml;
		$post_notes = $post->post_notes;
		$post_status = $post->post_status;
		$post_selected = (boolean) $post->post_selected;
		$post_open_comment = (boolean) $post->post_open_comment;
		$post_open_tb = (boolean) $post->post_open_tb;

		$can_edit_post = $post->isEditable();
		$can_delete= $post->isDeletable();

		$next_rs = $core->blog->getNextPost($post,1);
		$prev_rs = $core->blog->getNextPost($post,-1);

		if ($next_rs !== null) {
			$next_link = sprintf($post_link,$next_rs->post_id,
				html::escapeHTML($next_rs->post_title),__('Next entry').'&nbsp;&#187;');
			$next_headlink = sprintf($post_headlink,'next',
				html::escapeHTML($next_rs->post_title),$next_rs->post_id);
		}

		if ($prev_rs !== null) {
			$prev_link = sprintf($post_link,$prev_rs->post_id,
				html::escapeHTML($prev_rs->post_title),'&#171;&nbsp;'.__('Previous entry'));
			$prev_headlink = sprintf($post_headlink,'previous',
				html::escapeHTML($prev_rs->post_title),$prev_rs->post_id);
		}

		try {
			$core->media = new dcMedia($core);
		} catch (Exception $e) {
			$core->error->add($e->getMessage());
		}

		# Sanitize trackbacks excerpt
		$tb_excerpt = empty($_POST['tb_excerpt']) ?
			$post_excerpt_xhtml.' '.$post_content_xhtml :
			$_POST['tb_excerpt'];
		$tb_excerpt = html::decodeEntities(html::clean($tb_excerpt));
		$tb_excerpt = text::cutString(html::escapeHTML($tb_excerpt), 255);
		$tb_excerpt = preg_replace('/\s+/ms', ' ', $tb_excerpt);
	}
}
if (isset($_REQUEST['section']) && $_REQUEST['section']=='trackbacks') {
	$anchor = 'trackbacks';
} else {
	$anchor = 'comments';
}

$comments_actions_page = new dcCommentsActionsPage($core,$core->adminurl->get('admin.post'),array('id' => $post_id, '_ANCHOR'=>$anchor,'section' => $anchor));

if ($comments_actions_page->process()) {
	return;
}

# Ping blogs
if (!empty($_POST['ping']))
{
	if (!empty($_POST['tb_urls']) && $post_id && $post_status == 1 && $can_edit_post)
	{
		$tb_urls = $_POST['tb_urls'];
		$tb_urls = str_replace("\r", '', $tb_urls);
		$tb_post_title = html::escapeHTML(trim(html::clean($post_title)));
		$tb_post_url = $post->getURL();

		foreach (explode("\n", $tb_urls) as $tb_url)
		{
			try {
				$TB->ping($tb_url, $post_id, $tb_post_title, $tb_excerpt, $tb_post_url);
			} catch (Exception $e) {
				$core->error->add($e->getMessage());
			}
		}

		if (!$core->error->flag()) {
			dcPage::addSuccessNotice(__('All pings sent.'));
			http::redirect($core->adminurl->get(
				'admin.post',
				array('id' => $post_id, 'tb'=> '1')
			));
		}
	}
}

# Format excerpt and content
elseif (!empty($_POST) && $can_edit_post) {

	if (strpos($_POST['post_format'], ':')!==false) {
		list($post_editor, $post_format) = explode(':', $_POST['post_format']);
	} else {
		$post_format = $_POST['post_format'];
		$post_editor = '';
	}

	$post_excerpt = $_POST['post_excerpt'];
	$post_content = $_POST['post_content'];

	$post_title = $_POST['post_title'];

	$cat_id = (integer) $_POST['cat_id'];

	if (isset($_POST['post_status'])) {
		$post_status = (integer) $_POST['post_status'];
	}

	if (empty($_POST['post_dt'])) {
		$post_dt = '';
	} else {
		try
		{
			$post_dt = strtotime($_POST['post_dt']);
			if ($post_dt == false || $post_dt == -1) {
				$bad_dt = true;
				throw new Exception(__('Invalid publication date'));
			}
			$post_dt = date('Y-m-d H:i',$post_dt);
		}
		catch (Exception $e)
		{
			$core->error->add($e->getMessage());
		}
	}

	$post_open_comment = !empty($_POST['post_open_comment']);
	$post_open_tb = !empty($_POST['post_open_tb']);
	$post_selected = !empty($_POST['post_selected']);
	$post_lang = $_POST['post_lang'];
	$post_password = !empty($_POST['post_password']) ? $_POST['post_password'] : null;

	$post_notes = $_POST['post_notes'];

	if (isset($_POST['post_url'])) {
		$post_url = $_POST['post_url'];
	}

	$core->blog->setPostContent(
		$post_id,$post_format,$post_lang,
		$post_excerpt,$post_excerpt_xhtml,$post_content,$post_content_xhtml
	);
}

# Delete post
if (!empty($_POST['delete']) && $can_delete)
{
	try {
		# --BEHAVIOR-- adminBeforePostDelete
		$core->callBehavior('adminBeforePostDelete',$post_id);
		$core->blog->delPost($post_id);
		http::redirect('posts.php');
	} catch (Exception $e) {
		$core->error->add($e->getMessage());
	}
}

# Create or update post
if (!empty($_POST) && !empty($_POST['save']) && $can_edit_post && !$bad_dt)
{
	# Create category
	if (!empty($_POST['new_cat_title']) && $core->auth->check('categories', $core->blog->id)) {

		$cur_cat = $core->con->openCursor($core->prefix.'category');
		$cur_cat->cat_title = $_POST['new_cat_title'];
		$cur_cat->cat_url = '';

		$parent_cat = !empty($_POST['new_cat_parent']) ? $_POST['new_cat_parent'] : '';

		# --BEHAVIOR-- adminBeforeCategoryCreate
		$core->callBehavior('adminBeforeCategoryCreate', $cur_cat);

		$cat_id = $core->blog->addCategory($cur_cat, (integer) $parent_cat);

		# --BEHAVIOR-- adminAfterCategoryCreate
		$core->callBehavior('adminAfterCategoryCreate', $cur_cat, $cat_id);
	}

	$cur = $core->con->openCursor($core->prefix.'post');

	$cur->post_title = $post_title;
	$cur->cat_id = ($cat_id ? $cat_id : null);
	$cur->post_dt = $post_dt ? date('Y-m-d H:i:00',strtotime($post_dt)) : '';
	$cur->post_format = $post_format;
	$cur->post_meta = serialize(array('editor' => $post_editor));
	$cur->post_password = $post_password;
	$cur->post_lang = $post_lang;
	$cur->post_title = $post_title;
	$cur->post_excerpt = $post_excerpt;
	$cur->post_excerpt_xhtml = $post_excerpt_xhtml;
	$cur->post_content = $post_content;
	$cur->post_content_xhtml = $post_content_xhtml;
	$cur->post_notes = $post_notes;
	$cur->post_status = $post_status;
	$cur->post_selected = (integer) $post_selected;
	$cur->post_open_comment = (integer) $post_open_comment;
	$cur->post_open_tb = (integer) $post_open_tb;

	if (isset($_POST['post_url'])) {
		$cur->post_url = $post_url;
	}

	# Update post
	if ($post_id) {
		try {
            $meta = $core->meta;
            $meta->delPostMeta($post_id,'editor');
            $meta->setPostMeta($post_id,'editor',$post_editor);

			# --BEHAVIOR-- adminBeforePostUpdate
			$core->callBehavior('adminBeforePostUpdate',$cur,$post_id);

			$core->blog->updPost($post_id,$cur);

			# --BEHAVIOR-- adminAfterPostUpdate
			$core->callBehavior('adminAfterPostUpdate',$cur,$post_id);
			dcPage::addSuccessNotice (sprintf(__('The post "%s" has been successfully updated'),html::escapeHTML($cur->post_title)));
<<<<<<< HEAD
			http::redirect('post.php?id='.$post_id);
		} catch (Exception $e) {
=======
			http::redirect($core->adminurl->get(
				'admin.post',
				array('id' => $post_id)
			));
		}
		catch (Exception $e)
		{
>>>>>>> 5fc82822
			$core->error->add($e->getMessage());
		}
	} else {
		$cur->user_id = $core->auth->userID();

		try {
			# --BEHAVIOR-- adminBeforePostCreate
			$core->callBehavior('adminBeforePostCreate',$cur);

			$return_id = $core->blog->addPost($cur);

            $meta = $core->meta;
            $meta->delPostMeta($return_id,'editor');
            $meta->setPostMeta($return_id,'editor',$post_editor);

			# --BEHAVIOR-- adminAfterPostCreate
			$core->callBehavior('adminAfterPostCreate',$cur,$return_id);

			dcPage::addSuccessNotice(__('Entry has been successfully created.'));
<<<<<<< HEAD
			http::redirect('post.php?id='.$return_id);
		} catch (Exception $e) {
=======
			http::redirect($core->adminurl->get(
				'admin.post',
				array('id' => $return_id)
			));
		}
		catch (Exception $e)
		{
>>>>>>> 5fc82822
			$core->error->add($e->getMessage());
		}
	}
}

# Getting categories
$categories_combo = dcAdminCombos::getCategoriesCombo(
	$core->blog->getCategories(array('post_type'=>'post'))
);
/* DISPLAY
-------------------------------------------------------- */
$default_tab = 'edit-entry';
if (!$can_edit_post) {
	$default_tab = '';
}
if (!empty($_GET['co'])) {
	$default_tab = 'comments';
}
elseif (!empty($_GET['tb'])) {
	$default_tab = 'trackbacks';
}

if ($post_id) {
	switch ($post_status) {
		case 1:
			$img_status = sprintf($img_status_pattern,__('Published'),'check-on.png');
			break;
		case 0:
			$img_status = sprintf($img_status_pattern,__('Unpublished'),'check-off.png');
			break;
		case -1:
			$img_status = sprintf($img_status_pattern,__('Scheduled'),'scheduled.png');
			break;
		case -2:
			$img_status = sprintf($img_status_pattern,__('Pending'),'check-wrn.png');
			break;
		default:
			$img_status = '';
	}
	$edit_entry_str = __('&ldquo;%s&rdquo;');
	$page_title_edit = sprintf($edit_entry_str, html::escapeHTML($post_title)).' '.$img_status;
} else {
	$img_status = '';
}

$admin_post_behavior = '';
if (($core->auth->getOption('editor')==$post_editor) 
    && in_array($post_format, $core->getFormaters($core->auth->getOption('editor')))) {
    $admin_post_behavior = $core->callBehavior('adminPostEditor');
}

dcPage::open($page_title.' - '.__('Entries'),
	dcPage::jsDatePicker().
	dcPage::jsModal().
	dcPage::jsMetaEditor().
    $admin_post_behavior.
	dcPage::jsLoad('js/_post.js').
	dcPage::jsConfirmClose('entry-form','comment-form').
	# --BEHAVIOR-- adminPostHeaders
	$core->callBehavior('adminPostHeaders').
	dcPage::jsPageTabs($default_tab).
	$next_headlink."\n".$prev_headlink,
	dcPage::breadcrumb(
		array(
			html::escapeHTML($core->blog->name) => '',
			__('Entries') => 'posts.php',
			($post_id ? $page_title_edit : $page_title) => ''
		))
);

if (!empty($_GET['upd'])) {
	dcPage::success(__('Entry has been successfully updated.'));
}
elseif (!empty($_GET['crea'])) {
	dcPage::success(__('Entry has been successfully created.'));
}
elseif (!empty($_GET['attached'])) {
	dcPage::success(__('File has been successfully attached.'));
}
elseif (!empty($_GET['rmattach'])) {
	dcPage::success(__('Attachment has been successfully removed.'));
}

if (!empty($_GET['creaco'])) {
	dcPage::success(__('Comment has been successfully created.'));
}
if (!empty($_GET['tbsent'])) {
	dcPage::success(__('All pings sent.'));
}

# XHTML conversion
if (!empty($_GET['xconv']))
{
	$post_excerpt = $post_excerpt_xhtml;
	$post_content = $post_content_xhtml;
	$post_format = 'xhtml';

	dcPage::message(__('Don\'t forget to validate your XHTML conversion by saving your post.'));
}

if ($post_id && $post->post_status == 1) {
	echo '<p><a class="onblog_link outgoing" href="'.$post->getURL().'" title="'.$post_title.'">'.__('Go to this entry on the site').' <img src="images/outgoing-blue.png" alt="" /></a></p>';
}
if ($post_id)
{
	echo '<p class="nav_prevnext">';
	if ($prev_link) { echo $prev_link; }
	if ($next_link && $prev_link) { echo ' | '; }
	if ($next_link) { echo $next_link; }

	# --BEHAVIOR-- adminPostNavLinks
	$core->callBehavior('adminPostNavLinks',isset($post) ? $post : null);

	echo '</p>';
}

# Exit if we cannot view page
if (!$can_view_page) {
	dcPage::helpBlock('core_post');
	dcPage::close();
	exit;
}
/* Post form if we can edit post
-------------------------------------------------------- */
if ($can_edit_post) {
	if (count($formaters_combo)>0 && ($core->auth->getOption('editor') && $core->auth->getOption('editor')!='')) {
		// temporay removed until we can switch easily editor
        // $post_format_field = form::combo('post_format',$formaters_combo,"$post_editor:$post_format",'maximal');

        $post_format_field = sprintf('%s (%s)', $post_format, $post_editor);
 		$post_format_field .= form::hidden('post_format',"$post_editor:$post_format");
	} else {
		$post_format_field = sprintf(__('Choose an active editor in %s.'),
		'<a href="preferences.php#user-options">'.__('your preferences').'</a>'
		);
		$post_format_field .= form::hidden('post_format','xhtml');
	}

	$sidebar_items = new ArrayObject(array(
		'status-box' => array(
			'title' => __('Status'),
			'items' => array(
				'post_status' =>
					'<p class="entry-status"><label for="post_status">'.__('Entry status').' '.$img_status.'</label>'.
					form::combo('post_status',$status_combo,$post_status,'maximal','',!$can_publish).
					'</p>',
				'post_dt' =>
					'<p><label for="post_dt">'.__('Publication date and hour').'</label>'.
					form::field('post_dt',16,16,$post_dt,($bad_dt ? 'invalid' : '')).
					'</p>',
				'post_lang' =>
					'<p><label for="post_lang">'.__('Entry language').'</label>'.
					form::combo('post_lang',$lang_combo,$post_lang).
					'</p>',
				'post_format' =>
					'<div>'.
					'<h5 id="label_format"><label for="post_format" class="classic">'.__('Text formatting').'</label></h5>'.
					'<p>'.$post_format_field.'</p>'.
					'<p class="format_control control_no_xhtml">'.
					'<a id="convert-xhtml" class="button'.($post_id && $post_format != 'wiki' ? ' hide' : '').'" href="'.
					$core->adminurl->get('admin.post',array('id'=> $post_id,'xconv'=> '1')).
					'">'.
					__('Convert to XHTML').'</a></p></div>')),
		'metas-box' => array(
			'title' => __('Filing'),
			'items' => array(
				'post_selected' =>
					'<p><label for="post_selected" class="classic">'.
					form::checkbox('post_selected',1,$post_selected).' '.
					__('Selected entry').'</label></p>',
				'cat_id' =>
					'<div>'.
					'<h5 id="label_cat_id">'.__('Category').'</h5>'.
					'<p><label for="cat_id">'.__('Category:').'</label>'.
					form::combo('cat_id',$categories_combo,$cat_id,'maximal').
					'</p>'.
					($core->auth->check('categories', $core->blog->id) ?
						'<div>'.
						'<h5 id="create_cat">'.__('Add a new category').'</h5>'.
						'<p><label for="new_cat_title">'.__('Title:').' '.
						form::field('new_cat_title',30,255,'','maximal').'</label></p>'.
						'<p><label for="new_cat_parent">'.__('Parent:').' '.
						form::combo('new_cat_parent',$categories_combo,'','maximal').
						'</label></p>'.
						'</div>'
					: '').
					'</div>')),
		'options-box' => array(
			'title' => __('Options'),
			'items' => array(
				'post_open_comment_tb' =>
					'<div>'.
					'<h5 id="label_comment_tb">'.__('Comments and trackbacks list').'</h5>'.
					'<p><label for="post_open_comment" class="classic">'.
					form::checkbox('post_open_comment',1,$post_open_comment).' '.
					__('Accept comments').'</label></p>'.
					($core->blog->settings->system->allow_comments ?
						(isContributionAllowed($post_id,strtotime($post_dt),true) ?
							'' :
							'<p class="form-note warn">'.
							__('Warning: Comments are not more accepted for this entry.').'</p>') :
						'<p class="form-note warn">'.
						__('Comments are not accepted on this blog so far.').'</p>').
					'<p><label for="post_open_tb" class="classic">'.
					form::checkbox('post_open_tb',1,$post_open_tb).' '.
					__('Accept trackbacks').'</label></p>'.
					($core->blog->settings->system->allow_trackbacks ?
						(isContributionAllowed($post_id,strtotime($post_dt),false) ?
							'' :
							'<p class="form-note warn">'.
							__('Warning: Trackbacks are not more accepted for this entry.').'</p>') :
						'<p class="form-note warn">'.__('Trackbacks are not accepted on this blog so far.').'</p>').
					'</div>',
				'post_password' =>
					'<p><label for="post_password">'.__('Password').'</label>'.
					form::field('post_password',10,32,html::escapeHTML($post_password),'maximal').
					'</p>',
				'post_url' =>
					'<div class="lockable">'.
					'<p><label for="post_url">'.__('Edit basename').'</label>'.
					form::field('post_url',10,255,html::escapeHTML($post_url),'maximal').
					'</p>'.
					'<p class="form-note warn">'.
					__('Warning: If you set the URL manually, it may conflict with another entry.').
					'</p></div>'
	))));

	$main_items = new ArrayObject(array(
		"post_title" =>
			'<p class="col">'.
			'<label class="required no-margin bold"><abbr title="'.__('Required field').'">*</abbr> '.__('Title:').'</label>'.
			form::field('post_title',20,255,html::escapeHTML($post_title),'maximal').
			'</p>',

		"post_excerpt" =>
			'<p class="area" id="excerpt-area"><label for="post_excerpt" class="bold">'.__('Excerpt:').' <span class="form-note">'.
			__('Introduction to the post.').'</span></label> '.
			form::textarea('post_excerpt',50,5,html::escapeHTML($post_excerpt)).
			'</p>',

		"post_content" =>
			'<p class="area" id="content-area"><label class="required bold" '.
			'for="post_content"><abbr title="'.__('Required field').'">*</abbr> '.__('Content:').'</label> '.
			form::textarea('post_content',50,$core->auth->getOption('edit_size'),html::escapeHTML($post_content)).
			'</p>',

		"post_notes" =>
			'<p class="area" id="notes-area"><label for="post_notes" class="bold">'.__('Personal notes:').' <span class="form-note">'.
			__('Unpublished notes.').'</span></label>'.
			form::textarea('post_notes',50,5,html::escapeHTML($post_notes)).
			'</p>'
		)
	);

	# --BEHAVIOR-- adminPostFormItems
	$core->callBehavior('adminPostFormItems',$main_items,$sidebar_items, isset($post) ? $post : null);

	echo '<div class="multi-part" title="'.($post_id ? __('Edit entry') : __('New entry')).'" id="edit-entry">';
	echo '<form action="'.$core->adminurl->get('admin.post').'" method="post" id="entry-form">';
	echo '<div id="entry-wrapper">';
	echo '<div id="entry-content"><div class="constrained">';

	echo '<h3 class="out-of-screen-if-js">'.__('Edit post').'</h3>';

	foreach ($main_items as $id => $item) {
		echo $item;
	}

	# --BEHAVIOR-- adminPostForm (may be deprecated)
	$core->callBehavior('adminPostForm',isset($post) ? $post : null);

	echo
	'<p class="border-top">'.
	($post_id ? form::hidden('id',$post_id) : '').
	'<input type="submit" value="'.__('Save').' (s)" '.
	'accesskey="s" name="save" /> ';
	if ($post_id) {
		$preview_url =
		$core->blog->url.$core->url->getURLFor('preview',$core->auth->userID().'/'.
		http::browserUID(DC_MASTER_KEY.$core->auth->userID().$core->auth->getInfo('user_pwd')).
		'/'.$post->post_url);
		echo '<a id="post-preview" href="'.$preview_url.'" class="button modal" accesskey="p">'.__('Preview').' (p)'.'</a> ';
	} else {
		echo
		'<a id="post-cancel" href="index.php" class="button" accesskey="c">'.__('Cancel').' (c)</a>';
	}

	echo
	($can_delete ? '<input type="submit" class="delete" value="'.__('Delete').'" name="delete" />' : '').
	$core->formNonce().
	'</p>';

	echo '</div></div>';		// End #entry-content
	echo '</div>';		// End #entry-wrapper

	echo '<div id="entry-sidebar">';

	foreach ($sidebar_items as $id => $c) {
		echo '<div id="'.$id.'" class="sb-box">'.
			'<h4>'.$c['title'].'</h4>';
		foreach ($c['items'] as $e_name=>$e_content) {
			echo $e_content;
		}
		echo '</div>';
	}


	# --BEHAVIOR-- adminPostFormSidebar (may be deprecated)
	$core->callBehavior('adminPostFormSidebar',isset($post) ? $post : null);
	echo '</div>';		// End #entry-sidebar

	echo '</form>';

	# --BEHAVIOR-- adminPostForm
	$core->callBehavior('adminPostAfterForm',isset($post) ? $post : null);

	echo '</div>';
}

if ($post_id)
{
	/* Comments
	-------------------------------------------------------- */

	$params = array('post_id' => $post_id, 'order' => 'comment_dt ASC');

	$comments = $core->blog->getComments(array_merge($params,array('comment_trackback'=>0)));

	echo
	'<div id="comments" class="clear multi-part" title="'.__('Comments').'">';
	$combo_action = $comments_actions_page->getCombo();
	$has_action = !empty($combo_action) && !$comments->isEmpty();
	echo
	'<p class="top-add"><a class="button add" href="#comment-form">'.__('Add a comment').'</a></p>';

	if ($has_action) {
		echo '<form action="'.$core->adminurl->get('admin.post').'" id="form-comments" method="post">';
	}

	echo '<h3>'.__('Comments').'</h3>';
	if (!$comments->isEmpty()) {
		showComments($comments,$has_action);
	} else {
		echo '<p>'.__('No comments').'</p>';
	}

	if ($has_action) {
		echo
		'<div class="two-cols">'.
		'<p class="col checkboxes-helpers"></p>'.

		'<p class="col right"><label for="action" class="classic">'.__('Selected comments action:').'</label> '.
		form::combo('action',$combo_action).
		form::hidden(array('section'),'comments').
		form::hidden(array('id'),$post_id).
		$core->formNonce().
		'<input type="submit" value="'.__('ok').'" /></p>'.
		'</div>'.
		'</form>';
	}
	/* Add a comment
	-------------------------------------------------------- */

	echo
	'<div class="fieldset clear">'.
	'<h3>'.__('Add a comment').'</h3>'.

	'<form action="comment.php" method="post" id="comment-form">'.
	'<div class="constrained">'.
	'<p><label for="comment_author" class="required"><abbr title="'.__('Required field').'">*</abbr> '.__('Name:').'</label>'.
	form::field('comment_author',30,255,html::escapeHTML($core->auth->getInfo('user_cn'))).
	'</p>'.

	'<p><label for="comment_email">'.__('Email:').'</label>'.
	form::field('comment_email',30,255,html::escapeHTML($core->auth->getInfo('user_email'))).
	'</p>'.

	'<p><label for="comment_site">'.__('Web site:').'</label>'.
	form::field('comment_site',30,255,html::escapeHTML($core->auth->getInfo('user_url'))).
	'</p>'.

	'<p class="area"><label for="comment_content" class="required"><abbr title="'.__('Required field').'">*</abbr> '.
	__('Comment:').'</label> '.
	form::textarea('comment_content',50,8,html::escapeHTML('')).
	'</p>'.

	'<p>'.
	form::hidden('post_id',$post_id).
	$core->formNonce().
	'<input type="submit" name="add" value="'.__('Save').'" /></p>'.
	'</div>'. #constrained

	'</form>'.
	'</div>'. #add comment
	'</div>'; #comments
}

if ($post_id && $post_status == 1)
{
	/* Trackbacks
	-------------------------------------------------------- */

	$params = array('post_id' => $post_id, 'order' => 'comment_dt ASC');
	$trackbacks = $core->blog->getComments(array_merge($params, array('comment_trackback' => 1)));

	# Actions combo box
	$combo_action = $comments_actions_page->getCombo();
	$has_action = !empty($combo_action) && !$trackbacks->isEmpty();

	if (!empty($_GET['tb_auto'])) {
		$tb_urls = implode("\n", $TB->discover($post_excerpt_xhtml.' '.$post_content_xhtml));
	}

	# Display tab
	echo
	'<div id="trackbacks" class="clear multi-part" title="'.__('Trackbacks').'">';

	# tracbacks actions
	if ($has_action) {
		echo '<form action="post.php" id="form-trackbacks" method="post">';
	}

	echo '<h3>'.__('Trackbacks received').'</h3>';

	if (!$trackbacks->isEmpty()) {
		showComments($trackbacks, $has_action, true);
	} else {
		echo '<p>'.__('No trackback').'</p>';
	}

	if ($has_action) {
		echo
		'<div class="two-cols">'.
		'<p class="col checkboxes-helpers"></p>'.

		'<p class="col right"><label for="action" class="classic">'.__('Selected trackbacks action:').'</label> '.
		form::combo('action', $combo_action).
		form::hidden('id',$post_id).
		form::hidden(array('section'),'trackbacks').
		$core->formNonce().
		'<input type="submit" value="'.__('ok').'" /></p>'.
		'</div>'.
		'</form>';
	}

	/* Add trackbacks
	-------------------------------------------------------- */
	if ($can_edit_post && $post->post_status) {
		echo
		'<div class="fieldset clear">';

		echo
		'<h3>'.__('Ping blogs').'</h3>'.
		'<form action="post.php?id='.$post_id.'" id="trackback-form" method="post">'.
		'<p><label for="tb_urls" class="area">'.__('URLs to ping:').'</label>'.
		form::textarea('tb_urls', 60, 5, $tb_urls).
		'</p>'.

		'<p><label for="tb_excerpt" class="area">'.__('Excerpt to send:').'</label>'.
		form::textarea('tb_excerpt', 60, 5, $tb_excerpt).'</p>'.

		'<p>'.
		$core->formNonce().
		'<input type="submit" name="ping" value="'.__('Ping blogs').'" />'.
		(empty($_GET['tb_auto']) ?
			'&nbsp;&nbsp;<a class="button" href="'.
			'post.php?id='.$post_id.'&amp;tb_auto=1&amp;tb=1'.
			'">'.__('Auto discover ping URLs').'</a>'
		: '').
		'</p>'.
		'</form>';

		$pings = $TB->getPostPings($post_id);

		if (!$pings->isEmpty())
		{
			echo '<h3>'.__('Previously sent pings').'</h3>';

			echo '<ul class="nice">';
			while ($pings->fetch()) {
				echo
				'<li>'.dt::dt2str(__('%Y-%m-%d %H:%M'), $pings->ping_dt).' - '.
				$pings->ping_url.'</li>';
			}
			echo '</ul>';
		}

		echo '</div>';
	}

	echo '</div>'; #trackbacks
}

# Controls comments or trakbacks capabilities
function isContributionAllowed($id,$dt,$com=true)
{
	global $core;

	if (!$id) {
		return true;
	}
	if ($com) {
		if (($core->blog->settings->system->comments_ttl == 0) ||
			(time() - $core->blog->settings->system->comments_ttl*86400 < $dt)) {
			return true;
		}
	} else {
		if (($core->blog->settings->system->trackbacks_ttl == 0) ||
			(time() - $core->blog->settings->system->trackbacks_ttl*86400 < $dt)) {
			return true;
		}
	}
	return false;
}

# Show comments or trackbacks
function showComments($rs,$has_action,$tb=false)
{
	echo
	'<div class="table-outer">'.
	'<table class="comments-list"><tr>'.
	'<th colspan="2" class="first">'.__('Author').'</th>'.
	'<th>'.__('Date').'</th>'.
	'<th class="nowrap">'.__('IP address').'</th>'.
	'<th>'.__('Status').'</th>'.
	'<th>'.__('Edit').'</th>'.
	'</tr>';
	$comments = array();
	if (isset($_REQUEST['comments'])) {
		foreach ($_REQUEST['comments'] as $v) {
			$comments[(integer)$v]=true;
		}
	}

	while($rs->fetch())
	{
		$comment_url = 'comment.php?id='.$rs->comment_id;

		$img = '<img alt="%1$s" title="%1$s" src="images/%2$s" />';
		switch ($rs->comment_status) {
			case 1:
				$img_status = sprintf($img,__('Published'),'check-on.png');
				break;
			case 0:
				$img_status = sprintf($img,__('Unpublished'),'check-off.png');
				break;
			case -1:
				$img_status = sprintf($img,__('Pending'),'check-wrn.png');
				break;
			case -2:
				$img_status = sprintf($img,__('Junk'),'junk.png');
				break;
		}

		echo
		'<tr class="line'.($rs->comment_status != 1 ? ' offline' : '').'"'.
		' id="c'.$rs->comment_id.'">'.

		'<td class="nowrap">'.
		($has_action ? form::checkbox(array('comments[]'),$rs->comment_id,isset($comments[$rs->comment_id]),'','',0,'title="'.($tb ? __('select this trackback') : __('select this comment')).'"') : '').'</td>'.
		'<td class="maximal">'.html::escapeHTML($rs->comment_author).'</td>'.
		'<td class="nowrap">'.dt::dt2str(__('%Y-%m-%d %H:%M'),$rs->comment_dt).'</td>'.
		'<td class="nowrap"><a href="comments.php?ip='.$rs->comment_ip.'">'.$rs->comment_ip.'</a></td>'.
		'<td class="nowrap status">'.$img_status.'</td>'.
		'<td class="nowrap status"><a href="'.$comment_url.'">'.
		'<img src="images/edit-mini.png" alt="" title="'.__('Edit this comment').'" /> '.__('Edit').'</a></td>'.

		'</tr>';
	}

	echo '</table></div>';
}

dcPage::helpBlock('core_post','core_trackbacks','core_wiki');
dcPage::close();<|MERGE_RESOLUTION|>--- conflicted
+++ resolved
@@ -79,8 +79,8 @@
 $tb_urls = $tb_excerpt = '';
 
 if (count($formaters_combo)==0 || !$core->auth->getOption('editor') || $core->auth->getOption('editor')=='') {
-	dcPage::addNotice("message",
-					  sprintf(__('Choose an active editor in %s.'),
+	dcPage::addNotice("message", 
+					  sprintf(__('Choose an active editor in %s.'), 
 								  '<a href="preferences.php#user-options">'.__('your preferences').'</a>'
 								  )
 					  );
@@ -327,18 +327,11 @@
 			# --BEHAVIOR-- adminAfterPostUpdate
 			$core->callBehavior('adminAfterPostUpdate',$cur,$post_id);
 			dcPage::addSuccessNotice (sprintf(__('The post "%s" has been successfully updated'),html::escapeHTML($cur->post_title)));
-<<<<<<< HEAD
-			http::redirect('post.php?id='.$post_id);
-		} catch (Exception $e) {
-=======
 			http::redirect($core->adminurl->get(
 				'admin.post',
 				array('id' => $post_id)
 			));
-		}
-		catch (Exception $e)
-		{
->>>>>>> 5fc82822
+		} catch (Exception $e) {
 			$core->error->add($e->getMessage());
 		}
 	} else {
@@ -358,18 +351,11 @@
 			$core->callBehavior('adminAfterPostCreate',$cur,$return_id);
 
 			dcPage::addSuccessNotice(__('Entry has been successfully created.'));
-<<<<<<< HEAD
-			http::redirect('post.php?id='.$return_id);
-		} catch (Exception $e) {
-=======
 			http::redirect($core->adminurl->get(
 				'admin.post',
 				array('id' => $return_id)
 			));
-		}
-		catch (Exception $e)
-		{
->>>>>>> 5fc82822
+		} catch (Exception $e) {
 			$core->error->add($e->getMessage());
 		}
 	}
@@ -502,7 +488,7 @@
         $post_format_field = sprintf('%s (%s)', $post_format, $post_editor);
  		$post_format_field .= form::hidden('post_format',"$post_editor:$post_format");
 	} else {
-		$post_format_field = sprintf(__('Choose an active editor in %s.'),
+		$post_format_field = sprintf(__('Choose an active editor in %s.'), 
 		'<a href="preferences.php#user-options">'.__('your preferences').'</a>'
 		);
 		$post_format_field .= form::hidden('post_format','xhtml');
