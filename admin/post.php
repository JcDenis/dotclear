--- conflicted
+++ resolved
@@ -48,6 +48,18 @@
 if (!$can_publish) {
 	$post_status = -2;
 }
+
+# Getting categories
+$categories_combo = array('&nbsp;' => '');
+try {
+	$categories = $core->blog->getCategories(array('post_type'=>'post'));
+	while ($categories->fetch()) {
+		$categories_combo[] = new formSelectOption(
+			str_repeat('&nbsp;&nbsp;',$categories->level-1).($categories->level-1 == 0 ? '' : '&bull; ').html::escapeHTML($categories->cat_title),
+			$categories->cat_id
+		);
+	}
+} catch (Exception $e) { }
 
 # Status combo
 foreach ($core->blog->getAllPostStatus() as $k => $v) {
@@ -442,7 +454,17 @@
 				'cat_id' =>
 					'<p><label for="cat_id" class="ib">'.__('Category').'</label>'.
 					form::combo('cat_id',$categories_combo,$cat_id,'maximal').
-					'</p>')),
+					'</p>'.
+					($core->auth->check('categories', $core->blog->id) ?
+						'<div>'.
+						'<p id="new_cat">'.__('Add a new category').'</p>'.
+						'<p><label for="new_cat_title">'.__('Title:').' '.
+						form::field('new_cat_title',30,255,'','maximal').'</label></p>'.
+						'<p><label for="new_cat_parent">'.__('Parent:').' '.
+						form::combo('new_cat_parent',$categories_combo,'','maximal').
+						'</label></p>'.
+						'</div>'
+					: ''))),
 		'options-box' => array(
 			'title' => __('Options'),
 			'items' => array(
@@ -551,7 +573,6 @@
 
 	echo '<div id="entry-sidebar">';
 	
-<<<<<<< HEAD
 	foreach ($sidebar_items as $id => $c) {
 		echo '<div id="'.$id.'" class="box">'.
 			'<h4>'.$c['title'].'</h4>';
@@ -560,31 +581,6 @@
 		}
 		echo '</div>';
 	}
-=======
-	echo
-	'<p><label for="cat_id">'.__('Category:').
-	form::combo('cat_id',$categories_combo,$cat_id,'maximal').
-	'</label></p>'.
-	
-	($core->auth->check('categories', $core->blog->id) ?
-		'<div>'.
-		'<p id="new_cat">'.__('Add a new category').'</p>'.
-		'<p><label for="new_cat_title">'.__('Title:').' '.
-		form::field('new_cat_title',30,255,'','maximal').'</label></p>'.
-		'<p><label for="new_cat_parent">'.__('Parent:').' '.
-		form::combo('new_cat_parent',$categories_combo,'','maximal').
-		'</label></p>'.
-		'</div>'
-	: '').
-	
-	'<p><label for="post_status">'.__('Entry status:').
-	form::combo('post_status',$status_combo,$post_status,'','',!$can_publish).
-	'</label></p>'.
-	
-	'<p><label for="post_dt">'.__('Published on:').
-	form::field('post_dt',16,16,$post_dt,($bad_dt ? 'invalid' : '')).
-	'</label></p>'.
->>>>>>> 4a80b397
 	
 	
 	# --BEHAVIOR-- adminPostFormSidebar (may be deprecated)
