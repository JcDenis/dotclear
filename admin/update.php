--- conflicted
+++ resolved
@@ -10,336 +10,4 @@
  */
 define('APP_PROCESS', 'Update');
 
-<<<<<<< HEAD
-use Dotclear\Helper\File\Files;
-use Dotclear\Helper\File\Zip\Unzip;
-use Dotclear\Helper\Html\Html;
-use Dotclear\Helper\Network\Http;
-
-require __DIR__ . '/../inc/admin/prepend.php';
-
-class adminUpdate
-{
-    /**
-     * Initializes the page.
-     */
-    public static function init()
-    {
-        dcPage::checkSuper();
-
-        if (!defined('DC_BACKUP_PATH')) {
-            define('DC_BACKUP_PATH', DC_ROOT);
-        } else {
-            // Check backup path existence
-            if (!is_dir(DC_BACKUP_PATH)) {
-                dcPage::open(
-                    __('Dotclear update'),
-                    '',
-                    dcPage::breadcrumb(
-                        [
-                            __('System')          => '',
-                            __('Dotclear update') => '',
-                        ]
-                    )
-                );
-                echo
-                '<h3>' . __('Precheck update error') . '</h3>' .
-                '<p>' . __('Backup directory does not exist') . '</p>';
-                dcPage::close();
-                exit;
-            }
-        }
-
-        if (!is_readable(DC_DIGESTS)) {
-            dcPage::open(
-                __('Dotclear update'),
-                '',
-                dcPage::breadcrumb(
-                    [
-                        __('System')          => '',
-                        __('Dotclear update') => '',
-                    ]
-                )
-            );
-            echo
-            '<h3>' . __('Precheck update error') . '</h3>' .
-            '<p>' . __('Access denied') . '</p>';
-            dcPage::close();
-            exit;
-        }
-
-        dcCore::app()->admin->updater = new dcUpdate(DC_UPDATE_URL, 'dotclear', DC_UPDATE_VERSION, DC_TPL_CACHE . '/versions');
-        dcCore::app()->admin->new_v   = dcCore::app()->admin->updater->check(DC_VERSION, !empty($_GET['nocache']));
-
-        dcCore::app()->admin->zip_file       = '';
-        dcCore::app()->admin->version_info   = '';
-        dcCore::app()->admin->update_warning = false;
-
-        if (dcCore::app()->admin->new_v) {
-            dcCore::app()->admin->zip_file       = DC_BACKUP_PATH . '/' . basename(dcCore::app()->admin->updater->getFileURL());
-            dcCore::app()->admin->version_info   = dcCore::app()->admin->updater->getInfoURL();
-            dcCore::app()->admin->update_warning = dcCore::app()->admin->updater->getWarning();
-        }
-
-        # Hide "update me" message
-        if (!empty($_GET['hide_msg'])) {
-            dcCore::app()->admin->updater->setNotify(false);
-            Http::redirect('index.php');
-        }
-
-        dcCore::app()->admin->setPageURL(dcCore::app()->adminurl->get('admin.update'));
-
-        dcCore::app()->admin->step = $_GET['step'] ?? '';
-        dcCore::app()->admin->step = in_array(dcCore::app()->admin->step, ['check', 'download', 'backup', 'unzip']) ? dcCore::app()->admin->step : '';
-
-        dcCore::app()->admin->default_tab = !empty($_GET['tab']) ? Html::escapeHTML($_GET['tab']) : 'update';
-        if (!empty($_POST['backup_file'])) {
-            dcCore::app()->admin->default_tab = 'files';
-        }
-
-        $archives = [];
-        foreach (Files::scanDir(DC_BACKUP_PATH) as $v) {
-            if (preg_match('/backup-([0-9A-Za-z\.-]+).zip/', $v)) {
-                $archives[] = $v;
-            }
-        }
-        if (!empty($archives)) {
-            usort($archives, fn ($a, $b) => $a <=> $b);
-        } else {
-            dcCore::app()->admin->default_tab = 'update';
-        }
-        dcCore::app()->admin->archives = $archives;
-    }
-
-    /**
-     * Processes the request(s).
-     */
-    public static function process()
-    {
-        # Revert or delete backup file
-        if (!empty($_POST['backup_file']) && in_array($_POST['backup_file'], dcCore::app()->admin->archives)) {
-            $b_file = $_POST['backup_file'];
-
-            try {
-                if (!empty($_POST['b_del'])) {
-                    if (!@unlink(DC_BACKUP_PATH . '/' . $b_file)) {
-                        throw new Exception(sprintf(__('Unable to delete file %s'), Html::escapeHTML($b_file)));
-                    }
-                    Http::redirect(dcCore::app()->admin->getPageURL() . '?tab=files');
-                }
-
-                if (!empty($_POST['b_revert'])) {
-                    $zip = new Unzip(DC_BACKUP_PATH . '/' . $b_file);
-                    $zip->unzipAll(DC_BACKUP_PATH . '/');
-                    @unlink(DC_BACKUP_PATH . '/' . $b_file);
-                    Http::redirect(dcCore::app()->admin->getPageURL() . '?tab=files');
-                }
-            } catch (Exception $e) {
-                dcCore::app()->error->add($e->getMessage());
-            }
-        }
-
-        # Upgrade process
-        if (dcCore::app()->admin->new_v && dcCore::app()->admin->step) {
-            try {
-                dcCore::app()->admin->updater->setForcedFiles('inc/digests');
-
-                switch (dcCore::app()->admin->step) {
-                    case 'check':
-                        dcCore::app()->admin->updater->checkIntegrity(DC_ROOT . '/inc/digests', DC_ROOT);
-                        Http::redirect(dcCore::app()->admin->getPageURL() . '?step=download');
-
-                        break;
-                    case 'download':
-                        dcCore::app()->admin->updater->download(dcCore::app()->admin->zip_file);
-                        if (!dcCore::app()->admin->updater->checkDownload(dcCore::app()->admin->zip_file)) {
-                            throw new Exception(
-                                sprintf(__('Downloaded Dotclear archive seems to be corrupted. ' .
-                                    'Try <a %s>download it</a> again.'), 'href="' . dcCore::app()->admin->getPageURL() . '?step=download"') .
-                                ' ' .
-                                __('If this problem persists try to ' .
-                                    '<a href="https://dotclear.org/download">update manually</a>.')
-                            );
-                        }
-                        Http::redirect(dcCore::app()->admin->getPageURL() . '?step=backup');
-
-                        break;
-                    case 'backup':
-                        dcCore::app()->admin->updater->backup(
-                            dcCore::app()->admin->zip_file,
-                            'dotclear/inc/digests',
-                            DC_ROOT,
-                            DC_ROOT . '/inc/digests',
-                            DC_BACKUP_PATH . '/backup-' . DC_VERSION . '.zip'
-                        );
-                        Http::redirect(dcCore::app()->admin->getPageURL() . '?step=unzip');
-
-                        break;
-                    case 'unzip':
-                        dcCore::app()->admin->updater->performUpgrade(
-                            dcCore::app()->admin->zip_file,
-                            'dotclear/inc/digests',
-                            'dotclear',
-                            DC_ROOT,
-                            DC_ROOT . '/inc/digests'
-                        );
-
-                        // Disable REST service until next authentication
-                        dcCore::app()->enableRestServer(false);
-
-                        break;
-                }
-            } catch (Exception $e) {
-                $msg = $e->getMessage();
-
-                if ($e->getCode() == dcUpdate::ERR_FILES_CHANGED) {
-                    $msg = __('The following files of your Dotclear installation have been modified so we won\'t try to update your installation. Please try to <a href="https://dotclear.org/download">update manually</a>.');
-                } elseif ($e->getCode() == dcUpdate::ERR_FILES_UNREADABLE) {
-                    $msg = sprintf(
-                        __('The following files of your Dotclear installation are not readable. Please fix this or try to make a backup file named %s manually.'),
-                        '<strong>backup-' . DC_VERSION . '.zip</strong>'
-                    );
-                } elseif ($e->getCode() == dcUpdate::ERR_FILES_UNWRITALBE) {
-                    $msg = __('The following files of your Dotclear installation cannot be written. Please fix this or try to <a href="https://dotclear.org/download">update manually</a>.');
-                }
-
-                if (count($bad_files = dcCore::app()->admin->updater->getBadFiles())) {
-                    $msg .= '<ul><li><strong>' . implode('</strong></li><li><strong>', $bad_files) . '</strong></li></ul>';
-                }
-
-                dcCore::app()->error->add($msg);
-
-                # --BEHAVIOR-- adminDCUpdateException -- Exception
-                dcCore::app()->callBehavior('adminDCUpdateException', $e);
-            }
-        }
-    }
-
-    /**
-     * Renders the page.
-     */
-    public static function render()
-    {
-        $safe_mode = false;
-
-        if (dcCore::app()->admin->step == 'unzip' && !dcCore::app()->error->flag()) {
-            // Check if safe_mode is ON, will be use below
-            $safe_mode = isset($_SESSION['sess_safe_mode']) && $_SESSION['sess_safe_mode'];
-
-            // Update done, need to go back to authentication (see below), but we need
-            // to kill the admin session before sending any header
-            dcCore::app()->killAdminSession();
-        }
-
-        dcPage::open(
-            __('Dotclear update'),
-            (!dcCore::app()->admin->step ?
-                dcPage::jsPageTabs(dcCore::app()->admin->default_tab) .
-                dcPage::jsLoad('js/_update.js')
-                : ''),
-            dcPage::breadcrumb(
-                [
-                    __('System')          => '',
-                    __('Dotclear update') => '',
-                ]
-            )
-        );
-
-        if (!dcCore::app()->error->flag() && !empty($_GET['nocache'])) {
-            dcPage::success(__('Manual checking of update done successfully.'));
-        }
-
-        if (!dcCore::app()->admin->step) {
-            echo
-            '<div class="multi-part" id="update" title="' . __('Dotclear update') . '">';
-
-            // Warning about PHP version if necessary
-            if (version_compare(phpversion(), DC_NEXT_REQUIRED_PHP, '<')) {
-                echo
-                '<p class="info more-info">' .
-                sprintf(
-                    __('The next versions of Dotclear will not support PHP version < %s, your\'s is currently %s'),
-                    DC_NEXT_REQUIRED_PHP,
-                    phpversion()
-                ) .
-                '</p>';
-            }
-            if (empty(dcCore::app()->admin->new_v)) {
-                echo
-                '<p><strong>' . __('No newer Dotclear version available.') . '</strong></p>' .
-                '<form action="' . dcCore::app()->admin->getPageURL() . '" method="get">' .
-                '<p><input type="hidden" name="nocache" value="1" />' .
-                '<input type="submit" value="' . __('Force checking update Dotclear') . '" /></p>' .
-                '</form>';
-            } else {
-                echo
-                '<p class="static-msg dc-update updt-info">' . sprintf(__('Dotclear %s is available.'), dcCore::app()->admin->new_v) .
-                (dcCore::app()->admin->version_info ? ' <a href="' . dcCore::app()->admin->version_info . '" title="' . __('Information about this version') . '">(' .
-                __('Information about this version') . ')</a>' : '') .
-                '</p>';
-                if (version_compare(phpversion(), dcCore::app()->admin->updater->getPHPVersion()) < 0) {
-                    echo
-                    '<p class="warning-msg">' . sprintf(__('PHP version is %s (%s or earlier needed).'), phpversion(), dcCore::app()->admin->updater->getPHPVersion()) . '</p>';
-                } else {
-                    if (dcCore::app()->admin->update_warning) {
-                        echo
-                        '<p class="warning-msg">' . __('This update may potentially require some precautions, you should carefully read the information post associated with this release (see above).') . '</p>';
-                    }
-                    echo
-                    '<p>' . __('To upgrade your Dotclear installation simply click on the following button. A backup file of your current installation will be created in your root directory.') . '</p>' .
-                    '<form action="' . dcCore::app()->admin->getPageURL() . '" method="get">' .
-                    '<p><input type="hidden" name="step" value="check" />' .
-                    '<input type="submit" value="' . __('Update Dotclear') . '" /></p>' .
-                    '</form>';
-                }
-            }
-            echo
-            '</div>';
-
-            if (!empty(dcCore::app()->admin->archives)) {
-                $archives = dcCore::app()->admin->archives;
-                echo
-                '<div class="multi-part" id="files" title="' . __('Manage backup files') . '">';
-
-                echo
-                '<h3>' . __('Update backup files') . '</h3>' .
-                '<p>' . __('The following files are backups of previously updates. You can revert your previous installation or delete theses files.') . '</p>';
-
-                echo
-                '<form action="' . dcCore::app()->admin->getPageURL() . '" method="post">';
-                foreach ($archives as $archive) {
-                    echo
-                    '<p><label class="classic">' . form::radio(['backup_file'], Html::escapeHTML($archive)) . ' ' .
-                    Html::escapeHTML($archive) . '</label></p>';
-                }
-
-                echo
-                '<p><strong>' . __('Please note that reverting your Dotclear version may have some unwanted side-effects. Consider reverting only if you experience strong issues with this new version.') . '</strong> ' .
-                sprintf(__('You should not revert to version prior to last one (%s).'), end($archives)) . '</p>' .
-                '<p><input type="submit" class="delete" name="b_del" value="' . __('Delete selected file') . '" /> ' .
-                '<input type="submit" name="b_revert" value="' . __('Revert to selected file') . '" />' .
-                dcCore::app()->formNonce() . '</p>' .
-                '</form></div>';
-            }
-        } elseif (dcCore::app()->admin->step == 'unzip' && !dcCore::app()->error->flag()) {
-            // Keep safe-mode for next authentication
-            $params = $safe_mode ? ['safe_mode' => 1] : []; // @phpstan-ignore-line
-
-            echo
-            '<p class="message">' .
-            __("Congratulations, you're one click away from the end of the update.") .
-            ' <strong><a href="' . dcCore::app()->adminurl->get('admin.auth', $params) . '" class="button submit">' . __('Finish the update.') . '</a></strong>' .
-            '</p>';
-        }
-
-        dcPage::helpBlock('core_update');
-        dcPage::close();
-    }
-}
-
-adminUpdate::init();
-adminUpdate::process();
-adminUpdate::render();
-=======
-require_once implode(DIRECTORY_SEPARATOR, [__DIR__, '..', 'inc', 'admin', 'prepend.php']);
->>>>>>> 4104f025
+require_once implode(DIRECTORY_SEPARATOR, [__DIR__, '..', 'inc', 'admin', 'prepend.php']);