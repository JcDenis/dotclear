<?php
# -- BEGIN LICENSE BLOCK ---------------------------------------
#
# This file is part of Dotclear 2.
#
# Copyright (c) 2003-2013 Olivier Meunier & Association Dotclear
# Licensed under the GPL version 2.0 license.
# See LICENSE file or
# http://www.gnu.org/licenses/old-licenses/gpl-2.0.html
#
# -- END LICENSE BLOCK -----------------------------------------

require dirname(__FILE__).'/../inc/admin/prepend.php';

if (!defined('DC_BACKUP_PATH')) {
	define('DC_BACKUP_PATH',DC_ROOT);
}

dcPage::checkSuper();

if (!is_readable(DC_DIGESTS)) {
	dcPage::open(__('Dotclear update'));
	echo '<h2>Access denied</h2>';
	dcPage::close();
	exit;
}

$updater = new dcUpdate(DC_UPDATE_URL,'dotclear',DC_UPDATE_VERSION,DC_TPL_CACHE.'/versions');
$new_v = $updater->check(DC_VERSION);
$zip_file = $new_v ? DC_BACKUP_PATH.'/'.basename($updater->getFileURL()) : '';
$version_info = $new_v ? $updater->getInfoURL() : '';

# Hide "update me" message
if (!empty($_GET['hide_msg'])) {
	$updater->setNotify(false);
	http::redirect('index.php');
}

$p_url = 'update.php';

$step = isset($_GET['step']) ? $_GET['step'] : '';
$step = in_array($step,array('check','download','backup','unzip')) ? $step : '';

$default_tab = !empty($_GET['tab']) ? html::escapeHTML($_GET['tab']) : 'update';
if (!empty($_POST['backup_file'])) {
	$default_tab = 'files';
}

$archives = array();
foreach (files::scanDir(DC_BACKUP_PATH) as $v) {
	if (preg_match('/backup-([0-9A-Za-z\.-]+).zip/',$v)) {
		$archives[] = $v;
	}
}
if (!empty($archives)) {
	usort($archives,"version_compare");
} else {
	$default_tab = 'update';
}

# Revert or delete backup file
if (!empty($_POST['backup_file']) && in_array($_POST['backup_file'],$archives))
{
	$b_file = $_POST['backup_file'];
	
	try
	{
		if (!empty($_POST['b_del']))
		{
			if (!@unlink(DC_BACKUP_PATH.'/'.$b_file)) {
				throw new Exception(sprintf(__('Unable to delete file %s'),html::escapeHTML($b_file)));
			}
			http::redirect($p_url.'?tab=files');
		}
		
		if (!empty($_POST['b_revert']))
		{
			$zip = new fileUnzip(DC_BACKUP_PATH.'/'.$b_file);
			$zip->unzipAll(DC_BACKUP_PATH.'/');
			@unlink(DC_BACKUP_PATH.'/'.$b_file);
			http::redirect($p_url.'?tab=files');
		}
	}
	catch (Exception $e)
	{
		$core->error->add($e->getMessage());
	}
}

# Upgrade process
if ($new_v && $step)
{
	try
	{
		$updater->setForcedFiles('inc/digests');
		
		switch ($step)
		{
			case 'check':
				$updater->checkIntegrity(DC_ROOT.'/inc/digests',DC_ROOT);
				http::redirect($p_url.'?step=download');
				break;
			case 'download':
				$updater->download($zip_file);
				if (!$updater->checkDownload($zip_file)) {
					throw new Exception(
						sprintf(__('Downloaded Dotclear archive seems to be corrupted. '.
						'Try <a %s>download it</a> again.'),'href="'.$p_url.'?step=download"')
					);
				}
				http::redirect($p_url.'?step=backup');
				break;
			case 'backup':
				$updater->backup(
					$zip_file, 'dotclear/inc/digests',
					DC_ROOT, DC_ROOT.'/inc/digests',
					DC_BACKUP_PATH.'/backup-'.DC_VERSION.'.zip'
				);
				http::redirect($p_url.'?step=unzip');
				break;
			case 'unzip':
				$updater->performUpgrade(
					$zip_file, 'dotclear/inc/digests', 'dotclear',
					DC_ROOT, DC_ROOT.'/inc/digests'
				);
				break;
		}
	}
	catch (Exception $e)
	{
		$msg = $e->getMessage();
		
		if ($e->getCode() == dcUpdate::ERR_FILES_CHANGED)
		{
			$msg =
			__('The following files of your Dotclear installation '.
			'have been modified so we won\'t try to update your installation. '.
			'Please try to <a href="http://dotclear.org/download">update manually</a>.');
		}
		elseif ($e->getCode() == dcUpdate::ERR_FILES_UNREADABLE)
		{
			$msg =
			sprintf(__('The following files of your Dotclear installation are not readable. '.
			'Please fix this or try to make a backup file named %s manually.'),
			'<strong>backup-'.DC_VERSION.'.zip</strong>');
		}
		elseif ($e->getCode() == dcUpdate::ERR_FILES_UNWRITALBE)
		{
			$msg =
			__('The following files of your Dotclear installation cannot be written. '.
			'Please fix this or try to <a href="http://dotclear.org/download">update manually</a>.');
		}
		
		if (isset($e->bad_files)) {
			$msg .=
			'<ul><li><strong>'.
			implode('</strong></li><li><strong>',$e->bad_files).
			'</strong></li></ul>';
		}
		
		$core->error->add($msg);
		
		$core->callBehavior('adminDCUpdateException',$e);
	}
}

/* DISPLAY Main page
-------------------------------------------------------- */
dcPage::open(__('Dotclear update'),
<<<<<<< HEAD
	(!$step ? dcPage::jsPageTabs($default_tab) : ''),
	dcPage::breadcrumb(
		array(
			__('System') => '',
			'<span class="page-title">'.__('Dotclear update').'</span>' => ''
		))
=======
	(!$step ? 
		dcPage::jsPageTabs($default_tab).
		dcPage::jsLoad('js/_update.js')
	: '')
>>>>>>> 4a80b397
);

if (!$step)
{
	echo '<div class="multi-part" id="update" title="'.__('Dotclear update').'">';
	if (empty($new_v))
	{
		echo '<p><strong>'.__('No newer Dotclear version available.').'</strong></p>';
	}
	else
	{
		echo
			'<p class="static-msg">'.sprintf(__('Dotclear %s is available.'),$new_v).
				($version_info ? ' <a href="'.$version_info.'">('.__('information about this version').')</a>' : '').
				'</p>'.
		
		'<p>'.__('To upgrade your Dotclear installation simply click on the following button. '.
			'A backup file of your current installation will be created in your root directory.').'</p>'.
		'<form action="'.$p_url.'" method="get">'.
		'<p><input type="hidden" name="step" value="check" />'.
		'<input type="submit" value="'.__('Update Dotclear').'" /></p>'.
		'</form>';
	}
	echo '</div>';
	
	if (!empty($archives))
	{
		echo '<div class="multi-part" id="files" title="'.__('Manage backup files').'">';

		echo
		'<h3>'.__('Update backup files').'</h3>'.
		'<p>'.__('The following files are backups of previously updates. '.
		'You can revert your previous installation or delete theses files.').'</p>';
		
		echo	'<form action="'.$p_url.'" method="post">';
		foreach ($archives as $v) {
			echo
			'<p><label class="classic">'.form::radio(array('backup_file'),html::escapeHTML($v)).' '.
			html::escapeHTML($v).'</label></p>';
		}
		
		echo
		'<p><strong>'.__('Please note that reverting your Dotclear version may have some '.
		'unwanted side-effects. Consider reverting only if you experience strong issues with this new version.').'</strong> '.
		sprintf(__('You should not revert to version prior to last one (%s).'),end($archives)).
		'</p>'.
		'<p><input type="submit" class="delete" name="b_del" value="'.__('Delete selected file').'" /> '.
		'<input type="submit" name="b_revert" value="'.__('Revert to selected file').'" />'.
		$core->formNonce().'</p>'.
		'</form>';

		echo '</div>';
	}
}
elseif ($step == 'unzip' && !$core->error->flag())
{
	echo
	'<p class="message">'.
	__("Congratulations, you're one click away from the end of the update.").
	' <strong><a href="index.php?logout=1">'.__('Finish the update.').'</a></strong>'.
	'</p>';
}

dcPage::close();
?><|MERGE_RESOLUTION|>--- conflicted
+++ resolved
@@ -26,7 +26,7 @@
 }
 
 $updater = new dcUpdate(DC_UPDATE_URL,'dotclear',DC_UPDATE_VERSION,DC_TPL_CACHE.'/versions');
-$new_v = $updater->check(DC_VERSION);
+$new_v = $updater->check(DC_VERSION, !empty($_GET['nocache']));
 $zip_file = $new_v ? DC_BACKUP_PATH.'/'.basename($updater->getFileURL()) : '';
 $version_info = $new_v ? $updater->getInfoURL() : '';
 
@@ -167,27 +167,35 @@
 /* DISPLAY Main page
 -------------------------------------------------------- */
 dcPage::open(__('Dotclear update'),
-<<<<<<< HEAD
-	(!$step ? dcPage::jsPageTabs($default_tab) : ''),
+	(!$step ? 
+		dcPage::jsPageTabs($default_tab).
+		dcPage::jsLoad('js/_update.js')
+		: ''),
 	dcPage::breadcrumb(
 		array(
 			__('System') => '',
 			'<span class="page-title">'.__('Dotclear update').'</span>' => ''
 		))
-=======
-	(!$step ? 
-		dcPage::jsPageTabs($default_tab).
-		dcPage::jsLoad('js/_update.js')
-	: '')
->>>>>>> 4a80b397
 );
+
+if (!$core->error->flag()) {
+	echo '<h2>'.__('Dotclear update').'</h2>';
+	
+	if (!empty($_GET['nocache'])) {
+		dcPage::message(__('Manual checking of update done successfully.'));
+	}
+}
 
 if (!$step)
 {
 	echo '<div class="multi-part" id="update" title="'.__('Dotclear update').'">';
 	if (empty($new_v))
 	{
-		echo '<p><strong>'.__('No newer Dotclear version available.').'</strong></p>';
+		echo '<p><strong>'.__('No newer Dotclear version available.').'</strong></p>'.
+		'<form action="'.$p_url.'" method="get">'.
+		'<p><input type="hidden" name="nocache" value="1" />'.
+		'<input type="submit" value="'.__('Force checking update Dotclear').'" /></p>'.
+		'</form>';
 	}
 	else
 	{
