--- conflicted
+++ resolved
@@ -17,477 +17,7 @@
 
 dcPage::check('usage,contentadmin');
 
-<<<<<<< HEAD
-$params = array();
-
-/**
-* FieldsList - Compatibility class for hidden fields & entries[] fields
-*
-*/
-class FieldsList {
-	/** @var array list of hidden fields */
-	protected $hidden;
-	/** @var array list of selected entries */
-	protected $entries;
-
-
-   /**
-     * Class constructor
-	*/
-	public function __construct() {
-		$this->hidden=array();
-		$this->entries =array();
-	}
-
-    /**
-     * addHidden - adds a hidden field
-     * 
-     * @param string $name the field name.
-     * @param mixed $value the field value.
-     *
-     * @access public
-	 * @return the FieldsList instance, enabling to chain requests
-     */	
-	 public function addHidden($name,$value) {
-		$this->hidden[] = form::hidden($name,$value);
-		return $this;
-	}
-
-    /**
-     * addEntry - adds a antry field
-     * 
-     * @param string $id the entry id.
-     * @param mixed $title the entry title.
-     *
-     * @access public
-	 * @return the FieldsList instance, enabling to chain requests
-     */	
-	 public function addEntry($id,$title) {
-		$this->entries[$id]=$title;
-		return $this;
-	}
-
-    /**
-     * getHidden - returns the list of hidden fields, html encoded
-     *
-     * @access public
-	 * @return the list of hidden fields, html encoded
-     */
-	 public function getHidden() {
-		return join('',$this->hidden);
-	}
-	
-    /**
-     * getEntries - returns the list of entry fields, html encoded
-     *
-	 * @param boolean $hidden if set to true, returns entries as a list of hidden field
-	 *                if set to false, returns html code displaying the list of entries
-	 *                with a list of checkboxes to enable to select/deselect entries
-     * @access public
-	 * @return the list of entry fields, html encoded
-     */
-	public function getEntries ($hidden=false) {
-		$ret = '';
-		if ($hidden) {
-			foreach ($this->entries as $id=> $e) {
-				$ret .= form::hidden('entries[]',$id);
-			}
-		} else {
-			$ret = 
-				'<table class="posts-list"><tr>'.
-				'<th colspan="2">'.__('Title').'</th>'.
-				'</tr>';
-			foreach ($this->entries as $id=>$title) {
-				$ret .= 
-					'<tr><td>'.
-					form::checkbox(array('entries[]'),$id,true,'','').'</td>'.
-					'<td>'.	$title.'</td></tr>';
-			}
-			$ret .= '</table>';
-		}
-		return $ret;
-	}
-	
-    /**
-     * getEntriesQS - returns the list of entry fields as query string
-     *
-     * @access public
-	 * @return the list of entry fields, html encoded
-     */
-	public function getEntriesQS() {
-		$ret=array();
-		foreach ($this->entries as $id=>$title) {
-			$ret[] = 'entries[]='.$id;
-		}
-		return join('&',$ret);
-	}
-	
-    /**
-     * __toString - magic method. -- DEPRECATED here
-	 *              This method is only used to preserve compatibility with plugins 
-	 *				relying on previous versions of adminPostsActionsContent behavior, 
-	 *
-     * @access public
-	 * @return the list of hidden fields and entries (as hidden fields too), html encoded
-     */
-	public function __toString() {
-		return join('',$this->hidden).$this->getEntries(true);
-	}
-}
-
-$fields = new FieldsList();
-$posts_ids = array();
-
-if (isset($_POST['redir']) && strpos($_POST['redir'],'://') === false)
-{
-	$redir = $_POST['redir'];
-}
-else
-{
-	$redir =
-	'posts.php?user_id='.$_POST['user_id'].
-	'&cat_id='.$_POST['cat_id'].
-	'&status='.$_POST['status'].
-	'&selected='.$_POST['selected'].
-	'&month='.$_POST['month'].
-	'&lang='.$_POST['lang'].
-	'&sortby='.$_POST['sortby'].
-	'&order='.$_POST['order'].
-	'&page='.$_POST['page'].
-	'&nb='.$_POST['nb'];
-}
-$redir_sel = $redir;
-
-if (!empty($_POST['entries']))
-{
-	$entries = $_POST['entries'];
-	
-	foreach ($entries as $k => $v) {
-		$entries[$k] = (integer) $v;
-	}
-	
-	$params['sql'] = 'AND P.post_id IN('.implode(',',$entries).') ';
-	
-	if (!isset($_POST['full_content']) || empty($_POST['full_content'])) {
-		$params['no_content'] = true;
-	}
-	
-	if (isset($_POST['post_type'])) {
-		$params['post_type'] = $_POST['post_type'];
-	}
-	
-	$posts = $core->blog->getPosts($params);
-	while ($posts->fetch())	{
-		$posts_ids[] = $posts->post_id;
-		$fields->addEntry($posts->post_id,$posts->post_title);
-	}
-	// Redirection including selected entries
-	$redir_sel = $redir.'&'.$fields->getEntriesQS();
-
-} else {
-	$posts = $core->con->select("SELECT blog_id FROM ".$core->prefix."blog WHERE false");;
-}
-
-/* Actions
--------------------------------------------------------- */
-if (!empty($_POST['action']))
-{
-	$action = $_POST['action'];
-} 
-else
-{
-	$core->error->add(__('No action specified.'));
-	dcPage::open(
-		__('Entries'),'',dcPage::breadcrumb(
-		array(
-			html::escapeHTML($core->blog->name) => '',
-			__('Entries') => 'posts.php',
-			'<span class="page-title">'.__('Entries actions').'</span>' => ''
-		))
-	);
-	
-	echo '<p><a class="back" href="'.html::escapeURL($redir_sel).'">'.__('Back to entries list').'</a></p>';
-
-	dcPage::close();
-	exit;
-}
-
-# --BEHAVIOR-- adminPostsActions
-$core->callBehavior('adminPostsActions',$core,$posts,$action,$redir);
-
-if (preg_match('/^(publish|unpublish|schedule|pending)$/',$action))
-{
-	switch ($action) {
-		case 'unpublish' : $status = 0; break;
-		case 'schedule' : $status = -1; break;
-		case 'pending' : $status = -2; break;
-		default : $status = 1; break;
-	}
-	
-	try
-	{
-		$core->blog->updPostsStatus($posts_ids,$status);
-		
-		http::redirect($redir_sel.'&upd=1');
-	}
-	catch (Exception $e)
-	{
-		$core->error->add($e->getMessage());
-	}
-}
-elseif ($action == 'selected' || $action == 'unselected')
-{
-	try
-	{
-		$core->blog->updPostsSelected($posts_ids,$action == 'selected');
-		
-		http::redirect($redir_sel."&upd=1");
-	}
-	catch (Exception $e)
-	{
-		$core->error->add($e->getMessage());
-	}
-}
-elseif ($action == 'delete')
-{
-	try
-	{
-		// Backward compatibility
-		foreach($posts_ids as $post_id)
-		{
-			# --BEHAVIOR-- adminBeforePostDelete
-			$core->callBehavior('adminBeforePostDelete',(integer) $post_id);
-		}
-		
-		# --BEHAVIOR-- adminBeforePostsDelete
-		$core->callBehavior('adminBeforePostsDelete',$posts_ids);
-		
-		$core->blog->delPosts($posts_ids);
-		
-		http::redirect($redir."&del=1");
-	}
-	catch (Exception $e)
-	{
-		$core->error->add($e->getMessage());
-	}
-	
-}
-elseif ($action == 'category' && isset($_POST['new_cat_id']))
-{
-	$new_cat_id = $_POST['new_cat_id'];
-	
-	try
-	{
-		if (!empty($_POST['new_cat_title']) && $core->auth->check('categories', $core->blog->id))
-		{
-			$cur_cat = $core->con->openCursor($core->prefix.'category');
-			$cur_cat->cat_title = $_POST['new_cat_title'];
-			$cur_cat->cat_url = '';
-			
-			$parent_cat = !empty($_POST['new_cat_parent']) ? $_POST['new_cat_parent'] : '';
-			
-			# --BEHAVIOR-- adminBeforeCategoryCreate
-			$core->callBehavior('adminBeforeCategoryCreate', $cur_cat);
-			
-			$new_cat_id = $core->blog->addCategory($cur_cat, (integer) $parent_cat);
-			
-			# --BEHAVIOR-- adminAfterCategoryCreate
-			$core->callBehavior('adminAfterCategoryCreate', $cur_cat, $new_cat_id);
-		}
-		
-		$core->blog->updPostsCategory($posts_ids, $new_cat_id);
-		
-		http::redirect($redir_sel."&upd=1");
-	}
-	catch (Exception $e)
-	{
-		$core->error->add($e->getMessage());
-	}
-}
-elseif ($action == 'author' && isset($_POST['new_auth_id'])
-&& $core->auth->check('admin',$core->blog->id))
-{
-	$new_user_id = $_POST['new_auth_id'];
-	
-	try
-	{
-		if ($core->getUser($new_user_id)->isEmpty()) {
-			throw new Exception(__('This user does not exist'));
-		}
-		
-		$cur = $core->con->openCursor($core->prefix.'post');
-		$cur->user_id = $new_user_id;
-		$cur->update('WHERE post_id '.$core->con->in($posts_ids));
-		
-		http::redirect($redir_sel."&upd=1");
-	}
-	catch (Exception $e)
-	{
-		$core->error->add($e->getMessage());
-	}
-}
-elseif ($action == 'lang' && isset($_POST['new_lang']))
-{
-	$new_lang = $_POST['new_lang'];
-	try
-	{
-		$cur = $core->con->openCursor($core->prefix.'post');
-		$cur->post_lang = $new_lang;
-		$cur->update('WHERE post_id '.$core->con->in($posts_ids));
-		
-		http::redirect($redir_sel."&upd=1");
-	}
-	catch (Exception $e)
-	{
-		$core->error->add($e->getMessages());
-	}
-}
-
-/* DISPLAY
--------------------------------------------------------- */
-// Get current users list
-$usersList = '';
-if ($action == 'author' && $core->auth->check('admin',$core->blog->id)) {
-	$params = array(
-		'limit' => 100,
-		'order' => 'nb_post DESC'
-		);
-	$rs = $core->getUsers($params);
-	while ($rs->fetch())
-	{
-		$usersList .= ($usersList != '' ? ',' : '').'"'.$rs->user_id.'"';
-	}
-}
-dcPage::open(
-	__('Entries'),
-	'<script type="text/javascript">'."\n".
-	"//<![CDATA[\n".
-	'usersList = ['.$usersList.']'."\n".
-	"\n//]]>\n".
-	"</script>\n".
-	dcPage::jsLoad('js/jquery/jquery.autocomplete.js').
-	dcPage::jsLoad('js/_posts_actions.js').
-	dcPage::jsMetaEditor().
-	# --BEHAVIOR-- adminBeforePostDelete
-	$core->callBehavior('adminPostsActionsHeaders')
-);
-
-if (!isset($action)) {
-	dcPage::close();
-	exit;
-}
-
-if (isset($_POST['redir']) && strpos($_POST['redir'],'://') === false)
-{
-	$fields->addHidden(array('redir'),html::escapeURL($_POST['redir']));
-}
-else
-{
-	$fields
-		->addHidden(array('user_id'),$_POST['user_id'])
-		->addHidden(array('cat_id'),$_POST['cat_id'])
-		->addHidden(array('status'),$_POST['status'])
-		->addHidden(array('selected'),$_POST['selected'])
-		->addHidden(array('month'),$_POST['month'])
-		->addHidden(array('lang'),$_POST['lang'])
-		->addHidden(array('sortby'),$_POST['sortby'])
-		->addHidden(array('order'),$_POST['order'])
-		->addHidden(array('page'),$_POST['page'])
-		->addHidden(array('nb'),$_POST['nb'])
-	;
-}
-
-if (isset($_POST['post_type'])) {
-	$fields->addHidden(array('post_type'),$_POST['post_type']);
-}
-
-# --BEHAVIOR-- adminPostsActionsContent
-$core->callBehavior('adminPostsActionsContent',$core,$action,$fields);
-
-if ($action == 'category')
-{
-	echo dcPage::breadcrumb(
-		array(
-			html::escapeHTML($core->blog->name) => '',
-			__('Entries') => 'posts.php',
-			'<span class="page-title">'.__('Change category for this selection').'</span>' => ''
-	));
-	
-	echo '<p><a class="back" href="'.html::escapeURL($redir_sel).'">'.__('Back to entries list').'</a></p>';
-
-	# categories list
-	# Getting categories
-	$categories_combo = dcAdminCombos::getCategoriesCombo(
-		$core->blog->getCategories(array('post_type'=>'post'))
-	);
-	
-	echo
-	'<form action="posts_actions.php" method="post">'.
-	$fields->getEntries().
-	'<p><label for="new_cat_id" class="classic">'.__('Category:').'</label> '.
-	form::combo('new_cat_id',$categories_combo,'');
-	
-	if ($core->auth->check('categories', $core->blog->id)) {
-		echo 
-		'<div>'.
-		'<p id="new_cat">'.__('Create a new category for the post(s)').'</p>'.
-		'<p><label for="new_cat_title">'.__('Title:').'</label> '.
-		form::field('new_cat_title',30,255,'','').'</p>'.
-		'<p><label for="new_cat_parent">'.__('Parent:').'</label> '.
-		form::combo('new_cat_parent',$categories_combo,'','').
-		'</p>'.
-		'</div>';
-	}
-	
-	echo
-	$fields->getHidden().
-	$core->formNonce().
-	form::hidden(array('action'),'category').
-	'<input type="submit" value="'.__('Save').'" /></p>'.
-	'</form>';
-}
-elseif ($action == 'lang')
-{
-	echo dcPage::breadcrumb(
-		array(
-			html::escapeHTML($core->blog->name) => '',
-			__('Entries') => 'posts.php',
-			'<span class="page-title">'.__('Change language for this selection').'</span>' => ''
-	));
-	echo '<p><a class="back" href="'.html::escapeURL($redir_sel).'">'.__('Back to entries list').'</a></p>';
-
-	# lang list
-	# Languages combo
-	$rs = $core->blog->getLangs(array('order'=>'asc'));
-	$lang_combo = dcAdminCombos::getLangsCombo($rs,true);
-	
-	echo
-	'<form action="posts_actions.php" method="post">'.
-	$fields->getEntries().
-	
-	'<p><label for="new_lang" class="classic">'.__('Entry language:').'</label> '.
-	form::combo('new_lang',$lang_combo,'');
-	
-	echo
-	$fields->getHidden().
-	$core->formNonce().
-	form::hidden(array('action'),'lang').
-	'<input type="submit" value="'.__('Save').'" /></p>'.
-	'</form>';
-
-}
-elseif ($action == 'author' && $core->auth->check('admin',$core->blog->id))
-{
-	echo dcPage::breadcrumb(
-		array(
-			html::escapeHTML($core->blog->name) => '',
-			__('Entries') => 'posts.php',
-			'<span class="page-title">'.__('Change author for this selection').'</span>' => ''
-	));
-	echo '<p><a class="back" href="'.html::escapeURL($redir_sel).'">'.__('Back to entries list').'</a></p>';
-=======
 $posts_actions_page = new dcPostsActionsPage($core,'posts.php');
->>>>>>> cf9ecb0e
 
 $posts_actions_page->process();
 
