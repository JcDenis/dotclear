--- conflicted
+++ resolved
@@ -58,9 +58,9 @@
 }
 if (!$core->auth->user_prefs->dashboard->prefExists('quickentry')) {
 	if (!$core->auth->user_prefs->dashboard->prefExists('quickentry',true)) {
-		$core->auth->user_prefs->dashboard->put('quickentry',true,'boolean','',null,true);
-	}
-	$core->auth->user_prefs->dashboard->put('quickentry',true,'boolean');
+		$core->auth->user_prefs->dashboard->put('quickentry',false,'boolean','',null,true);
+	}
+	$core->auth->user_prefs->dashboard->put('quickentry',false,'boolean');
 }
 
 # Dashboard icons
@@ -321,7 +321,7 @@
 				}
 			}
 		} catch (Exception $e) { }
-		
+	
 		echo
 		'<div id="quick">'.
 		'<h3>'.__('Quick entry').'</h3>'.
@@ -334,10 +334,6 @@
 		'for="post_content"><abbr title="'.__('Required field').'">*</abbr> '.__('Content:').'</label> '.
 		form::textarea('post_content',50,7).
 		'</p>'.
-<<<<<<< HEAD
-		'<p><label for="cat_id" class="classic">'.__('Category:').'</label> '.
-		form::combo('cat_id',$categories_combo).'</p>'.
-=======
 		'<p><label for="cat_id" class="classic">'.__('Category:').' '.
 		form::combo('cat_id',$categories_combo).'</label></p>'.
 		($core->auth->check('categories', $core->blog->id)
@@ -350,7 +346,6 @@
 			'</label></p>'.
 			'</div>'
 			: '').
->>>>>>> 4a80b397
 		'<p><input type="submit" value="'.__('Save').'" name="save" /> '.
 		($core->auth->check('publish',$core->blog->id)
 			? '<input type="hidden" value="'.__('Save and publish').'" name="save-publish" />'
