--- conflicted
+++ resolved
@@ -338,22 +338,13 @@
 		form::combo('cat_id',$categories_combo).'</p>'.
 		($core->auth->check('categories', $core->blog->id)
 			? '<div>'.
-<<<<<<< HEAD
 			'<p id="new_cat" class="q-cat">'.__('Add a new category').'</p>'.
+			'<p class="form-note info clear">'.__('This category will be created when you will save your post.').'</p>'.
 			'<p class="q-cat"><label for="new_cat_title">'.__('Title:').'</label> '.
 			form::field('new_cat_title',30,255,'','').'</p>'.
 			'<p class="q-cat"><label for="new_cat_parent">'.__('Parent:').'</label> '.
 			form::combo('new_cat_parent',$categories_combo,'','').
 			'</p>'.
-=======
-			'<p id="new_cat">'.__('Add a new category').'</p>'.
-			'<p class="form-note info clear">'.__('This category will be created when you will save your post.').'</p>'.
-			'<p><label for="new_cat_title">'.__('Title:').' '.
-			form::field('new_cat_title',30,255,'','maximal').'</label></p>'.
-			'<p><label for="new_cat_parent">'.__('Parent:').' '.
-			form::combo('new_cat_parent',$categories_combo,'','maximal').
-			'</label></p>'.
->>>>>>> 244dd456
 			'</div>'
 			: '').
 		'<p><input type="submit" value="'.__('Save').'" name="save" /> '.
