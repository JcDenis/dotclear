--- conflicted
+++ resolved
@@ -289,8 +289,6 @@
 # Dashboard columns (processed first, as we need to know the result before displaying the icons.)
 $dashboardItems = '';
 
-<<<<<<< HEAD
-=======
 # Dotclear updates notifications
 if ($core->auth->isSuperAdmin() && is_readable(DC_DIGESTS))
 {
@@ -308,7 +306,6 @@
 	}
 }
 
->>>>>>> a34085b6
 # Errors modules notifications
 if ($core->auth->isSuperAdmin())
 {
