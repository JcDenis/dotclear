jQuery.pageTabs = function(start_tab,settings) {
	return new jQuery._pageTabs(start_tab,settings);
};

jQuery._pageTabs = function(start_tab,settings) {
	var defaults = {
		className: 'multi-part',
		listClassName: 'part-tabs',
		breakerClassName: 'clear'
	};

	var index = start_tab ? start_tab : 0;

	this.params = jQuery.extend(defaults,settings);
	this.divs = jQuery('div.'+this.params.className);
	this.createList();
	this.showDiv(index);
	var pageTabs = this;
	
	window.onhashchange = function (event) {
		pageTabs.showDiv(document.location.hash.split('#').join(''));
    }
};

jQuery._pageTabs.prototype = {
	items: new Array(),

	createList: function() {
		if (this.divs.length <= 0) {
			return;
		}

		this.block = document.createElement('div');
		this.block.className = this.params.listClassName;
		this.list = document.createElement('ul');
		//this.list.className = this.params.listClassName;
		this.block.appendChild(this.list);
		var li, a;

		var This = this;
		var i=0;
		jQuery('.'+this.params.className).each(function() {
			if (this.tagName == "DIV") {
				li = document.createElement('li');
				a = document.createElement('a');
				a.appendChild(document.createTextNode(this.title));
				this.title = '';
				a.fn = This.showDiv;
				a.index = this.id || i;
<<<<<<< HEAD
=======
				a.href = '#'+a.index;
				li.id = "part-tabs-"+a.index;
>>>>>>> 4a58db74
				a.obj = This;
				li.appendChild(a);
				This.list.appendChild(li);
				This.items[i] = li;
				i++;
			} else {
				li = document.createElement('li');
				li.className = This.params.listClassName+'-link';
				li.appendChild(this);
				This.list.appendChild(li);
			}
		});

		this.breaker = document.createElement('br');
		this.breaker.className = this.params.breakerClassName;

		jQuery(this.divs.get(0)).before(this.block);
		jQuery(this.block).after(this.breaker);
	},

	showDiv: function(index) {
		var This = this;
		var i = 0;
		var to_trigger = null;

		this.divs.each(function() {
			if ((this.id != '' && this.id == index) || i == index) {
				jQuery(this).show(0);
				This.items[i].className = This.params.listClassName+'-active';
				to_trigger = i;
			} else {
				jQuery(this).hide(0);
				This.items[i].className = '';
			}

			i++;
		});

		if (to_trigger != null) {
			jQuery(this.divs[to_trigger]).onetabload();
			jQuery(this.divs[to_trigger]).tabload();
		}
	}
};

jQuery.fn.tabload = function(f) {
	this.each(function() {
		if (f) {
			chainHandler(this,'tabload',f)
		} else {
			var h = this.tabload;
			if (h) { h.apply(this); }
		}
	});
	return this;
};
jQuery.fn.onetabload = function(f) {
	this.each(function() {
		if (f) {
			chainHandler(this,'onetabload',f);
		} else {
			var h = this.onetabload;
			if (h != null) {
				h.apply(this);
				this.onetabload = null;
			}
		}
	});
	return this;
};<|MERGE_RESOLUTION|>--- conflicted
+++ resolved
@@ -43,15 +43,12 @@
 			if (this.tagName == "DIV") {
 				li = document.createElement('li');
 				a = document.createElement('a');
-				a.appendChild(document.createTextNode(this.title));
+				$(a).html(this.title);
 				this.title = '';
 				a.fn = This.showDiv;
 				a.index = this.id || i;
-<<<<<<< HEAD
-=======
 				a.href = '#'+a.index;
 				li.id = "part-tabs-"+a.index;
->>>>>>> 4a58db74
 				a.obj = This;
 				li.appendChild(a);
 				This.list.appendChild(li);
