--- conflicted
+++ resolved
@@ -16,18 +16,7 @@
 	}
 	
 	if (!$.browser.opera) {
-<<<<<<< HEAD
-		var cue = $('<a/>').attr({'id':'candyupload-enable','href':'#'}).append(dotclear.msg.activate_enhanced_uploader)
-		.click(function() {
-			candyUploadInit();
-			return false;
-		});
-		$('#media-upload>fieldset').append($('<div></div>').append(cue));
-		
-		if ($.cookie('dc_candy_upl') == 1) {
-=======
 		if (dotclear.candyUpload_force_init == '1') {
->>>>>>> 6ccb5e1d
 			candyUploadInit();
 		}
 	}
@@ -46,23 +35,8 @@
 			callbacks: {
 				createControls: function() {
 					var _this = this;
-<<<<<<< HEAD
-					var cud = $('<a/>').attr({'id':'candyupload-disable','href':'#'}).append(dotclear.msg.disable_enhanced_uploader)
-					.click(function() {
-						_this.upldr.destroy();
-						_this.ctrl.block.empty().remove();
-						$('#media-upload').show();
-						delete _this;
-						$.cookie('dc_candy_upl','',{expires: -1});
-						return false;
-					});
 					this.ctrl.btn_browse.hide();
 					this.ctrl.msg.html(dotclear.msg.load_enhanced_uploader);
-					this.ctrl.disable = $('<div class="cu-disable"></div>').append(cud).appendTo(this.ctrl.block);
-=======
-					this.ctrl.btn_browse.hide();
-					this.ctrl.msg.html(dotclear.msg.load_enhanced_uploader);
->>>>>>> 6ccb5e1d
 				},
 				flashReady: function() {
 					var _this = this;
@@ -75,10 +49,6 @@
 							});
 						});
 					});
-<<<<<<< HEAD
-					this.ctrl.block.append(this.ctrl.disable);
-=======
->>>>>>> 6ccb5e1d
 				},
 				uploadSuccess: function(o,data) {
 					if (data == 'ok') {
