$(function() {
	var f = $('#quick-entry');
	if (f.length > 0) {
		var contentTb = new jsToolBar($('#post_content',f)[0]);
		contentTb.switchMode($('#post_format',f).val());

		$('input[name=save]',f).click(function() {
			quickPost(f,-2);
			return false;
		});

		if ($('input[name=save-publish]',f).length > 0) {
			var btn = $('<input type="submit" value="' + $('input[name=save-publish]',f).val() + '" tabindex="3" />');
			$('input[name=save-publish]',f).remove();
			$('input[name=save]',f).after(btn).after(' ');
			btn.click(function() {
				quickPost(f,1);
				return false;
			});
		}

		function quickPost(f,status) {
			if (contentTb.getMode() == 'wysiwyg') {
				contentTb.syncContents('iframe');
			}

			var params = {
				f: 'quickPost',
				xd_check: dotclear.nonce,
				post_title: $('#post_title',f).val(),
				post_content: $('#post_content',f).val(),
				cat_id: $('#cat_id',f).val(),
				post_status: status,
				post_format: $('#post_format',f).val(),
				post_lang: $('#post_lang',f).val()
			}

			$('p.qinfo',f).remove();

			$.post('services.php',params,function(data) {
				if ($('rsp[status=failed]',data).length > 0) {
					var msg = '<p class="qinfo"><strong>' + dotclear.msg.error +
					'</strong> ' + $('rsp',data).text() + '</p>';
				} else {
					var msg = '<p class="qinfo">' + dotclear.msg.entry_created +
					' - <a href="post.php?id=' + $('rsp>post',data).attr('id') + '">' +
					dotclear.msg.edit_entry + '</a>';
					if ($('rsp>post',data).attr('post_status') == 1) {
						msg += ' - <a href="' + $('rsp>post',data).attr('post_url') + '">' +
						dotclear.msg.view_entry + '</a>';
					}
					msg += '</p>';
					$('#post_title',f).val('');
					$('#post_content',f).val('');
					if (contentTb.getMode() == 'wysiwyg') {
						contentTb.syncContents('textarea');
					}
				}

				$('fieldset',f).prepend(msg);
			});
		}
	}

	// allow to hide quick entry div, and remember choice
	$('#quick h3').toggleWithLegend($('#quick').children().not('h3'),{
<<<<<<< HEAD
		cookie: 'dcx_quick_entry',
	});
=======
		cookie: 'dcx_quick_entry'
	}, positionFooter);
>>>>>>> 02d38800
});<|MERGE_RESOLUTION|>--- conflicted
+++ resolved
@@ -64,11 +64,6 @@
 
 	// allow to hide quick entry div, and remember choice
 	$('#quick h3').toggleWithLegend($('#quick').children().not('h3'),{
-<<<<<<< HEAD
-		cookie: 'dcx_quick_entry',
-	});
-=======
 		cookie: 'dcx_quick_entry'
 	}, positionFooter);
->>>>>>> 02d38800
 });