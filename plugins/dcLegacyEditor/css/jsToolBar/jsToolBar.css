--- conflicted
+++ resolved
@@ -24,11 +24,7 @@
   padding: 3px 5px 3px 10px;
   border: calc(1px * var(--dark-mode)) solid #fff;
   overflow: hidden;
-<<<<<<< HEAD
-  background: linear-gradient( #4c4d4f calc(100% * var(--dark-mode)), #5e6ba5 calc(100% * var(--dark-mode)), #5e6ba5 calc(100% * (1 - var(--dark-mode))));
-=======
   background: linear-gradient(var(--header-background-alt) calc(100% * var(--dark-mode)), var(--header-active-background-alt) calc(100% * var(--dark-mode)), var(--header-active-background-alt) calc(100% * (1 - var(--dark-mode))));
->>>>>>> 3e44075e
   position: relative;
   line-height: 30px;
 }
