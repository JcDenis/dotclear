<?php
/**
 * @brief dcLegacyEditor, a plugin for Dotclear 2
 *
 * @package Dotclear
 * @subpackage Plugins
 *
 * @copyright Olivier Meunier & Association Dotclear
 * @copyright GPL-2.0-only
 */
declare(strict_types=1);

namespace Dotclear\Plugin\dcLegacyEditor;

use Dotclear\Core\Backend\Menus;
use Dotclear\Core\Core;
use Dotclear\Core\Process;

class Backend extends Process
{
    public static function init(): bool
    {
        // Dead but useful code (for l10n)
        __('dcLegacyEditor') . __('dotclear legacy editor');

        return self::status(My::checkContext(My::BACKEND));
    }

    public static function process(): bool
    {
        if (!self::status()) {
            return false;
        }

        My::addBackendMenuItem(Menus::MENU_PLUGINS, [], '');

        if (My::settings()->active) {
            if (!isset(Core::filter()->wiki)) {
                Core::filter()->initWikiPost();
            }

            Core::formater()->addEditorFormater(My::id(), 'xhtml', fn ($s) => $s);
            Core::formater()->addFormaterName('xhtml', __('HTML'));

            Core::formater()->addEditorFormater(My::id(), 'wiki', [Core::filter()->wiki, 'transform']);
            Core::formater()->addFormaterName('wiki', __('Dotclear wiki'));

<<<<<<< HEAD
            Core::behavior()->addBehaviors([
                'adminPostEditor' => [BackendBehaviors::class, 'adminPostEditor'],
                'adminPopupMedia' => [BackendBehaviors::class, 'adminPopupMedia'],
                'adminPopupLink'  => [BackendBehaviors::class, 'adminPopupLink'],
                'adminPopupPosts' => [BackendBehaviors::class, 'adminPopupPosts'],
            ]);

            // Register REST methods
            Core::rest()->addFunction('wikiConvert', [Rest::class, 'convert']);
=======
            dcCore::app()->behavior->addBehaviors([
                'adminPostEditor' => BackendBehaviors::adminPostEditor(...),
                'adminPopupMedia' => BackendBehaviors::adminPopupMedia(...),
                'adminPopupLink'  => BackendBehaviors::adminPopupLink(...),
                'adminPopupPosts' => BackendBehaviors::adminPopupPosts(...),
            ]);

            // Register REST methods
            dcCore::app()->rest->addFunction('wikiConvert', Rest::convert(...));
>>>>>>> 3820250f
        }

        return true;
    }
}<|MERGE_RESOLUTION|>--- conflicted
+++ resolved
@@ -45,18 +45,7 @@
             Core::formater()->addEditorFormater(My::id(), 'wiki', [Core::filter()->wiki, 'transform']);
             Core::formater()->addFormaterName('wiki', __('Dotclear wiki'));
 
-<<<<<<< HEAD
             Core::behavior()->addBehaviors([
-                'adminPostEditor' => [BackendBehaviors::class, 'adminPostEditor'],
-                'adminPopupMedia' => [BackendBehaviors::class, 'adminPopupMedia'],
-                'adminPopupLink'  => [BackendBehaviors::class, 'adminPopupLink'],
-                'adminPopupPosts' => [BackendBehaviors::class, 'adminPopupPosts'],
-            ]);
-
-            // Register REST methods
-            Core::rest()->addFunction('wikiConvert', [Rest::class, 'convert']);
-=======
-            dcCore::app()->behavior->addBehaviors([
                 'adminPostEditor' => BackendBehaviors::adminPostEditor(...),
                 'adminPopupMedia' => BackendBehaviors::adminPopupMedia(...),
                 'adminPopupLink'  => BackendBehaviors::adminPopupLink(...),
@@ -64,8 +53,7 @@
             ]);
 
             // Register REST methods
-            dcCore::app()->rest->addFunction('wikiConvert', Rest::convert(...));
->>>>>>> 3820250f
+            Core::rest()->addFunction('wikiConvert', Rest::convert(...));
         }
 
         return true;
