<?php
# -- BEGIN LICENSE BLOCK ---------------------------------------
#
# This file is part of Dotclear 2.
#
# Copyright (c) 2003-2011 Olivier Meunier & Association Dotclear
# Licensed under the GPL version 2.0 license.
# See LICENSE file or
# http://www.gnu.org/licenses/old-licenses/gpl-2.0.html
#
# -- END LICENSE BLOCK -----------------------------------------
if (!defined('DC_RC_PATH')) { return; }

class defaultWidgets
{
	public static function search($w)
	{
		global $core;
		
		if (($w->homeonly == 1 && $core->url->type != 'default') ||
			($w->homeonly == 2 && $core->url->type == 'default')) {
			return;
		}

		$value = isset($GLOBALS['_search']) ? html::escapeHTML($GLOBALS['_search']) : '';
		
		return
		($w->content_only ? '' : '<div id="search"'.($w->class ? ' class="'.html::escapeHTML($w->class).'"' : '').'>').
		($w->title ? '<h2><label for="q">'.html::escapeHTML($w->title).'</label></h2>' : '').
		'<form action="'.$core->blog->url.'" method="get">'.
		'<fieldset>'.
		'<p><input type="text" size="10" maxlength="255" id="q" name="q" value="'.$value.'" /> '.
		'<input type="submit" class="submit" value="ok" /></p>'.
		'</fieldset>'.
		'</form>'.
		($w->content_only ? '' : '</div>');
	}
	
	public static function navigation($w)
	{
		global $core;
		
		if (($w->homeonly == 1 && $core->url->type != 'default') ||
			($w->homeonly == 2 && $core->url->type == 'default')) {
			return;
		}

		$res =
		($w->content_only ? '' : '<div id="topnav"'.($w->class ? ' class="'.html::escapeHTML($w->class).'"' : '').'>').
		($w->title ? '<h2>'.html::escapeHTML($w->title).'</h2>' : '').
		'<ul>';
		
		if ($core->url->type != 'default') {
			$res .=
			'<li class="topnav-home">'.
			'<a href="'.$core->blog->url.'">'.__('Home').'</a>'.
			'<span> - </span></li>';
		}
		
		$res .=
		'<li class="topnav-arch">'.
		'<a href="'.$core->blog->url.$core->url->getURLFor("archive").'">'.
		__('Archives').'</a></li>'.
		'</ul>'.
		($w->content_only ? '' : '</div>');
		
		return $res;
	}
	
<<<<<<< HEAD
=======
	public static function categories($w)
	{
		global $core, $_ctx;
		
		if (($w->homeonly == 1 && $core->url->type != 'default') ||
			($w->homeonly == 2 && $core->url->type == 'default')) {
			return;
		}

		$rs = $core->blog->getCategories(array('post_type'=>'post'));
		if ($rs->isEmpty()) {
			return;
		}
		
		$res =
		($w->content_only ? '' : '<div class="categories'.($w->class ? ' '.html::escapeHTML($w->class) : '').'">').
		($w->title ? '<h2>'.html::escapeHTML($w->title).'</h2>' : '');
		
		$ref_level = $level = $rs->level-1;
		while ($rs->fetch())
		{
			$class = '';
			if (($core->url->type == 'category' && $_ctx->categories instanceof record && $_ctx->categories->cat_id == $rs->cat_id)
			|| ($core->url->type == 'post' && $_ctx->posts instanceof record && $_ctx->posts->cat_id == $rs->cat_id)) {
				$class = ' class="category-current"';
			}
			
			if ($rs->level > $level) {
				$res .= str_repeat('<ul><li'.$class.'>',$rs->level - $level);
			} elseif ($rs->level < $level) {
				$res .= str_repeat('</li></ul>',-($rs->level - $level));
			}
			
			if ($rs->level <= $level) {
				$res .= '</li><li'.$class.'>';
			}
			
			$res .=
			'<a href="'.$core->blog->url.$core->url->getURLFor('category', $rs->cat_url).'">'.
			html::escapeHTML($rs->cat_title).'</a>'.
			($w->postcount ? ' <span>('.$rs->nb_post.')</span>' : '');
			
			
			$level = $rs->level;
		}
		
		if ($ref_level - $level < 0) {
			$res .= str_repeat('</li></ul>',-($ref_level - $level));
		}
		$res .= ($w->content_only ? '' : '</div>');
		
		return $res;
	}
	
>>>>>>> 6b9f6f9c
	public static function bestof($w)
	{
		global $core;
		
		if (($w->homeonly == 1 && $core->url->type != 'default') ||
			($w->homeonly == 2 && $core->url->type == 'default')) {
			return;
		}
		
		$params = array(
			'post_selected'	=> true,
			'no_content'		=> true,
			'order'			=> 'post_dt '.strtoupper($w->orderby)
		);
		
		$rs = $core->blog->getPosts($params);
		
		if ($rs->isEmpty()) {
			return;
		}
		
		$res =
		($w->content_only ? '' : '<div class="selected'.($w->class ? ' '.html::escapeHTML($w->class) : '').'">').
		($w->title ? '<h2>'.html::escapeHTML($w->title).'</h2>' : '').
		'<ul>';
		
		while ($rs->fetch()) {
			$res .= ' <li><a href="'.$rs->getURL().'">'.html::escapeHTML($rs->post_title).'</a></li> ';
		}
		
		$res .= '</ul>'.($w->content_only ? '' : '</div>');
		
		return $res;
	}
	
	public static function langs($w)
	{
		global $core, $_ctx;
		
		if (($w->homeonly == 1 && $core->url->type != 'default' && $core->url->type != 'lang') ||
			($w->homeonly == 2 && ($core->url->type == 'default' || $core->url->type == 'lang'))) {
			return;
		}
		
		$rs = $core->blog->getLangs();
		
		if ($rs->count() <= 1) {
			return;
		}
		
		$langs = l10n::getISOcodes();
		$res =
		($w->content_only ? '' : '<div class="langs'.($w->class ? ' '.html::escapeHTML($w->class) : '').'">').
		($w->title ? '<h2>'.html::escapeHTML($w->title).'</h2>' : '').
		'<ul>';
		
		while ($rs->fetch())
		{
			$l = ($_ctx->cur_lang == $rs->post_lang) ? '<strong>%s</strong>' : '%s';
			
			$lang_name = isset($langs[$rs->post_lang]) ? $langs[$rs->post_lang] : $rs->post_lang;
			
			$res .=
			' <li>'.
			sprintf($l,
				'<a href="'.$core->url->getURLFor('lang',$rs->post_lang).'" '.
				'class="lang-'.$rs->post_lang.'">'.
				$lang_name.'</a>').
			' </li>';
		}
		
		$res .= '</ul>'.($w->content_only ? '' : '</div>');
		
		return $res;
	}
	
	public static function subscribe($w)
	{
		global $core;
		
		if (($w->homeonly == 1 && $core->url->type != 'default') ||
			($w->homeonly == 2 && $core->url->type == 'default')) {
			return;
		}
		
		$type = ($w->type == 'atom' || $w->type == 'rss2') ? $w->type : 'rss2';
		$mime = $type == 'rss2' ? 'application/rss+xml' : 'application/atom+xml';
		
		$p_title = __('This blog\'s entries %s feed');
		$c_title = __('This blog\'s comments %s feed');
		
		$res =
		($w->content_only ? '' : '<div class="syndicate'.($w->class ? ' '.html::escapeHTML($w->class) : '').'">').
		($w->title ? '<h2>'.html::escapeHTML($w->title).'</h2>' : '').
		'<ul>';
		
		$res .=
		'<li><a type="'.$mime.'" '.
		'href="'.$core->blog->url.$core->url->getURLFor('feed', $type).'" '.
		'title="'.sprintf($p_title,($type == 'atom' ? 'Atom' : 'RSS')).'" class="feed">'.
		__('Entries feed').'</a></li>';
		
		if ($core->blog->settings->system->allow_comments || $core->blog->settings->system->allow_trackbacks)
		{
			$res .=
			'<li><a type="'.$mime.'" '.
			'href="'.$core->blog->url.$core->url->getURLFor('feed',$type.'/comments').'" '.
			'title="'.sprintf($c_title,($type == 'atom' ? 'Atom' : 'RSS')).'" class="feed">'.
			__('Comments feed').'</a></li>';
		}
		
		$res .= '</ul>'.($w->content_only ? '' : '</div>');
		
		return $res;
	}
	
	public static function feed($w)
	{
		if (!$w->url) {
			return;
		}
		
		global $core;
		
		if (($w->homeonly == 1 && $core->url->type != 'default') ||
			($w->homeonly == 2 && $core->url->type == 'default')) {
			return;
		}
		
		$limit = abs((integer) $w->limit);
		
		try {
			$feed = feedReader::quickParse($w->url,DC_TPL_CACHE);
			if ($feed == false || count($feed->items) == 0) {
				return;
			}
		} catch (Exception $e) {
			return;
		}
		
		$res =
		($w->content_only ? '' : '<div class="feed'.($w->class ? ' '.html::escapeHTML($w->class) : '').'">').
		($w->title ? '<h2>'.html::escapeHTML($w->title).'</h2>' : '').
		'<ul>';
		
		$i = 0;
		foreach ($feed->items as $item) {
			$title = isset($item->title) && strlen(trim($item->title)) ? $item->title : '';
			$link = isset($item->link) && strlen(trim($item->link)) ? $item->link : '';
			
			if (!$link && !$title) {
				continue;
			}
			
			if (!$title) {
				$title = substr($link,0,25).'...';
			}
			
			$li = $link ? '<a href="'.html::escapeHTML($item->link).'">'.$title.'</a>' : $title;
			$res .= ' <li>'.$li.'</li> ';
			$i++;
			if ($i >= $limit) {
				break;
			}
		}
		
		$res .= '</ul>'.($w->content_only ? '' : '</div>');
		
		return $res;
	}
	
	public static function text($w)
	{
		global $core;
		
		if (($w->homeonly == 1 && $core->url->type != 'default') ||
			($w->homeonly == 2 && $core->url->type == 'default')) {
			return;
		}
		
		$res =
		($w->content_only ? '' : '<div class="text'.($w->class ? ' '.html::escapeHTML($w->class) : '').'">').
		($w->title ? '<h2>'.html::escapeHTML($w->title).'</h2>' : '').
		$w->text.
		($w->content_only ? '' : '</div>');
		
		return $res;
	}
	
	public static function lastposts($w)
	{
		global $core;
		
		if (($w->homeonly == 1 && $core->url->type != 'default') ||
			($w->homeonly == 2 && $core->url->type == 'default')) {
			return;
		}
		
		$params['limit'] = abs((integer) $w->limit);
		$params['order'] = 'post_dt desc';
		$params['no_content'] = true;
		
		if ($w->tag)
		{
			$params['meta_id'] = $w->tag;
			$rs = $core->meta->getPostsByMeta($params);
		}
		else
		{
			$rs = $core->blog->getPosts($params);
		}
		
		if ($rs->isEmpty()) {
			return;
		}
		
		$res =
		($w->content_only ? '' : '<div class="lastposts'.($w->class ? ' '.html::escapeHTML($w->class) : '').'">').
		($w->title ? '<h2>'.html::escapeHTML($w->title).'</h2>' : '').
		'<ul>';
		
		while ($rs->fetch()) {
			$res .= '<li><a href="'.$rs->getURL().'">'.
			html::escapeHTML($rs->post_title).'</a></li>';
		}
		
		$res .= '</ul>'.($w->content_only ? '' : '</div>');
		
		return $res;
	}
	
	public static function lastcomments($w)
	{
		global $core;
		
		if (($w->homeonly == 1 && $core->url->type != 'default') ||
			($w->homeonly == 2 && $core->url->type == 'default')) {
			return;
		}
		
		$params['limit'] = abs((integer) $w->limit);
		$params['order'] = 'comment_dt desc';
		$rs = $core->blog->getComments($params);
		
		if ($rs->isEmpty()) {
			return;
		}
		
		$res = ($w->content_only ? '' : '<div class="lastcomments'.($w->class ? ' '.html::escapeHTML($w->class) : '').'">').
		($w->title ? '<h2>'.html::escapeHTML($w->title).'</h2>' : '').
		'<ul>';
		
		while ($rs->fetch())
		{
			$res .= '<li class="'.
			((boolean)$rs->comment_trackback ? 'last-tb' : 'last-comment').
			'"><a href="'.$rs->getPostURL().'#c'.$rs->comment_id.'">'.
			html::escapeHTML($rs->post_title).' - '.
			html::escapeHTML($rs->comment_author).
			'</a></li>';
		}
		
		$res .= '</ul>'.($w->content_only ? '' : '</div>');
		
		return $res;
	}
}
?><|MERGE_RESOLUTION|>--- conflicted
+++ resolved
@@ -67,63 +67,7 @@
 		return $res;
 	}
 	
-<<<<<<< HEAD
-=======
-	public static function categories($w)
-	{
-		global $core, $_ctx;
-		
-		if (($w->homeonly == 1 && $core->url->type != 'default') ||
-			($w->homeonly == 2 && $core->url->type == 'default')) {
-			return;
-		}
 
-		$rs = $core->blog->getCategories(array('post_type'=>'post'));
-		if ($rs->isEmpty()) {
-			return;
-		}
-		
-		$res =
-		($w->content_only ? '' : '<div class="categories'.($w->class ? ' '.html::escapeHTML($w->class) : '').'">').
-		($w->title ? '<h2>'.html::escapeHTML($w->title).'</h2>' : '');
-		
-		$ref_level = $level = $rs->level-1;
-		while ($rs->fetch())
-		{
-			$class = '';
-			if (($core->url->type == 'category' && $_ctx->categories instanceof record && $_ctx->categories->cat_id == $rs->cat_id)
-			|| ($core->url->type == 'post' && $_ctx->posts instanceof record && $_ctx->posts->cat_id == $rs->cat_id)) {
-				$class = ' class="category-current"';
-			}
-			
-			if ($rs->level > $level) {
-				$res .= str_repeat('<ul><li'.$class.'>',$rs->level - $level);
-			} elseif ($rs->level < $level) {
-				$res .= str_repeat('</li></ul>',-($rs->level - $level));
-			}
-			
-			if ($rs->level <= $level) {
-				$res .= '</li><li'.$class.'>';
-			}
-			
-			$res .=
-			'<a href="'.$core->blog->url.$core->url->getURLFor('category', $rs->cat_url).'">'.
-			html::escapeHTML($rs->cat_title).'</a>'.
-			($w->postcount ? ' <span>('.$rs->nb_post.')</span>' : '');
-			
-			
-			$level = $rs->level;
-		}
-		
-		if ($ref_level - $level < 0) {
-			$res .= str_repeat('</li></ul>',-($ref_level - $level));
-		}
-		$res .= ($w->content_only ? '' : '</div>');
-		
-		return $res;
-	}
-	
->>>>>>> 6b9f6f9c
 	public static function bestof($w)
 	{
 		global $core;
@@ -213,7 +157,6 @@
 		$mime = $type == 'rss2' ? 'application/rss+xml' : 'application/atom+xml';
 		
 		$p_title = __('This blog\'s entries %s feed');
-		$c_title = __('This blog\'s comments %s feed');
 		
 		$res =
 		($w->content_only ? '' : '<div class="syndicate'.($w->class ? ' '.html::escapeHTML($w->class) : '').'">').
@@ -225,15 +168,6 @@
 		'href="'.$core->blog->url.$core->url->getURLFor('feed', $type).'" '.
 		'title="'.sprintf($p_title,($type == 'atom' ? 'Atom' : 'RSS')).'" class="feed">'.
 		__('Entries feed').'</a></li>';
-		
-		if ($core->blog->settings->system->allow_comments || $core->blog->settings->system->allow_trackbacks)
-		{
-			$res .=
-			'<li><a type="'.$mime.'" '.
-			'href="'.$core->blog->url.$core->url->getURLFor('feed',$type.'/comments').'" '.
-			'title="'.sprintf($c_title,($type == 'atom' ? 'Atom' : 'RSS')).'" class="feed">'.
-			__('Comments feed').'</a></li>';
-		}
 		
 		$res .= '</ul>'.($w->content_only ? '' : '</div>');
 		
