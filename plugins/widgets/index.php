--- conflicted
+++ resolved
@@ -183,10 +183,7 @@
 		$core->blog->settings->widgets->put('widgets_custom',$widgets_custom->store());
 		$core->blog->triggerBlog();
 
-<<<<<<< HEAD
-=======
 		dcPage::addSuccessNotice(__('Sidebars and their widgets have been saved.'));
->>>>>>> 730e789c
 		http::redirect($p_url);
 	}
 	catch (Exception $e)
@@ -204,10 +201,7 @@
 		$core->blog->settings->widgets->put('widgets_custom','');
 		$core->blog->triggerBlog();
 
-<<<<<<< HEAD
-=======
 		dcPage::addSuccessNotice(__('Sidebars have been resetting.'));
->>>>>>> 730e789c
 		http::redirect($p_url);
 	}
 	catch (Exception $e)
@@ -363,11 +357,7 @@
 
 	$res .= '<ul id="'.$id.'" class="connected">';
 
-<<<<<<< HEAD
-	$res .= '<li class="empty-widgets" '.(!$widgets->isEmpty() ? 'style="display: none;"' : '').'>'.__('No widget for now.').'</li>';
-=======
 	$res .= '<li class="empty-widgets" '.(!$widgets->isEmpty() ? 'style="display: none;"' : '').'>'.__('No widget as far.').'</li>';
->>>>>>> 730e789c
 
 	$i = 0;
 	foreach ($widgets->elements() as $w)
@@ -376,7 +366,7 @@
 		$downDisabled = $i == count($widgets->elements())-1 ? ' disabled" src="images/disabled_' : '" src="images/';
 		$altUp = $i == 0 ? ' alt=""' : ' alt="'.__('Up the widget').'"';
 		$altDown = $i == count($widgets->elements())-1 ? ' alt=""' : ' alt="'.__('Down the widget').'"';
-
+		
 		$iname = 'w['.$pr.']['.$i.']';
 
 		$res .=
