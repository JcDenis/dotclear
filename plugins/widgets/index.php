<?php
# -- BEGIN LICENSE BLOCK ---------------------------------------
#
# This file is part of Dotclear 2.
#
# Copyright (c) 2003-2013 Olivier Meunier & Association Dotclear
# Licensed under the GPL version 2.0 license.
# See LICENSE file or
# http://www.gnu.org/licenses/old-licenses/gpl-2.0.html
#
# -- END LICENSE BLOCK -----------------------------------------
if (!defined('DC_CONTEXT_ADMIN')) { return; }

include dirname(__FILE__).'/_default_widgets.php';

# Loading navigation, extra widgets and custom widgets
$widgets_nav = null;
if ($core->blog->settings->widgets->widgets_nav) {
	$widgets_nav = dcWidgets::load($core->blog->settings->widgets->widgets_nav);
}
$widgets_extra = null;
if ($core->blog->settings->widgets->widgets_extra) {
	$widgets_extra = dcWidgets::load($core->blog->settings->widgets->widgets_extra);
}
$widgets_custom = null;
if ($core->blog->settings->widgets->widgets_custom) {
	$widgets_custom = dcWidgets::load($core->blog->settings->widgets->widgets_custom);
}

$append_combo = array(
	'-' => 0,
	__('navigation') => 'nav',
	__('extra') => 'extra',
	__('custom') => 'custom'
);

function literalNullString($v)
{
	if ($v == '') {
		return '&lt;'.__('empty string').'&gt;';
	}
	return $v;
}

# Adding widgets to sidebars
if (!empty($_POST['append']) && is_array($_POST['addw']))
{
	# Filter selection
	$addw = array();
	foreach ($_POST['addw'] as $k => $v) {
		if (($v == 'extra' || $v == 'nav' || $v == 'custom') && $__widgets->{$k} !== null ) {
			$addw[$k] = $v;
		}
	}

	# Append 1 widget
	$wid = false;
	if( gettype($_POST['append']) == 'array' && count($_POST['append']) == 1 ) {
		$wid = array_keys($_POST['append']);
		$wid = $wid[0];
	}

	# Append widgets
	if (!empty($addw))
	{
		if (!($widgets_nav instanceof dcWidgets)) {
			$widgets_nav = new dcWidgets;
		}
		if (!($widgets_extra instanceof dcWidgets)) {
			$widgets_extra = new dcWidgets();
		}
		if (!($widgets_custom instanceof dcWidgets)) {
			$widgets_custom = new dcWidgets();
		}

		foreach ($addw as $k => $v)
		{
			if( !$wid || $wid == $k )
			{
				switch ($v) {
					case 'nav':
						$widgets_nav->append($__widgets->{$k});
						break;
					case 'extra':
						$widgets_extra->append($__widgets->{$k});
						break;
					case 'custom':
						$widgets_custom->append($__widgets->{$k});
						break;
				}
			}
		}

		try {
			$core->blog->settings->addNamespace('widgets');
			$core->blog->settings->widgets->put('widgets_nav',$widgets_nav->store());
			$core->blog->settings->widgets->put('widgets_extra',$widgets_extra->store());
			$core->blog->settings->widgets->put('widgets_custom',$widgets_custom->store());
			$core->blog->triggerBlog();
			http::redirect($p_url);
		} catch (Exception $e) {
			$core->error->add($e->getMessage());
		}
	}
}

# Removing ?
$removing = false;
if ( isset($_POST['w']) && is_array($_POST['w']) ) {
	foreach ($_POST['w'] as $nsid => $nsw) {
		foreach ($nsw as $i => $v) {
			if (!empty($v['_rem'])) {
				$removing = true;
				break 2;
			}
		}
	}
}

# Move ?
$move = false;
if ( isset($_POST['w']) && is_array($_POST['w']) ) {
	foreach ($_POST['w'] as $nsid => $nsw) {
		foreach ($nsw as $i => $v) {
			if (!empty($v['_down'])) {
				$oldorder = $_POST['w'][$nsid][$i]['order'];
				$neworder = $oldorder + 1;
				if( isset($_POST['w'][$nsid][$neworder]) ) {
					$_POST['w'][$nsid][$i]['order'] = $neworder;
					$_POST['w'][$nsid][$neworder]['order'] = $oldorder;
					$move = true;
				}
			}
			if (!empty($v['_up'])) {
				$oldorder = $_POST['w'][$nsid][$i]['order'];
				$neworder = $oldorder - 1;
				if( isset($_POST['w'][$nsid][$neworder]) ) {
					$_POST['w'][$nsid][$i]['order'] = $neworder;
					$_POST['w'][$nsid][$neworder]['order'] = $oldorder;
					$move = true;
				}
			}
		}
	}
}

# Update sidebars
if (!empty($_POST['wup']) || $removing || $move )
{
	if (!isset($_POST['w']) || !is_array($_POST['w'])) {
		$_POST['w'] = array();
	}

	try
	{
		# Removing mark as _rem widgets
		foreach ($_POST['w'] as $nsid => $nsw) {
			foreach ($nsw as $i => $v) {
				if (!empty($v['_rem'])) {
					unset($_POST['w'][$nsid][$i]);
					continue;
				}
			}
		}

		if (!isset($_POST['w']['nav'])) {
			$_POST['w']['nav'] = array();
		}
		if (!isset($_POST['w']['extra'])) {
			$_POST['w']['extra'] = array();
		}
		if (!isset($_POST['w']['custom'])) {
			$_POST['w']['custom'] = array();
		}

		$widgets_nav = dcWidgets::loadArray($_POST['w']['nav'],$__widgets);
		$widgets_extra = dcWidgets::loadArray($_POST['w']['extra'],$__widgets);
		$widgets_custom = dcWidgets::loadArray($_POST['w']['custom'],$__widgets);

		$core->blog->settings->addNamespace('widgets');
		$core->blog->settings->widgets->put('widgets_nav',$widgets_nav->store());
		$core->blog->settings->widgets->put('widgets_extra',$widgets_extra->store());
		$core->blog->settings->widgets->put('widgets_custom',$widgets_custom->store());
		$core->blog->triggerBlog();

		http::redirect($p_url);
	}
	catch (Exception $e)
	{
		$core->error->add($e->getMessage());
	}
}
elseif (!empty($_POST['wreset']))
{
	try
	{
		$core->blog->settings->addNamespace('widgets');
		$core->blog->settings->widgets->put('widgets_nav','');
		$core->blog->settings->widgets->put('widgets_extra','');
		$core->blog->settings->widgets->put('widgets_custom','');
		$core->blog->triggerBlog();

		http::redirect($p_url);
	}
	catch (Exception $e)
	{
		$core->error->add($e->getMessage());
	}
}
?>
<html>
<head>
  <title><?php echo __('Widgets'); ?></title>
  <link type="text/css" rel="stylesheet" href="index.php?pf=widgets/style.css"/>
  <?php
		echo
			dcPage::jsLoad('js/jquery/jquery-ui.custom.js').
			dcPage::jsLoad('js/jquery/jquery.ui.touch-punch.js').
			dcPage::jsLoad('index.php?pf=widgets/widgets.js');
  ?>
  <?php
	$core->auth->user_prefs->addWorkspace('accessibility');
	$user_dm_nodragdrop = $core->auth->user_prefs->accessibility->nodragdrop;
  ?>
  <?php if (!$user_dm_nodragdrop) : ?>
  <script type="text/javascript" src="index.php?pf=widgets/dragdrop.js"></script>
  <?php endif; ?>
  <script type="text/javascript">
  //<![CDATA[
  <?php echo dcPage::jsVar('dotclear.msg.confirm_widgets_reset',
  	__('Are you sure you want to reset sidebars?')); ?>
  //]]>
  </script>
  <?php echo(dcPage::jsConfirmClose('sidebarsWidgets')); ?>
</head>
<body>
<?php
echo dcPage::breadcrumb(
	array(
		html::escapeHTML($core->blog->name) => '',
		__('Widgets') => ''
	)).
	dcPage::notices();

# All widgets
echo
'<form id="listWidgets" action="'.$p_url.'" method="post"  class="widgets">'.
'<h3>'.__('Available widgets').'</h3>'.
'<p>'.__('Drag widgets from this list to one of the sidebars, for add.').'</p>'.
'<ul id="widgets-ref">';

$j = 0;
foreach ($__widgets->elements(true) as $w) {
	echo
	'<li>'.form::hidden(array('w[void][0][id]'),html::escapeHTML($w->id())).
	'<p class="widget-name">'.form::field(array('w[void][0][order]'),2,3,0,'hide','',0,'title="'.__('order').'"').' '.$w->name().
	($w->desc() != '' ? ' <span class="form-note">'.__($w->desc()).'</span>' : '').'</p>'.
	'<p class="manual-move remove-if-drag"><label class="classic">'.__('Append to:').'</label> '.
	form::combo(array('addw['.$w->id().']'),$append_combo).
	'<input type="submit" name="append['.$w->id().']" value="'.__('Add').'" /></p>'.
	'<div class="widgetSettings hidden-if-drag">'.$w->formSettings('w[void][0]',$j).'</div>'.
	'</li>';
	$j++;
}

echo
'</ul>'.
'<p>'.$core->formNonce().'</p>'.
'<p class="remove-if-drag"><input type="submit" name="append" value="'.__('Add widgets to sidebars').'" /></p>'.
'</form>';

echo '<form id="sidebarsWidgets" action="'.$p_url.'" method="post">';
# Nav sidebar
echo
'<div id="sidebarNav" class="widgets fieldset">'.
sidebarWidgets('dndnav',__('Navigation sidebar'),$widgets_nav,'nav',$__default_widgets['nav'],$j);
echo '</div>';

# Extra sidebar
echo
'<div id="sidebarExtra" class="widgets fieldset">'.
sidebarWidgets('dndextra',__('Extra sidebar'),$widgets_extra,'extra',$__default_widgets['extra'],$j);
echo '</div>';

# Custom sidebar
echo
'<div id="sidebarCustom" class="widgets fieldset">'.
sidebarWidgets('dndcustom',__('Custom sidebar'),$widgets_custom,'custom',$__default_widgets['custom'],$j);
echo '</div>';

echo
'<p id="sidebarsControl">'.
$core->formNonce().
'<input type="submit" name="wup" value="'.__('Update sidebars').'" /> '.
'<input type="submit" class="reset" name="wreset" value="'.__('Reset sidebars').'" /></p>'.
'</form>';

$widget_elements = new stdClass;
$widget_elements->content = '<dl>';
foreach ($__widgets->elements() as $w)
{
	$widget_elements->content .=
	'<dt><strong>'.html::escapeHTML($w->name()).'</strong> ('.
	__('Widget ID:').' <strong>'.html::escapeHTML($w->id()).'</strong>)'.
	($w->desc() != '' ? ' <span class="form-note">'.__($w->desc()).'</span>' : '').'</dt>'.
	'<dd>';

	$w_settings = $w->settings();
	if (empty($w_settings))
	{
		$widget_elements->content .= '<p>'.__('No setting for this widget').'</p>';
	}
	else
	{
		$widget_elements->content .= '<ul>';
		foreach ($w->settings() as $n => $s)
		{
			switch ($s['type']) {
				case 'check':
					$s_type = __('boolean').", ".__('possible values:')." <code>0</code> ".__('or')." <code>1</code>";
					break;
				case 'combo':
					$s['options'] = array_map("literalNullString", $s['options']);
					$s_type = __('listitem').", ".__('possible values:')." <code>".implode('</code>, <code>',$s['options'])."</code>";
					break;
				case 'text':
				case 'textarea':
				default:
					$s_type = __('string');
					break;
			}

			$widget_elements->content .=
			'<li>'.
			__('Setting name:').' <strong>'.html::escapeHTML($n).'</strong>'.
			' ('.$s_type.')'.
			'</li>';
		}
		$widget_elements->content .= '</ul>';
	}
	$widget_elements->content .= '</dd>';
}
$widget_elements->content .= '</dl></div>';

dcPage::helpBlock('widgets',$widget_elements);

function sidebarWidgets($id,$title,$widgets,$pr,$default_widgets,&$j)
{
	$res = '<h3>'.$title.'</h3>';

	if (!($widgets instanceof dcWidgets))
	{
		$widgets = $default_widgets;
	}

	$res .= '<ul id="'.$id.'" class="connected">';
<<<<<<< HEAD

	$res .= '<li class="empty-widgets" '.(!$widgets->isEmpty() ? 'style="display: none;"' : '').'>'.__('No widget for now.').'</li>';

	$i = 0;
	foreach ($widgets->elements() as $w)
	{
		$upDisabled = $i == 0 ? '" disabled="" src="images/disabled_' : '" src="images/';
		$downDisabled = $i == count($widgets->elements())-1 ? '" disabled="" src="images/disabled_' : '" src="images/';

=======
	
	$res .= '<li class="empty-widgets" '.(!$widgets->isEmpty() ? 'style="display: none;"' : '').'>'.__('No widget as far.').'</li>';
	
	$i = 0;
	foreach ($widgets->elements() as $w)
	{
		$upDisabled = $i == 0 ? ' disabled" src="images/disabled_' : '" src="images/';
		$downDisabled = $i == count($widgets->elements())-1 ? ' disabled" src="images/disabled_' : '" src="images/';
		$altUp = $i == 0 ? ' alt=""' : ' alt="'.__('Up the widget').'"';
		$altDown = $i == count($widgets->elements())-1 ? ' alt=""' : ' alt="'.__('Down the widget').'"';
		
>>>>>>> fd0d16c9
		$iname = 'w['.$pr.']['.$i.']';

		$res .=
		'<li>'.form::hidden(array($iname.'[id]'),html::escapeHTML($w->id())).
		'<p class="widget-name">'.form::field(array($iname.'[order]'),2,3,(string) $i,'hidden','',0,'title="'.__('order').'"').
		' '.$w->name().
		($w->desc() != '' ? ' <span class="form-note">'.__($w->desc()).'</span>' : '').
		'<span class="toolsWidget remove-if-drag">'.
		'<input type="image" class="upWidget'.$upDisabled.'up.png" name="'.$iname.'[_up]" value="'.__('Up the widget').'"'.$altUp.' /> '.
		'<input type="image" class="downWidget'.$downDisabled.'down.png" name="'.$iname.'[_down]" value="'.__('Down the widget').'"'.$altDown.' /> '.' '.
		'<input type="image" class="removeWidget" src="images/trash.png" name="'.$iname.'[_rem]" value="'.__('Remove widget').'" alt="'.__('Remove the widget').'" />'.
		'</span>'.
		'<br class="clear"/></p>'.
		'<div class="widgetSettings hidden-if-drag">'.$w->formSettings($iname,$j).'</div>'.
		'</li>';

		$i++;
		$j++;
	}

	$res .= '</ul>';

	$res .= '<ul class="sortable-delete"'.($i > 0 ? '':' style="display: none;"').'><li class="sortable-delete-placeholder">'.
			__('Drag widgets here to remove.').'</li></ul>';

	return $res;
}
?>
</body>
</html><|MERGE_RESOLUTION|>--- conflicted
+++ resolved
@@ -354,20 +354,9 @@
 	}
 
 	$res .= '<ul id="'.$id.'" class="connected">';
-<<<<<<< HEAD
 
 	$res .= '<li class="empty-widgets" '.(!$widgets->isEmpty() ? 'style="display: none;"' : '').'>'.__('No widget for now.').'</li>';
 
-	$i = 0;
-	foreach ($widgets->elements() as $w)
-	{
-		$upDisabled = $i == 0 ? '" disabled="" src="images/disabled_' : '" src="images/';
-		$downDisabled = $i == count($widgets->elements())-1 ? '" disabled="" src="images/disabled_' : '" src="images/';
-
-=======
-	
-	$res .= '<li class="empty-widgets" '.(!$widgets->isEmpty() ? 'style="display: none;"' : '').'>'.__('No widget as far.').'</li>';
-	
 	$i = 0;
 	foreach ($widgets->elements() as $w)
 	{
@@ -376,7 +365,6 @@
 		$altUp = $i == 0 ? ' alt=""' : ' alt="'.__('Up the widget').'"';
 		$altDown = $i == count($widgets->elements())-1 ? ' alt=""' : ' alt="'.__('Down the widget').'"';
 		
->>>>>>> fd0d16c9
 		$iname = 'w['.$pr.']['.$i.']';
 
 		$res .=
