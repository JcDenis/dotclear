--- conflicted
+++ resolved
@@ -41,17 +41,10 @@
 
         My::addBackendMenuItem();
 
-<<<<<<< HEAD
         Core::behavior()->addBehaviors([
-            'coreAfterCommentUpdate'    => [Antispam::class, 'trainFilters'],
-            'adminAfterCommentDesc'     => [Antispam::class, 'statusMessage'],
-            'adminDashboardHeaders'     => [Antispam::class, 'dashboardHeaders'],
-=======
-        dcCore::app()->behavior->addBehaviors([
             'coreAfterCommentUpdate'    => Antispam::trainFilters(...),
             'adminAfterCommentDesc'     => Antispam::statusMessage(...),
             'adminDashboardHeaders'     => Antispam::dashboardHeaders(...),
->>>>>>> 3820250f
             'adminDashboardFavoritesV2' => function (Favorites $favs) {
                 $favs->register(
                     My::id(),
@@ -77,21 +70,12 @@
             },
         ]);
 
-<<<<<<< HEAD
         if (!DC_ANTISPAM_CONF_SUPER || Core::auth()->isSuperAdmin()) {
             Core::behavior()->addBehaviors([
-                'adminBlogPreferencesFormV2'    => [BackendBehaviors::class, 'adminBlogPreferencesForm'],
-                'adminBeforeBlogSettingsUpdate' => [BackendBehaviors::class, 'adminBeforeBlogSettingsUpdate'],
-                'adminCommentsSpamFormV2'       => [BackendBehaviors::class, 'adminCommentsSpamForm'],
-                'adminPageHelpBlock'            => [BackendBehaviors::class, 'adminPageHelpBlock'],
-=======
-        if (!DC_ANTISPAM_CONF_SUPER || dcCore::app()->auth->isSuperAdmin()) {
-            dcCore::app()->behavior->addBehaviors([
                 'adminBlogPreferencesFormV2'    => BackendBehaviors::adminBlogPreferencesForm(...),
                 'adminBeforeBlogSettingsUpdate' => BackendBehaviors::adminBeforeBlogSettingsUpdate(...),
                 'adminCommentsSpamFormV2'       => BackendBehaviors::adminCommentsSpamForm(...),
                 'adminPageHelpBlock'            => BackendBehaviors::adminPageHelpBlock(...),
->>>>>>> 3820250f
             ]);
         }
 
