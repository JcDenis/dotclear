--- conflicted
+++ resolved
@@ -28,17 +28,10 @@
             return false;
         }
 
-<<<<<<< HEAD
         Core::behavior()->addBehaviors([
-            'publicBeforeCommentCreate'   => [Antispam::class, 'isSpam'],
-            'publicBeforeTrackbackCreate' => [Antispam::class, 'isSpam'],
-            'publicBeforeDocumentV2'      => [Antispam::class, 'purgeOldSpam'],
-=======
-        dcCore::app()->behavior->addBehaviors([
             'publicBeforeCommentCreate'   => Antispam::isSpam(...),
             'publicBeforeTrackbackCreate' => Antispam::isSpam(...),
             'publicBeforeDocumentV2'      => Antispam::purgeOldSpam(...),
->>>>>>> 3820250f
         ]);
 
         return true;
