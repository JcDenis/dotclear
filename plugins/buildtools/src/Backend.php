--- conflicted
+++ resolved
@@ -28,11 +28,7 @@
             return false;
         }
 
-<<<<<<< HEAD
-        Core::behavior()->addBehavior('dcMaintenanceInit', [Buildtools::class, 'maintenanceAdmin']);
-=======
-        dcCore::app()->behavior->addBehavior('dcMaintenanceInit', Buildtools::maintenanceAdmin(...));
->>>>>>> 3820250f
+        Core::behavior()->addBehavior('dcMaintenanceInit', Buildtools::maintenanceAdmin(...));
 
         return true;
     }
