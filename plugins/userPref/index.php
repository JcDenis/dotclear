--- conflicted
+++ resolved
@@ -81,11 +81,7 @@
 	
 	return
 	'<tr>'.
-<<<<<<< HEAD
-	'<th scope="row"><label for="s_'.$id.'">'.sprintf($slabel,html::escapeHTML($id)).'</label></th>'.
-=======
 	'<td scope="raw"><label for="s_'.$id.'">'.sprintf($slabel,html::escapeHTML($id)).'</label></td>'.
->>>>>>> 09452ddd
 	'<td>'.$field.'</td>'.
 	'<td>'.$s['type'].'</td>'.
 	'<td>'.html::escapeHTML($s['label']).'</td>'.
@@ -97,13 +93,9 @@
   <title>user:preferences</title>
   <?php echo dcPage::jsPageTabs($part); ?>
   <style type="text/css">
-<<<<<<< HEAD
-  .ws-name { background: #ccc; color: #000; padding-top: 0.3em; padding-bottom: 0.3em; font-size: 1.1em; }
-=======
 	table.prefs { border: 1px solid #999; margin-bottom: 2em; }
 	table.prefs th { background: #f5f5f5; color: #444; padding-top: 0.3em; padding-bottom: 0.3em; }
 	p.anchor-nav {float: right; }
->>>>>>> 09452ddd
   </style>
 	<script type="text/javascript">
 	//<![CDATA[
@@ -134,25 +126,8 @@
 <h2><?php echo html::escapeHTML($core->auth->userID()); ?> &rsaquo; <span class="page-title">user:preferences</span></h2>
 
 <div id="local" class="multi-part" title="<?php echo __('user preferences'); ?>">
-<<<<<<< HEAD
-<form action="plugin.php" method="post">
-<table>
-<caption><?php echo __('Local user preferences list'); ?></caption>
-<thead>
-<tr>
-  <th scope="col" class="nowrap">Pref ID</th>
-  <th scope="col"><?php echo __('Value'); ?></th>
-  <th scope="col"><?php echo __('Type'); ?></th>
-  <th scope="col" class="maximal"><?php echo __('Description'); ?></th>
-</tr>
-</thead>
-<tbody>
-<?php
-$prefs = array();
-=======
->>>>>>> 09452ddd
-
-<?php 
+
+<?php
 $table_header = '<table class="prefs" id="%s"><caption>%s</caption>'.
 '<thead>'.
 '<tr>'."\n".
@@ -166,6 +141,7 @@
 $table_footer = '</tbody></table>';
 
 $prefs = array();
+
 foreach ($core->auth->user_prefs->dumpWorkspaces() as $ws => $workspace) {
 	foreach ($workspace->dumpPrefs() as $k => $v) {
 		$prefs[$ws][$k] = $v;
@@ -193,12 +169,7 @@
 foreach ($prefs as $ws => $s)
 {
 	ksort($s);
-<<<<<<< HEAD
-	echo '<tr><th scope="row" colspan="4" class="ws-name">workspace: <strong>'.$ws.'</strong></th></tr>';
-	
-=======
 	echo sprintf($table_header,'l_'.$ws,$ws);
->>>>>>> 09452ddd
 	foreach ($s as $k => $v)
 	{
 		echo prefLine($k,$v,$ws,'s',!$v['global']);
@@ -206,12 +177,7 @@
 	echo $table_footer;
 }
 ?>
-<<<<<<< HEAD
-</tbody>
-</table>
-=======
-
->>>>>>> 09452ddd
+
 <p><input type="submit" value="<?php echo __('Save'); ?>" />
 <input type="hidden" name="p" value="userPref" />
 <?php echo $core->formNonce(); ?></p>
@@ -219,22 +185,7 @@
 </div>
 
 <div id="global" class="multi-part" title="<?php echo __('global preferences'); ?>">
-<<<<<<< HEAD
-<form action="plugin.php" method="post">
-<table>
-<caption><?php echo __('Global user preferences list'); ?></caption>
-<thead>
-<tr>
-  <th scope="col" class="nowrap">Pref ID</th>
-  <th scope="col"><?php echo __('Value'); ?></th>
-  <th scope="col"><?php echo __('Type'); ?></th>
-  <th scope="col" class="maximal"><?php echo __('Description'); ?></th>
-</tr>
-</thead>
-<tbody>
-=======
-
->>>>>>> 09452ddd
+
 <?php
 $prefs = array();
 
@@ -267,12 +218,7 @@
 foreach ($prefs as $ws => $s)
 {
 	ksort($s);
-<<<<<<< HEAD
-	echo '<tr><th scope="row" colspan="4" class="ws-name">workspace: <strong>'.$ws.'</strong></th></tr>';
-	
-=======
 	echo sprintf($table_header,'g_'.$ws,$ws);
->>>>>>> 09452ddd
 	foreach ($s as $k => $v)
 	{
 		echo prefLine($k,$v,$ws,'gs',false);
@@ -280,12 +226,7 @@
 	echo $table_footer;
 }
 ?>
-<<<<<<< HEAD
-</tbody>
-</table>
-=======
-
->>>>>>> 09452ddd
+
 <p><input type="submit" value="<?php echo __('Save'); ?>" />
 <input type="hidden" name="p" value="userPref" />
 <?php echo $core->formNonce(); ?></p>
