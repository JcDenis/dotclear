<?php
/**
 * @brief breadcrumb, a plugin for Dotclear 2
 *
 * @package Dotclear
 * @subpackage Plugins
 *
 * @copyright Olivier Meunier & Association Dotclear
 * @copyright GPL-2.0-only
 */
declare(strict_types=1);

namespace Dotclear\Plugin\breadcrumb;

use Dotclear\Core\Core;
use Dotclear\Core\Process;

class Backend extends Process
{
    public static function init(): bool
    {
        // Dead but useful code (for l10n)
        __('Breadcrumb') . __('Breadcrumb for Dotclear');

        return self::status(My::checkContext(My::BACKEND));
    }

    public static function process(): bool
    {
        if (!self::status()) {
            return false;
        }

<<<<<<< HEAD
        Core::behavior()->addBehaviors([
            'adminBlogPreferencesFormV2'    => [BackendBehaviors::class, 'adminBlogPreferencesForm'],
            'adminBeforeBlogSettingsUpdate' => [BackendBehaviors::class, 'adminBeforeBlogSettingsUpdate'],
=======
        dcCore::app()->behavior->addBehaviors([
            'adminBlogPreferencesFormV2'    => BackendBehaviors::adminBlogPreferencesForm(...),
            'adminBeforeBlogSettingsUpdate' => BackendBehaviors::adminBeforeBlogSettingsUpdate(...),
>>>>>>> 3820250f
        ]);

        return true;
    }
}<|MERGE_RESOLUTION|>--- conflicted
+++ resolved
@@ -31,15 +31,9 @@
             return false;
         }
 
-<<<<<<< HEAD
         Core::behavior()->addBehaviors([
-            'adminBlogPreferencesFormV2'    => [BackendBehaviors::class, 'adminBlogPreferencesForm'],
-            'adminBeforeBlogSettingsUpdate' => [BackendBehaviors::class, 'adminBeforeBlogSettingsUpdate'],
-=======
-        dcCore::app()->behavior->addBehaviors([
             'adminBlogPreferencesFormV2'    => BackendBehaviors::adminBlogPreferencesForm(...),
             'adminBeforeBlogSettingsUpdate' => BackendBehaviors::adminBeforeBlogSettingsUpdate(...),
->>>>>>> 3820250f
         ]);
 
         return true;
