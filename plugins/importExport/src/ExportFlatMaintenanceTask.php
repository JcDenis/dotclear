<?php
/**
 * @brief importExport, a plugin for Dotclear 2
 *
 * @package Dotclear
 * @subpackage Plugins
 *
 * @copyright Olivier Meunier & Association Dotclear
 * @copyright GPL-2.0-only
 */
declare(strict_types=1);

namespace Dotclear\Plugin\importExport;

use Dotclear\Core\Core;

class ExportFlatMaintenanceTask extends ModuleExportFlat
{
    /**
     * Set redirection URL of bakcup process.
     *
     * Bad hack to change redirection of ModuleExportFlat::process()
     *
     * @param      string  $id     Task ID
     */
    public function setURL(string $id): void
    {
<<<<<<< HEAD
        $this->url = sprintf(urldecode(Core::backend()->url->get('admin.plugin', ['p' => 'maintenance', 'id' => '%s'], '&')), $id);
=======
        $this->url = dcCore::app()->admin->url->get('admin.plugin', ['p' => 'maintenance', 'task' => $id], '&');
>>>>>>> 8ac7a125
    }
}<|MERGE_RESOLUTION|>--- conflicted
+++ resolved
@@ -12,7 +12,7 @@
 
 namespace Dotclear\Plugin\importExport;
 
-use Dotclear\Core\Core;
+use dcCore;
 
 class ExportFlatMaintenanceTask extends ModuleExportFlat
 {
@@ -25,10 +25,6 @@
      */
     public function setURL(string $id): void
     {
-<<<<<<< HEAD
-        $this->url = sprintf(urldecode(Core::backend()->url->get('admin.plugin', ['p' => 'maintenance', 'id' => '%s'], '&')), $id);
-=======
         $this->url = dcCore::app()->admin->url->get('admin.plugin', ['p' => 'maintenance', 'task' => $id], '&');
->>>>>>> 8ac7a125
     }
 }