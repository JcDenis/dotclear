--- conflicted
+++ resolved
@@ -25,10 +25,6 @@
      */
     public function setURL(string $id): void
     {
-<<<<<<< HEAD
-        $this->url = sprintf(ulrdecode(dcCore::app()->adminurl->get('admin.plugin', ['p' => 'maintenance', 'id' => '%s'], '&')), $id);
-=======
         $this->url = sprintf(urldecode(dcCore::app()->adminurl->get('admin.plugin', ['p' => 'maintenance', 'id' => '%s'], '&')), $id);
->>>>>>> 4104f025
     }
 }