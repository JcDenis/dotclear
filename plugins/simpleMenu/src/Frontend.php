--- conflicted
+++ resolved
@@ -28,17 +28,10 @@
             return false;
         }
 
-<<<<<<< HEAD
-        Core::behavior()->addBehavior('initWidgets', [Widgets::class, 'initWidgets']);
+        Core::behavior()->addBehavior('initWidgets', Widgets::initWidgets(...));
 
         // Simple menu template functions
-        Core::frontend()->tpl->addValue('SimpleMenu', [FrontendTemplate::class, 'simpleMenu']);
-=======
-        dcCore::app()->behavior->addBehavior('initWidgets', Widgets::initWidgets(...));
-
-        // Simple menu template functions
-        dcCore::app()->public->tpl->addValue('SimpleMenu', FrontendTemplate::simpleMenu(...));
->>>>>>> 3820250f
+        Core::frontend()->tpl->addValue('SimpleMenu', FrontendTemplate::simpleMenu(...));
 
         return true;
     }
