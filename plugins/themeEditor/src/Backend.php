--- conflicted
+++ resolved
@@ -28,17 +28,10 @@
     public static function process(): bool
     {
         if (self::status()) {
-<<<<<<< HEAD
             Core::behavior()->addBehaviors([
-                'adminCurrentThemeDetailsV2'   => [BackendBehaviors::class, 'adminCurrentThemeDetails'],
-                'adminBeforeUserOptionsUpdate' => [BackendBehaviors::class, 'adminBeforeUserUpdate'],
-                'adminPreferencesFormV2'       => [BackendBehaviors::class, 'adminPreferencesForm'],
-=======
-            dcCore::app()->behavior->addBehaviors([
                 'adminCurrentThemeDetailsV2'   => BackendBehaviors::adminCurrentThemeDetails(...),
                 'adminBeforeUserOptionsUpdate' => BackendBehaviors::adminBeforeUserUpdate(...),
                 'adminPreferencesFormV2'       => BackendBehaviors::adminPreferencesForm(...),
->>>>>>> 3820250f
             ]);
         }
 
