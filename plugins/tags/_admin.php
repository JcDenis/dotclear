<?php
# -- BEGIN LICENSE BLOCK ---------------------------------------
#
# This file is part of Dotclear 2.
#
# Copyright (c) 2003-2011 Olivier Meunier & Association Dotclear
# Licensed under the GPL version 2.0 license.
# See LICENSE file or
# http://www.gnu.org/licenses/old-licenses/gpl-2.0.html
#
# -- END LICENSE BLOCK -----------------------------------------
if (!defined('DC_CONTEXT_ADMIN')) { return; }

$_menu['Blog']->addItem(__('Tags'),'plugin.php?p=tags&amp;m=tags','index.php?pf=tags/icon.png',
		preg_match('/plugin.php\?p=tags&m=tag(s|_posts)?(&.*)?$/',$_SERVER['REQUEST_URI']),
		$core->auth->check('usage,contentadmin',$core->blog->id));

require dirname(__FILE__).'/_widgets.php';

$core->addBehavior('adminPostFormSidebar',array('tagsBehaviors','tagsField'));

$core->addBehavior('adminAfterPostCreate',array('tagsBehaviors','setTags'));
$core->addBehavior('adminAfterPostUpdate',array('tagsBehaviors','setTags'));

$core->addBehavior('adminPostHeaders',array('tagsBehaviors','postHeaders'));
$core->addBehavior('adminPostsActionsHeaders',array('tagsBehaviors','postsActionsHeaders'));

$core->addBehavior('adminPostsActionsCombo',array('tagsBehaviors','adminPostsActionsCombo'));
$core->addBehavior('adminPostsActions',array('tagsBehaviors','adminPostsActions'));
$core->addBehavior('adminPostsActionsContent',array('tagsBehaviors','adminPostsActionsContent'));

$core->addBehavior('adminPreferencesForm',array('tagsBehaviors','adminUserForm'));
// $core->addBehavior('adminUserForm',array('tagsBehaviors','adminUserForm'));

$core->addBehavior('adminBeforeUserCreate',array('tagsBehaviors','setTagListFormat'));
$core->addBehavior('adminBeforeUserUpdate',array('tagsBehaviors','setTagListFormat'));

$core->addBehavior('coreInitWikiPost',array('tagsBehaviors','coreInitWikiPost'));

$core->addBehavior('adminDashboardFavs',array('tagsBehaviors','dashboardFavs'));

# BEHAVIORS
class tagsBehaviors
{
	public static function dashboardFavs($core,$favs)
	{
		$favs['tags'] = new ArrayObject(array('tags','Tags','plugin.php?p=tags&amp;m=tags',
			'index.php?pf=tags/icon.png','index.php?pf=tags/icon-big.png',
			'usage,contentadmin',null,null));
	}

	public static function coreInitWikiPost($wiki2xhtml)
	{
		$wiki2xhtml->registerFunction('url:tag',array('tagsBehaviors','wiki2xhtmlTag'));
	}
	
	public static function wiki2xhtmlTag($url,$content)
	{
		$url = substr($url,4);
		if (strpos($content,'tag:') === 0) {
			$content = substr($content,4);
		}
		
		
		$tag_url = html::stripHostURL($GLOBALS['core']->blog->url.$GLOBALS['core']->url->getURLFor('tag'));
		$res['url'] = $tag_url.'/'.rawurlencode(dcMeta::sanitizeMetaID($url));
		$res['content'] = $content;
		
		return $res;
	}
	
	public static function tagsField($post)
	{
		$meta =& $GLOBALS['core']->meta;
		
		if (!empty($_POST['post_tags'])) {
			$value = $_POST['post_tags'];
		} else {
			$value = ($post) ? $meta->getMetaStr($post->post_meta,'tag') : '';
		}
		
		echo
		'<h3><label for="post_tags">'.__('Tags:').'</label></h3>'.
		'<div class="p" id="tags-edit">'.form::textarea('post_tags',20,3,$value,'maximal').'</div>';
	}
	
	public static function setTags($cur,$post_id)
	{
		$post_id = (integer) $post_id;
		
		if (isset($_POST['post_tags'])) {
			$tags = $_POST['post_tags'];
			$meta =& $GLOBALS['core']->meta;
			$meta->delPostMeta($post_id,'tag');
			
			foreach ($meta->splitMetaValues($tags) as $tag) {
				$meta->setPostMeta($post_id,'tag',$tag);
			}
		}
	}
	
	public static function postHeaders()
	{
		$tag_url = $GLOBALS['core']->blog->url.$GLOBALS['core']->url->getURLFor('tag');
		
		$opts = $GLOBALS['core']->blog->url.$GLOBALS['core']->auth->getOptions();
		$type = isset($opts['tag_list_format']) ? $opts['tag_list_format'] : 'more';
		
		return 
<<<<<<< HEAD
		dcPage::jqueryUI().
=======
		'<script type="text/javascript" src="index.php?pf=tags/js/jquery.autocomplete.js"></script>'.
>>>>>>> 09452ddd
		'<script type="text/javascript" src="index.php?pf=tags/js/post.js"></script>'.
		'<script type="text/javascript">'."\n".
		"//<![CDATA[\n".
		"metaEditor.prototype.meta_url = 'plugin.php?p=tags&m=tag_posts&amp;tag=';\n".
		"metaEditor.prototype.meta_type = '".html::escapeJS($type)."';\n".
		"metaEditor.prototype.text_confirm_remove = '".html::escapeJS(__('Are you sure you want to remove this %s?'))."';\n".
		"metaEditor.prototype.text_add_meta = '".html::escapeJS(__('Add a %s to this entry'))."';\n".
		"metaEditor.prototype.text_choose = '".html::escapeJS(__('Choose from list'))."';\n".
		"metaEditor.prototype.text_all = '".html::escapeJS(__('all'))."';\n".
		"metaEditor.prototype.text_separation = '';\n".
		"jsToolBar.prototype.elements.tag.title = '".html::escapeJS(__('Tag'))."';\n".
		"jsToolBar.prototype.elements.tag.url = '".html::escapeJS($tag_url)."';\n".
		"dotclear.msg.tags_autocomplete = '".html::escapeJS(__('used in %e - frequency %p%'))."';\n".
		"dotclear.msg.entry = '".html::escapeJS(__('entry'))."';\n".
		"dotclear.msg.entries = '".html::escapeJS(__('entries'))."';\n".
		"\n//]]>\n".
		"</script>\n".
		'<link rel="stylesheet" type="text/css" href="index.php?pf=tags/style.css" />';
	}
	
	public static function postsActionsHeaders()
	{
		$tag_url = $GLOBALS['core']->blog->url.$GLOBALS['core']->url->getURLFor('tag');
		
		$opts = $GLOBALS['core']->auth->getOptions();
		$type = isset($opts['tag_list_format']) ? $opts['tag_list_format'] : 'more';
		
		return 
<<<<<<< HEAD
=======
		'<script type="text/javascript" src="index.php?pf=tags/js/jquery.autocomplete.js"></script>'.
		'<script type="text/javascript" src="index.php?pf=tags/js/posts_actions.js"></script>'.
>>>>>>> 09452ddd
		'<script type="text/javascript">'."\n".
		"//<![CDATA[\n".
		"metaEditor.prototype.meta_url = 'plugin.php?p=tags&m=tag_posts&amp;tag=';\n".
		"metaEditor.prototype.meta_type = '".html::escapeJS($type)."';\n".
		"metaEditor.prototype.text_confirm_remove = '".html::escapeJS(__('Are you sure you want to remove this %s?'))."';\n".
		"metaEditor.prototype.text_add_meta = '".html::escapeJS(__('Add a %s to this entry'))."';\n".
		"metaEditor.prototype.text_choose = '".html::escapeJS(__('Choose from list'))."';\n".
		"metaEditor.prototype.text_all = '".html::escapeJS(__('all'))."';\n".
		"metaEditor.prototype.text_separation = '".html::escapeJS(__('Enter tags separated by coma'))."';\n".
		"dotclear.msg.tags_autocomplete = '".html::escapeJS(__('used in %e - frequency %p%'))."';\n".
		"dotclear.msg.entry = '".html::escapeJS(__('entry'))."';\n".
		"dotclear.msg.entries = '".html::escapeJS(__('entries'))."';\n".
		"\n//]]>\n".
		"</script>\n".
		'<script type="text/javascript" src="index.php?pf=tags/js/posts_actions.js"></script>'.
		dcPage::jqueryUI().
		'<link rel="stylesheet" type="text/css" href="index.php?pf=tags/style.css" />';
	}
	
	public static function adminPostsActionsCombo($args)
	{
		$args[0][__('Tags')] = array(__('Add tags') => 'tags');
		
		if ($GLOBALS['core']->auth->check('delete,contentadmin',$GLOBALS['core']->blog->id)) {
			$args[0][__('Tags')] = array_merge($args[0][__('Tags')],
				array(__('Remove tags') => 'tags_remove'));
		}
	}
	
	public static function adminPostsActions($core,$posts,$action,$redir)
	{
		if ($action == 'tags' && !empty($_POST['new_tags']))
		{
			try
			{

				$meta =& $GLOBALS['core']->meta;
				$tags = $meta->splitMetaValues($_POST['new_tags']);
				
				while ($posts->fetch())
				{
					# Get tags for post
					$post_meta = $meta->getMetadata(array(
						'meta_type' => 'tag',
						'post_id' => $posts->post_id));
					$pm = array();
					while ($post_meta->fetch()) {
						$pm[] = $post_meta->meta_id;
					}
					
					foreach ($tags as $t) {
						if (!in_array($t,$pm)) {
							$meta->setPostMeta($posts->post_id,'tag',$t);
						}
					}
				}
				
				http::redirect($redir);
			}
			catch (Exception $e)
			{
				$core->error->add($e->getMessage());
			}
		}
		elseif ($action == 'tags_remove' && !empty($_POST['meta_id']) && $core->auth->check('delete,contentadmin',$core->blog->id))
		{
			try
			{
				$meta =& $GLOBALS['core']->meta;
				while ($posts->fetch())
				{
					foreach ($_POST['meta_id'] as $v)
					{
						$meta->delPostMeta($posts->post_id,'tag',$v);
					}
				}
				
				http::redirect($redir);
			}
			catch (Exception $e)
			{
				$core->error->add($e->getMessage());
			}
		}
	}
	
	public static function adminPostsActionsContent($core,$action,$hidden_fields,$form_uri="posts_actions.php")
	{
		if ($action == 'tags')
		{
			echo
			'<h2 class="page-title">'.__('Add tags to entries').'</h2>'.
			'<form action="'.$form_uri.'" method="post">'.
			'<div><label for="new_tags" class="area">'.__('Tags to add:').'</label> '.
			form::textarea('new_tags',60,3).
			'</div>'.
			$hidden_fields.
			$core->formNonce().
			form::hidden(array('action'),'tags').
			'<p><input type="submit" value="'.__('Save').'" '.
			'name="save_tags" /></p>'.
			'</form>';
		}
		elseif ($action == 'tags_remove')
		{
			$meta =& $GLOBALS['core']->meta;
			$tags = array();
			
			foreach ($_POST['entries'] as $id) {
				$post_tags = $meta->getMetadata(array(
					'meta_type' => 'tag',
					'post_id' => (integer) $id))->toStatic()->rows();
				foreach ($post_tags as $v) {
					if (isset($tags[$v['meta_id']])) {
						$tags[$v['meta_id']]++;
					} else {
						$tags[$v['meta_id']] = 1;
					}
				}
			}
			
			echo '<h2 class="page-title">'.__('Remove selected tags from entries').'</h2>';
			
			if (empty($tags)) {
				echo '<p>'.__('No tags for selected entries').'</p>';
				return;
			}
			
			$posts_count = count($_POST['entries']);
			
			echo
			'<form action="'.$form_uri.'" method="post">'.
			'<fieldset><legend>'.__('Following tags have been found in selected entries:').'</legend>';
			
			foreach ($tags as $k => $n) {
				$label = '<label class="classic">%s %s</label>';
				if ($posts_count == $n) {
					$label = sprintf($label,'%s','<strong>%s</strong>');
				}
				echo '<p>'.sprintf($label,
						form::checkbox(array('meta_id[]'),html::escapeHTML($k)),
						html::escapeHTML($k)).
					'</p>';
			}
			
			echo
			'<p><input type="submit" value="'.__('ok').'" /></p>'.
			$hidden_fields.
			$core->formNonce().
			form::hidden(array('action'),'tags_remove').
			'</fieldset></form>';
		}
	}
	
	public static function adminUserForm($args)
	{
		if ($args instanceof dcCore) {
			$opts = $args->auth->getOptions();
		}
		elseif ($args instanceof record) {
			$opts = $args->options();
		}
		else {
			$opts = array();
		}
		
		$combo = array();
		$combo[__('short')] = 'more';
		$combo[__('extended')] = 'all';
		
		$value = array_key_exists('tag_list_format',$opts) ? $opts['tag_list_format'] : 'more';
		
		echo
		'<fieldset><legend>'.__('Tags').'</legend>'.
		'<p><label for="user_tag_list_format">'.__('Tags list format:').' '.
		form::combo('user_tag_list_format',$combo,$value).
		'</label></p></fieldset>';
	}
	
	public static function setTagListFormat($cur,$user_id = null)
	{
		if (!is_null($user_id)) {
			$cur->user_options['tag_list_format'] = $_POST['user_tag_list_format'];
		}
	}
}
?><|MERGE_RESOLUTION|>--- conflicted
+++ resolved
@@ -107,11 +107,7 @@
 		$type = isset($opts['tag_list_format']) ? $opts['tag_list_format'] : 'more';
 		
 		return 
-<<<<<<< HEAD
-		dcPage::jqueryUI().
-=======
 		'<script type="text/javascript" src="index.php?pf=tags/js/jquery.autocomplete.js"></script>'.
->>>>>>> 09452ddd
 		'<script type="text/javascript" src="index.php?pf=tags/js/post.js"></script>'.
 		'<script type="text/javascript">'."\n".
 		"//<![CDATA[\n".
@@ -140,11 +136,6 @@
 		$type = isset($opts['tag_list_format']) ? $opts['tag_list_format'] : 'more';
 		
 		return 
-<<<<<<< HEAD
-=======
-		'<script type="text/javascript" src="index.php?pf=tags/js/jquery.autocomplete.js"></script>'.
-		'<script type="text/javascript" src="index.php?pf=tags/js/posts_actions.js"></script>'.
->>>>>>> 09452ddd
 		'<script type="text/javascript">'."\n".
 		"//<![CDATA[\n".
 		"metaEditor.prototype.meta_url = 'plugin.php?p=tags&m=tag_posts&amp;tag=';\n".
@@ -180,7 +171,6 @@
 		{
 			try
 			{
-
 				$meta =& $GLOBALS['core']->meta;
 				$tags = $meta->splitMetaValues($_POST['new_tags']);
 				
