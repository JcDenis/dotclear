<?php
/**
 * @brief tags, a plugin for Dotclear 2
 *
 * @package Dotclear
 * @subpackage Plugins
 *
 * @copyright Olivier Meunier & Association Dotclear
 * @copyright GPL-2.0-only
 */
declare(strict_types=1);

namespace Dotclear\Plugin\tags;

use Dotclear\Core\Core;
use Dotclear\Core\Process;

class Frontend extends Process
{
    public static function init(): bool
    {
        return self::status(My::checkContext(My::FRONTEND));
    }

    public static function process(): bool
    {
        if (!self::status()) {
            return false;
        }

<<<<<<< HEAD
        Core::frontend()->tpl->addBlock('Tags', [FrontendTemplate::class, 'Tags']);
        Core::frontend()->tpl->addBlock('TagsHeader', [FrontendTemplate::class, 'TagsHeader']);
        Core::frontend()->tpl->addBlock('TagsFooter', [FrontendTemplate::class, 'TagsFooter']);
        Core::frontend()->tpl->addBlock('EntryTags', [FrontendTemplate::class, 'EntryTags']);
        Core::frontend()->tpl->addBlock('TagIf', [FrontendTemplate::class, 'TagIf']);
        Core::frontend()->tpl->addValue('TagID', [FrontendTemplate::class, 'TagID']);
        Core::frontend()->tpl->addValue('TagCount', [FrontendTemplate::class, 'TagCount']);
        Core::frontend()->tpl->addValue('TagPercent', [FrontendTemplate::class, 'TagPercent']);
        Core::frontend()->tpl->addValue('TagRoundPercent', [FrontendTemplate::class, 'TagRoundPercent']);
        Core::frontend()->tpl->addValue('TagURL', [FrontendTemplate::class, 'TagURL']);
        Core::frontend()->tpl->addValue('TagCloudURL', [FrontendTemplate::class, 'TagCloudURL']);
        Core::frontend()->tpl->addValue('TagFeedURL', [FrontendTemplate::class, 'TagFeedURL']);

        /*
        # Kept for backward compatibility (for now)
        Core::frontend()->tpl->addBlock('MetaData', [FrontendTemplate::class, 'Tags']);
        Core::frontend()->tpl->addBlock('MetaDataHeader', [FrontendTemplate::class, 'TagsHeader']);
        Core::frontend()->tpl->addBlock('MetaDataFooter', [FrontendTemplate::class, 'TagsFooter']);
        Core::frontend()->tpl->addValue('MetaID', [FrontendTemplate::class, 'TagID']);
        Core::frontend()->tpl->addValue('MetaPercent', [FrontendTemplate::class, 'TagPercent']);
        Core::frontend()->tpl->addValue('MetaRoundPercent', [FrontendTemplate::class, 'TagRoundPercent']);
        Core::frontend()->tpl->addValue('MetaURL', [FrontendTemplate::class, 'TagURL']);
        Core::frontend()->tpl->addValue('MetaAllURL', [FrontendTemplate::class, 'TagCloudURL']);
        Core::frontend()->tpl->addBlock('EntryMetaData', [FrontendTemplate::class, 'EntryTags']);
        */

        Core::behavior()->addBehaviors([
            'publicPrependV2'        => [FrontendBehaviors::class, 'publicPrepend'],
            'templateBeforeBlockV2'  => [FrontendBehaviors::class, 'templateBeforeBlock'],
            'publicBeforeDocumentV2' => [FrontendBehaviors::class, 'addTplPath'],
=======
        dcCore::app()->public->tpl->addBlock('Tags', FrontendTemplate::Tags(...));
        dcCore::app()->public->tpl->addBlock('TagsHeader', FrontendTemplate::TagsHeader(...));
        dcCore::app()->public->tpl->addBlock('TagsFooter', FrontendTemplate::TagsFooter(...));
        dcCore::app()->public->tpl->addBlock('EntryTags', FrontendTemplate::EntryTags(...));
        dcCore::app()->public->tpl->addBlock('TagIf', FrontendTemplate::TagIf(...));
        dcCore::app()->public->tpl->addValue('TagID', FrontendTemplate::TagID(...));
        dcCore::app()->public->tpl->addValue('TagCount', FrontendTemplate::TagCount(...));
        dcCore::app()->public->tpl->addValue('TagPercent', FrontendTemplate::TagPercent(...));
        dcCore::app()->public->tpl->addValue('TagRoundPercent', FrontendTemplate::TagRoundPercent(...));
        dcCore::app()->public->tpl->addValue('TagURL', FrontendTemplate::TagURL(...));
        dcCore::app()->public->tpl->addValue('TagCloudURL', FrontendTemplate::TagCloudURL(...));
        dcCore::app()->public->tpl->addValue('TagFeedURL', FrontendTemplate::TagFeedURL(...));

        /*
        # Kept for backward compatibility (for now)
        dcCore::app()->public->tpl->addBlock('MetaData', FrontendTemplate::Tags(...));
        dcCore::app()->public->tpl->addBlock('MetaDataHeader', FrontendTemplate::TagsHeader(...));
        dcCore::app()->public->tpl->addBlock('MetaDataFooter', FrontendTemplate::TagsFooter(...));
        dcCore::app()->public->tpl->addValue('MetaID', FrontendTemplate::TagID(...));
        dcCore::app()->public->tpl->addValue('MetaPercent', FrontendTemplate::TagPercent(...));
        dcCore::app()->public->tpl->addValue('MetaRoundPercent', FrontendTemplate::TagRoundPercent(...));
        dcCore::app()->public->tpl->addValue('MetaURL', FrontendTemplate::TagURL(...));
        dcCore::app()->public->tpl->addValue('MetaAllURL', FrontendTemplate::TagCloudURL(...));
        dcCore::app()->public->tpl->addBlock('EntryMetaData', FrontendTemplate::EntryTags(...));
        */

        dcCore::app()->behavior->addBehaviors([
            'publicPrependV2'        => FrontendBehaviors::publicPrepend(...),
            'templateBeforeBlockV2'  => FrontendBehaviors::templateBeforeBlock(...),
            'publicBeforeDocumentV2' => FrontendBehaviors::addTplPath(...),
>>>>>>> 3820250f

            'initWidgets' => Widgets::initWidgets(...),
        ]);

        return true;
    }
}<|MERGE_RESOLUTION|>--- conflicted
+++ resolved
@@ -28,69 +28,36 @@
             return false;
         }
 
-<<<<<<< HEAD
-        Core::frontend()->tpl->addBlock('Tags', [FrontendTemplate::class, 'Tags']);
-        Core::frontend()->tpl->addBlock('TagsHeader', [FrontendTemplate::class, 'TagsHeader']);
-        Core::frontend()->tpl->addBlock('TagsFooter', [FrontendTemplate::class, 'TagsFooter']);
-        Core::frontend()->tpl->addBlock('EntryTags', [FrontendTemplate::class, 'EntryTags']);
-        Core::frontend()->tpl->addBlock('TagIf', [FrontendTemplate::class, 'TagIf']);
-        Core::frontend()->tpl->addValue('TagID', [FrontendTemplate::class, 'TagID']);
-        Core::frontend()->tpl->addValue('TagCount', [FrontendTemplate::class, 'TagCount']);
-        Core::frontend()->tpl->addValue('TagPercent', [FrontendTemplate::class, 'TagPercent']);
-        Core::frontend()->tpl->addValue('TagRoundPercent', [FrontendTemplate::class, 'TagRoundPercent']);
-        Core::frontend()->tpl->addValue('TagURL', [FrontendTemplate::class, 'TagURL']);
-        Core::frontend()->tpl->addValue('TagCloudURL', [FrontendTemplate::class, 'TagCloudURL']);
-        Core::frontend()->tpl->addValue('TagFeedURL', [FrontendTemplate::class, 'TagFeedURL']);
+        Core::frontend()->tpl->addBlock('Tags', FrontendTemplate::Tags(...));
+        Core::frontend()->tpl->addBlock('TagsHeader', FrontendTemplate::TagsHeader(...));
+        Core::frontend()->tpl->addBlock('TagsFooter', FrontendTemplate::TagsFooter(...));
+        Core::frontend()->tpl->addBlock('EntryTags', FrontendTemplate::EntryTags(...));
+        Core::frontend()->tpl->addBlock('TagIf', FrontendTemplate::TagIf(...));
+        Core::frontend()->tpl->addValue('TagID', FrontendTemplate::TagID(...));
+        Core::frontend()->tpl->addValue('TagCount', FrontendTemplate::TagCount(...));
+        Core::frontend()->tpl->addValue('TagPercent', FrontendTemplate::TagPercent(...));
+        Core::frontend()->tpl->addValue('TagRoundPercent', FrontendTemplate::TagRoundPercent(...));
+        Core::frontend()->tpl->addValue('TagURL', FrontendTemplate::TagURL(...));
+        Core::frontend()->tpl->addValue('TagCloudURL', FrontendTemplate::TagCloudURL(...));
+        Core::frontend()->tpl->addValue('TagFeedURL', FrontendTemplate::TagFeedURL(...));
 
         /*
         # Kept for backward compatibility (for now)
-        Core::frontend()->tpl->addBlock('MetaData', [FrontendTemplate::class, 'Tags']);
-        Core::frontend()->tpl->addBlock('MetaDataHeader', [FrontendTemplate::class, 'TagsHeader']);
-        Core::frontend()->tpl->addBlock('MetaDataFooter', [FrontendTemplate::class, 'TagsFooter']);
-        Core::frontend()->tpl->addValue('MetaID', [FrontendTemplate::class, 'TagID']);
-        Core::frontend()->tpl->addValue('MetaPercent', [FrontendTemplate::class, 'TagPercent']);
-        Core::frontend()->tpl->addValue('MetaRoundPercent', [FrontendTemplate::class, 'TagRoundPercent']);
-        Core::frontend()->tpl->addValue('MetaURL', [FrontendTemplate::class, 'TagURL']);
-        Core::frontend()->tpl->addValue('MetaAllURL', [FrontendTemplate::class, 'TagCloudURL']);
-        Core::frontend()->tpl->addBlock('EntryMetaData', [FrontendTemplate::class, 'EntryTags']);
+        Core::frontend()->tpl->addBlock('MetaData', FrontendTemplate::Tags(...));
+        Core::frontend()->tpl->addBlock('MetaDataHeader', FrontendTemplate::TagsHeader(...));
+        Core::frontend()->tpl->addBlock('MetaDataFooter', FrontendTemplate::TagsFooter(...));
+        Core::frontend()->tpl->addValue('MetaID', FrontendTemplate::TagID(...));
+        Core::frontend()->tpl->addValue('MetaPercent', FrontendTemplate::TagPercent(...));
+        Core::frontend()->tpl->addValue('MetaRoundPercent', FrontendTemplate::TagRoundPercent(...));
+        Core::frontend()->tpl->addValue('MetaURL', FrontendTemplate::TagURL(...));
+        Core::frontend()->tpl->addValue('MetaAllURL', FrontendTemplate::TagCloudURL(...));
+        Core::frontend()->tpl->addBlock('EntryMetaData', FrontendTemplate::EntryTags(...));
         */
 
         Core::behavior()->addBehaviors([
-            'publicPrependV2'        => [FrontendBehaviors::class, 'publicPrepend'],
-            'templateBeforeBlockV2'  => [FrontendBehaviors::class, 'templateBeforeBlock'],
-            'publicBeforeDocumentV2' => [FrontendBehaviors::class, 'addTplPath'],
-=======
-        dcCore::app()->public->tpl->addBlock('Tags', FrontendTemplate::Tags(...));
-        dcCore::app()->public->tpl->addBlock('TagsHeader', FrontendTemplate::TagsHeader(...));
-        dcCore::app()->public->tpl->addBlock('TagsFooter', FrontendTemplate::TagsFooter(...));
-        dcCore::app()->public->tpl->addBlock('EntryTags', FrontendTemplate::EntryTags(...));
-        dcCore::app()->public->tpl->addBlock('TagIf', FrontendTemplate::TagIf(...));
-        dcCore::app()->public->tpl->addValue('TagID', FrontendTemplate::TagID(...));
-        dcCore::app()->public->tpl->addValue('TagCount', FrontendTemplate::TagCount(...));
-        dcCore::app()->public->tpl->addValue('TagPercent', FrontendTemplate::TagPercent(...));
-        dcCore::app()->public->tpl->addValue('TagRoundPercent', FrontendTemplate::TagRoundPercent(...));
-        dcCore::app()->public->tpl->addValue('TagURL', FrontendTemplate::TagURL(...));
-        dcCore::app()->public->tpl->addValue('TagCloudURL', FrontendTemplate::TagCloudURL(...));
-        dcCore::app()->public->tpl->addValue('TagFeedURL', FrontendTemplate::TagFeedURL(...));
-
-        /*
-        # Kept for backward compatibility (for now)
-        dcCore::app()->public->tpl->addBlock('MetaData', FrontendTemplate::Tags(...));
-        dcCore::app()->public->tpl->addBlock('MetaDataHeader', FrontendTemplate::TagsHeader(...));
-        dcCore::app()->public->tpl->addBlock('MetaDataFooter', FrontendTemplate::TagsFooter(...));
-        dcCore::app()->public->tpl->addValue('MetaID', FrontendTemplate::TagID(...));
-        dcCore::app()->public->tpl->addValue('MetaPercent', FrontendTemplate::TagPercent(...));
-        dcCore::app()->public->tpl->addValue('MetaRoundPercent', FrontendTemplate::TagRoundPercent(...));
-        dcCore::app()->public->tpl->addValue('MetaURL', FrontendTemplate::TagURL(...));
-        dcCore::app()->public->tpl->addValue('MetaAllURL', FrontendTemplate::TagCloudURL(...));
-        dcCore::app()->public->tpl->addBlock('EntryMetaData', FrontendTemplate::EntryTags(...));
-        */
-
-        dcCore::app()->behavior->addBehaviors([
             'publicPrependV2'        => FrontendBehaviors::publicPrepend(...),
             'templateBeforeBlockV2'  => FrontendBehaviors::templateBeforeBlock(...),
             'publicBeforeDocumentV2' => FrontendBehaviors::addTplPath(...),
->>>>>>> 3820250f
 
             'initWidgets' => Widgets::initWidgets(...),
         ]);
