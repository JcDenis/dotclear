<?php
/**
 * @brief tags, a plugin for Dotclear 2
 *
 * @package Dotclear
 * @subpackage Plugins
 *
 * @copyright Olivier Meunier & Association Dotclear
 * @copyright GPL-2.0-only
 */
declare(strict_types=1);

namespace Dotclear\Plugin\tags;

use Dotclear\Core\Core;
use Dotclear\Core\Process;

class Prepend extends Process
{
    public static function init(): bool
    {
        return self::status(My::checkContext(My::PREPEND));
    }

    public static function process(): bool
    {
        if (!self::status()) {
            return false;
        }

<<<<<<< HEAD
        Core::url()->register('tag', 'tag', '^tag/(.+)$', [FrontendUrl::class, 'tag']);
        Core::url()->register('tags', 'tags', '^tags$', [FrontendUrl::class, 'tags']);
        Core::url()->register('tag_feed', 'feed/tag', '^feed/tag/(.+)$', [FrontendUrl::class, 'tagFeed']);

        Core::behavior()->addBehavior('coreInitWikiPost', [BackendBehaviors::class, 'coreInitWikiPost']);
=======
        dcCore::app()->url->register('tag', 'tag', '^tag/(.+)$', FrontendUrl::tag(...));
        dcCore::app()->url->register('tags', 'tags', '^tags$', FrontendUrl::tags(...));
        dcCore::app()->url->register('tag_feed', 'feed/tag', '^feed/tag/(.+)$', FrontendUrl::tagFeed(...));

        dcCore::app()->behavior->addBehavior('coreInitWikiPost', BackendBehaviors::coreInitWikiPost(...));
>>>>>>> 3820250f

        return true;
    }
}<|MERGE_RESOLUTION|>--- conflicted
+++ resolved
@@ -28,19 +28,11 @@
             return false;
         }
 
-<<<<<<< HEAD
-        Core::url()->register('tag', 'tag', '^tag/(.+)$', [FrontendUrl::class, 'tag']);
-        Core::url()->register('tags', 'tags', '^tags$', [FrontendUrl::class, 'tags']);
-        Core::url()->register('tag_feed', 'feed/tag', '^feed/tag/(.+)$', [FrontendUrl::class, 'tagFeed']);
+        Core::url()->register('tag', 'tag', '^tag/(.+)$', FrontendUrl::tag(...));
+        Core::url()->register('tags', 'tags', '^tags$', FrontendUrl::tags(...));
+        Core::url()->register('tag_feed', 'feed/tag', '^feed/tag/(.+)$', FrontendUrl::tagFeed(...));
 
-        Core::behavior()->addBehavior('coreInitWikiPost', [BackendBehaviors::class, 'coreInitWikiPost']);
-=======
-        dcCore::app()->url->register('tag', 'tag', '^tag/(.+)$', FrontendUrl::tag(...));
-        dcCore::app()->url->register('tags', 'tags', '^tags$', FrontendUrl::tags(...));
-        dcCore::app()->url->register('tag_feed', 'feed/tag', '^feed/tag/(.+)$', FrontendUrl::tagFeed(...));
-
-        dcCore::app()->behavior->addBehavior('coreInitWikiPost', BackendBehaviors::coreInitWikiPost(...));
->>>>>>> 3820250f
+        Core::behavior()->addBehavior('coreInitWikiPost', BackendBehaviors::coreInitWikiPost(...));
 
         return true;
     }
