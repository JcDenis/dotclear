--- conflicted
+++ resolved
@@ -28,41 +28,22 @@
             return false;
         }
 
-<<<<<<< HEAD
-        Core::frontend()->tpl->addBlock('Attachments', [FrontendTemplate::class, 'Attachments']);
-        Core::frontend()->tpl->addBlock('AttachmentsHeader', [FrontendTemplate::class, 'AttachmentsHeader']);
-        Core::frontend()->tpl->addBlock('AttachmentsFooter', [FrontendTemplate::class, 'AttachmentsFooter']);
-        Core::frontend()->tpl->addValue('AttachmentMimeType', [FrontendTemplate::class, 'AttachmentMimeType']);
-        Core::frontend()->tpl->addValue('AttachmentType', [FrontendTemplate::class, 'AttachmentType']);
-        Core::frontend()->tpl->addValue('AttachmentFileName', [FrontendTemplate::class, 'AttachmentFileName']);
-        Core::frontend()->tpl->addValue('AttachmentSize', [FrontendTemplate::class, 'AttachmentSize']);
-        Core::frontend()->tpl->addValue('AttachmentTitle', [FrontendTemplate::class, 'AttachmentTitle']);
-        Core::frontend()->tpl->addValue('AttachmentThumbnailURL', [FrontendTemplate::class, 'AttachmentThumbnailURL']);
-        Core::frontend()->tpl->addValue('AttachmentURL', [FrontendTemplate::class, 'AttachmentURL']);
-        Core::frontend()->tpl->addValue('MediaURL', [FrontendTemplate::class, 'MediaURL']);
-        Core::frontend()->tpl->addBlock('AttachmentIf', [FrontendTemplate::class, 'AttachmentIf']);
+        Core::frontend()->tpl->addBlock('Attachments', FrontendTemplate::Attachments(...));
+        Core::frontend()->tpl->addBlock('AttachmentsHeader', FrontendTemplate::AttachmentsHeader(...));
+        Core::frontend()->tpl->addBlock('AttachmentsFooter', FrontendTemplate::AttachmentsFooter(...));
+        Core::frontend()->tpl->addValue('AttachmentMimeType', FrontendTemplate::AttachmentMimeType(...));
+        Core::frontend()->tpl->addValue('AttachmentType', FrontendTemplate::AttachmentType(...));
+        Core::frontend()->tpl->addValue('AttachmentFileName', FrontendTemplate::AttachmentFileName(...));
+        Core::frontend()->tpl->addValue('AttachmentSize', FrontendTemplate::AttachmentSize(...));
+        Core::frontend()->tpl->addValue('AttachmentTitle', FrontendTemplate::AttachmentTitle(...));
+        Core::frontend()->tpl->addValue('AttachmentThumbnailURL', FrontendTemplate::AttachmentThumbnailURL(...));
+        Core::frontend()->tpl->addValue('AttachmentURL', FrontendTemplate::AttachmentURL(...));
+        Core::frontend()->tpl->addValue('MediaURL', FrontendTemplate::MediaURL(...));
+        Core::frontend()->tpl->addBlock('AttachmentIf', FrontendTemplate::AttachmentIf(...));
 
-        Core::frontend()->tpl->addValue('EntryAttachmentCount', [FrontendTemplate::class, 'EntryAttachmentCount']);
+        Core::frontend()->tpl->addValue('EntryAttachmentCount', FrontendTemplate::EntryAttachmentCount(...));
 
-        Core::behavior()->addBehavior('tplIfConditions', [FrontendBehaviors::class, 'tplIfConditions']);
-=======
-        dcCore::app()->public->tpl->addBlock('Attachments', FrontendTemplate::Attachments(...));
-        dcCore::app()->public->tpl->addBlock('AttachmentsHeader', FrontendTemplate::AttachmentsHeader(...));
-        dcCore::app()->public->tpl->addBlock('AttachmentsFooter', FrontendTemplate::AttachmentsFooter(...));
-        dcCore::app()->public->tpl->addValue('AttachmentMimeType', FrontendTemplate::AttachmentMimeType(...));
-        dcCore::app()->public->tpl->addValue('AttachmentType', FrontendTemplate::AttachmentType(...));
-        dcCore::app()->public->tpl->addValue('AttachmentFileName', FrontendTemplate::AttachmentFileName(...));
-        dcCore::app()->public->tpl->addValue('AttachmentSize', FrontendTemplate::AttachmentSize(...));
-        dcCore::app()->public->tpl->addValue('AttachmentTitle', FrontendTemplate::AttachmentTitle(...));
-        dcCore::app()->public->tpl->addValue('AttachmentThumbnailURL', FrontendTemplate::AttachmentThumbnailURL(...));
-        dcCore::app()->public->tpl->addValue('AttachmentURL', FrontendTemplate::AttachmentURL(...));
-        dcCore::app()->public->tpl->addValue('MediaURL', FrontendTemplate::MediaURL(...));
-        dcCore::app()->public->tpl->addBlock('AttachmentIf', FrontendTemplate::AttachmentIf(...));
-
-        dcCore::app()->public->tpl->addValue('EntryAttachmentCount', FrontendTemplate::EntryAttachmentCount(...));
-
-        dcCore::app()->behavior->addBehavior('tplIfConditions', FrontendBehaviors::tplIfConditions(...));
->>>>>>> 3820250f
+        Core::behavior()->addBehavior('tplIfConditions', FrontendBehaviors::tplIfConditions(...));
 
         return true;
     }
