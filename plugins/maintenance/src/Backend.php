<?php
/**
 * @brief maintenance, a plugin for Dotclear 2
 *
 * @package Dotclear
 * @subpackage Plugins
 *
 * @copyright Olivier Meunier & Association Dotclear
 * @copyright GPL-2.0-only
 */
declare(strict_types=1);

namespace Dotclear\Plugin\maintenance;

use Dotclear\Core\Core;
use Dotclear\Core\Process;

class Backend extends Process
{
    public static function init(): bool
    {
        // Dead but useful code (for l10n)
        __('Maintenance') . __('Maintain your installation');

        return self::status(My::checkContext(My::BACKEND));
    }

    public static function process(): bool
    {
        if (!self::status()) {
            return false;
        }

        // Sidebar menu
        My::addBackendMenuItem();

        // Admin behaviors
<<<<<<< HEAD
        Core::behavior()->addBehaviors([
            'dcMaintenanceInit'                => [BackendBehaviors::class, 'dcMaintenanceInit'],
            'adminDashboardFavoritesV2'        => [BackendBehaviors::class, 'adminDashboardFavorites'],
            'adminDashboardHeaders'            => [BackendBehaviors::class, 'adminDashboardHeaders'],
            'adminDashboardContentsV2'         => [BackendBehaviors::class, 'adminDashboardItems'],
            'adminDashboardOptionsFormV2'      => [BackendBehaviors::class, 'adminDashboardOptionsForm'],
            'adminAfterDashboardOptionsUpdate' => [BackendBehaviors::class, 'adminAfterDashboardOptionsUpdate'],
            'adminPageHelpBlock'               => [BackendBehaviors::class, 'adminPageHelpBlock'],
        ]);

        // Rest method
        Core::rest()->addFunction('dcMaintenanceStep', [Rest::class, 'step']);
        Core::rest()->addFunction('dcMaintenanceTaskExpired', [Rest::class, 'countExpired']);
=======
        dcCore::app()->behavior->addBehaviors([
            'dcMaintenanceInit'                => BackendBehaviors::dcMaintenanceInit(...),
            'adminDashboardFavoritesV2'        => BackendBehaviors::adminDashboardFavorites(...),
            'adminDashboardHeaders'            => BackendBehaviors::adminDashboardHeaders(...),
            'adminDashboardContentsV2'         => BackendBehaviors::adminDashboardItems(...),
            'adminDashboardOptionsFormV2'      => BackendBehaviors::adminDashboardOptionsForm(...),
            'adminAfterDashboardOptionsUpdate' => BackendBehaviors::adminAfterDashboardOptionsUpdate(...),
            'adminPageHelpBlock'               => BackendBehaviors::adminPageHelpBlock(...),
        ]);

        // Rest method
        dcCore::app()->rest->addFunction('dcMaintenanceStep', Rest::step(...));
        dcCore::app()->rest->addFunction('dcMaintenanceTaskExpired', Rest::countExpired(...));
>>>>>>> 3820250f

        return true;
    }
}<|MERGE_RESOLUTION|>--- conflicted
+++ resolved
@@ -35,22 +35,7 @@
         My::addBackendMenuItem();
 
         // Admin behaviors
-<<<<<<< HEAD
         Core::behavior()->addBehaviors([
-            'dcMaintenanceInit'                => [BackendBehaviors::class, 'dcMaintenanceInit'],
-            'adminDashboardFavoritesV2'        => [BackendBehaviors::class, 'adminDashboardFavorites'],
-            'adminDashboardHeaders'            => [BackendBehaviors::class, 'adminDashboardHeaders'],
-            'adminDashboardContentsV2'         => [BackendBehaviors::class, 'adminDashboardItems'],
-            'adminDashboardOptionsFormV2'      => [BackendBehaviors::class, 'adminDashboardOptionsForm'],
-            'adminAfterDashboardOptionsUpdate' => [BackendBehaviors::class, 'adminAfterDashboardOptionsUpdate'],
-            'adminPageHelpBlock'               => [BackendBehaviors::class, 'adminPageHelpBlock'],
-        ]);
-
-        // Rest method
-        Core::rest()->addFunction('dcMaintenanceStep', [Rest::class, 'step']);
-        Core::rest()->addFunction('dcMaintenanceTaskExpired', [Rest::class, 'countExpired']);
-=======
-        dcCore::app()->behavior->addBehaviors([
             'dcMaintenanceInit'                => BackendBehaviors::dcMaintenanceInit(...),
             'adminDashboardFavoritesV2'        => BackendBehaviors::adminDashboardFavorites(...),
             'adminDashboardHeaders'            => BackendBehaviors::adminDashboardHeaders(...),
@@ -61,9 +46,8 @@
         ]);
 
         // Rest method
-        dcCore::app()->rest->addFunction('dcMaintenanceStep', Rest::step(...));
-        dcCore::app()->rest->addFunction('dcMaintenanceTaskExpired', Rest::countExpired(...));
->>>>>>> 3820250f
+        Core::rest()->addFunction('dcMaintenanceStep', Rest::step(...));
+        Core::rest()->addFunction('dcMaintenanceTaskExpired', Rest::countExpired(...));
 
         return true;
     }
