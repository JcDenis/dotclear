<?php
/**
 * @brief pages, a plugin for Dotclear 2
 *
 * @package Dotclear
 * @subpackage Plugins
 *
 * @copyright Olivier Meunier & Association Dotclear
 * @copyright GPL-2.0-only
 */
declare(strict_types=1);

namespace Dotclear\Plugin\pages;

use dcCore;
use Dotclear\Core\PostType;
use Dotclear\Core\Process;

class Prepend extends Process
{
    public static function init(): bool
    {
        return self::status(My::checkContext(My::PREPEND));
    }

    public static function process(): bool
    {
        if (!self::status()) {
            return false;
        }

        dcCore::app()->url->register('pages', 'pages', '^pages/(.+)$', FrontendUrl::pages(...));
        dcCore::app()->url->register('pagespreview', 'pagespreview', '^pagespreview/(.+)$', FrontendUrl::pagespreview(...));

<<<<<<< HEAD
        $admin_url = defined('DC_CONTEXT_ADMIN') ? urldecode(dcCore::app()->admin->url->get('admin.plugin', ['p' => 'pages', 'act' => 'page', 'id' => '%d'], '&')) : '';
        dcCore::app()->post_types->set(new PostType('page', $admin_url, dcCore::app()->url->getURLFor('pages', '%s'), 'Pages'));
=======
        $admin_url = defined('DC_CONTEXT_ADMIN') && !is_null(dcCore::app()->admin) ? urldecode(dcCore::app()->admin->url->get('admin.plugin', ['p' => 'pages', 'act' => 'page', 'id' => '%d'], '&')) : '';
        dcCore::app()->setPostType('page', $admin_url, dcCore::app()->url->getURLFor('pages', '%s'), 'Pages');
>>>>>>> a6488f86

        return true;
    }
}<|MERGE_RESOLUTION|>--- conflicted
+++ resolved
@@ -32,13 +32,8 @@
         dcCore::app()->url->register('pages', 'pages', '^pages/(.+)$', FrontendUrl::pages(...));
         dcCore::app()->url->register('pagespreview', 'pagespreview', '^pagespreview/(.+)$', FrontendUrl::pagespreview(...));
 
-<<<<<<< HEAD
-        $admin_url = defined('DC_CONTEXT_ADMIN') ? urldecode(dcCore::app()->admin->url->get('admin.plugin', ['p' => 'pages', 'act' => 'page', 'id' => '%d'], '&')) : '';
+        $admin_url = defined('DC_CONTEXT_ADMIN') ? urldecode(dcCore::app()->admin?->url->get('admin.plugin', ['p' => 'pages', 'act' => 'page', 'id' => '%d'], '&')) : '';
         dcCore::app()->post_types->set(new PostType('page', $admin_url, dcCore::app()->url->getURLFor('pages', '%s'), 'Pages'));
-=======
-        $admin_url = defined('DC_CONTEXT_ADMIN') && !is_null(dcCore::app()->admin) ? urldecode(dcCore::app()->admin->url->get('admin.plugin', ['p' => 'pages', 'act' => 'page', 'id' => '%d'], '&')) : '';
-        dcCore::app()->setPostType('page', $admin_url, dcCore::app()->url->getURLFor('pages', '%s'), 'Pages');
->>>>>>> a6488f86
 
         return true;
     }
