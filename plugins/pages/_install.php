--- conflicted
+++ resolved
@@ -1,110 +1,53 @@
-<<<<<<< HEAD
-<?php
-# -- BEGIN LICENSE BLOCK ---------------------------------------
-#
-# This file is part of Dotclear 2.
-#
-# Copyright (c) 2003-2013 Olivier Meunier & Association Dotclear
-# Licensed under the GPL version 2.0 license.
-# See LICENSE file or
-# http://www.gnu.org/licenses/old-licenses/gpl-2.0.html
-#
-# -- END LICENSE BLOCK -----------------------------------------
-
-if (!defined('DC_CONTEXT_ADMIN')){return;}
-
-$version = $core->plugins->moduleInfo('pages','version');
-if (version_compare($core->getVersion('pages'),$version,'>=')) {
-	return;
-}
-
-/* Create first page
--------------------------------------------------------- */
-$core->setBlog('default');
-
-$core->blog->settings->addNamespace('pages');
-
-$params = array(
-	'post_type' => 'page',
-	'no_content' => true
-);
-$counter = $core->blog->getPosts($params,true);
-
-If( $counter->f(0) == 0 && $core->blog->settings->pages->firstpage == null ) {
-	
-	$core->blog->settings->pages->put('firstpage',true, 'boolean');
-
-	$cur = $core->con->openCursor($core->prefix.'post');
-	$cur->user_id = $core->auth->userID();
-	$cur->post_type = 'page';
-	$cur->post_format = 'xhtml';
-	$cur->post_lang = $core->blog->settings->system->lang;
-	$cur->post_title = __('My first page');
-	$cur->post_content = __('<p>'.__('This is your first page. When you\'re ready to blog, log in to edit or delete it.').'</p>');
-	$cur->post_content_xhtml = $cur->post_content;
-	$cur->post_excerpt = '';
-	$cur->post_excerpt_xhtml = $cur->post_excerpt;
-	$cur->post_status = 1;
-	$cur->post_open_comment = 0;
-	$cur->post_open_tb = 0;
-	$post_id = $core->blog->addPost($cur);
-	
-}
-
-$core->setVersion('pages',$version);
-return true;
-=======
-<?php
-# -- BEGIN LICENSE BLOCK ---------------------------------------
-#
-# This file is part of Dotclear 2.
-#
-# Copyright (c) 2003-2013 Olivier Meunier & Association Dotclear
-# Licensed under the GPL version 2.0 license.
-# See LICENSE file or
-# http://www.gnu.org/licenses/old-licenses/gpl-2.0.html
-#
-# -- END LICENSE BLOCK -----------------------------------------
-
-if (!defined('DC_CONTEXT_ADMIN')){return;}
-
-$version = $core->plugins->moduleInfo('pages','version');
-if (version_compare($core->getVersion('pages'),$version,'>=')) {
-	return;
-}
-
-/* Create first page
--------------------------------------------------------- */
-$core->blog->settings->addNamespace('pages');
-
-$params = array(
-	'post_type' => 'page',
-	'no_content' => true
-);
-$counter = $core->blog->getPosts($params,true);
-
-If( $counter->f(0) == 0 && $core->blog->settings->pages->firstpage == null ) {
-	
-	$core->blog->settings->pages->put('firstpage',true, 'boolean');
-
-	$cur = $core->con->openCursor($core->prefix.'post');
-	$cur->user_id = $core->auth->userID();
-	$cur->post_type = 'page';
-	$cur->post_format = 'xhtml';
-	$cur->post_lang = $core->blog->settings->system->lang;
-	$cur->post_title = __('My first page');
-	$cur->post_content = __('<p>'.__('This is your first page. When you\'re ready to blog, log in to edit or delete it.').'</p>');
-	$cur->post_content_xhtml = $cur->post_content;
-	$cur->post_excerpt = '';
-	$cur->post_excerpt_xhtml = $cur->post_excerpt;
-	$cur->post_status = 1;
-	$cur->post_open_comment = 0;
-	$cur->post_open_tb = 0;
-	$post_id = $core->blog->addPost($cur);
-	
-}
-
-$core->setVersion('pages',$version);
-return true;
->>>>>>> 244dd456
-?>+<?php
+# -- BEGIN LICENSE BLOCK ---------------------------------------
+#
+# This file is part of Dotclear 2.
+#
+# Copyright (c) 2003-2013 Olivier Meunier & Association Dotclear
+# Licensed under the GPL version 2.0 license.
+# See LICENSE file or
+# http://www.gnu.org/licenses/old-licenses/gpl-2.0.html
+#
+# -- END LICENSE BLOCK -----------------------------------------
+
+if (!defined('DC_CONTEXT_ADMIN')){return;}
+
+$version = $core->plugins->moduleInfo('pages','version');
+if (version_compare($core->getVersion('pages'),$version,'>=')) {
+	return;
+}
+
+/* Create first page
+-------------------------------------------------------- */
+$core->blog->settings->addNamespace('pages');
+
+$params = array(
+	'post_type' => 'page',
+	'no_content' => true
+);
+$counter = $core->blog->getPosts($params,true);
+
+If( $counter->f(0) == 0 && $core->blog->settings->pages->firstpage == null ) {
+	
+	$core->blog->settings->pages->put('firstpage',true, 'boolean');
+
+	$cur = $core->con->openCursor($core->prefix.'post');
+	$cur->user_id = $core->auth->userID();
+	$cur->post_type = 'page';
+	$cur->post_format = 'xhtml';
+	$cur->post_lang = $core->blog->settings->system->lang;
+	$cur->post_title = __('My first page');
+	$cur->post_content = __('<p>'.__('This is your first page. When you\'re ready to blog, log in to edit or delete it.').'</p>');
+	$cur->post_content_xhtml = $cur->post_content;
+	$cur->post_excerpt = '';
+	$cur->post_excerpt_xhtml = $cur->post_excerpt;
+	$cur->post_status = 1;
+	$cur->post_open_comment = 0;
+	$cur->post_open_tb = 0;
+	$post_id = $core->blog->addPost($cur);
+	
+}
+
+$core->setVersion('pages',$version);
+return true;
+?>