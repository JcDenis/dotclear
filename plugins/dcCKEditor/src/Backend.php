--- conflicted
+++ resolved
@@ -37,21 +37,12 @@
             Core::formater()->addEditorFormater(My::id(), 'xhtml', fn ($s) => $s);
             Core::formater()->addFormaterName('xhtml', __('HTML'));
 
-<<<<<<< HEAD
             Core::behavior()->addBehaviors([
-                'adminPostEditor'        => [BackendBehaviors::class, 'adminPostEditor'],
-                'adminPopupMedia'        => [BackendBehaviors::class, 'adminPopupMedia'],
-                'adminPopupLink'         => [BackendBehaviors::class, 'adminPopupLink'],
-                'adminPopupPosts'        => [BackendBehaviors::class, 'adminPopupPosts'],
-                'adminPageHTTPHeaderCSP' => [BackendBehaviors::class, 'adminPageHTTPHeaderCSP'],
-=======
-            dcCore::app()->behavior->addBehaviors([
                 'adminPostEditor'        => BackendBehaviors::adminPostEditor(...),
                 'adminPopupMedia'        => BackendBehaviors::adminPopupMedia(...),
                 'adminPopupLink'         => BackendBehaviors::adminPopupLink(...),
                 'adminPopupPosts'        => BackendBehaviors::adminPopupPosts(...),
                 'adminPageHTTPHeaderCSP' => BackendBehaviors::adminPageHTTPHeaderCSP(...),
->>>>>>> 3820250f
             ]);
         }
 
